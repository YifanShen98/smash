--- conflicted
+++ resolved
@@ -100,55 +100,6 @@
     string_process_interface_ = make_unique<StringProcess>();
 }
 
-<<<<<<< HEAD
-=======
-ScatterActionPtr ScatterActionsFinder::construct_scatter_action(
-    const ParticleData &data_a, const ParticleData &data_b,
-    double time_until_collision) const {
-  const auto &pdg_a = data_a.pdgcode();
-  const auto &pdg_b = data_b.pdgcode();
-  ScatterActionPtr act;
-  if (data_a.is_baryon() && data_b.is_baryon()) {
-    if ((pdg_a.is_nucleon() && pdg_b.is_nucleon()) &&
-        (pdg_a.antiparticle_sign() == pdg_b.antiparticle_sign())) {
-      act = make_unique<ScatterActionNucleonNucleon>(data_a, data_b,
-                     time_until_collision, isotropic_, string_formation_time_);
-    } else {
-      act = make_unique<ScatterActionBaryonBaryon>(data_a, data_b,
-                     time_until_collision, isotropic_, string_formation_time_);
-    }
-  } else if (data_a.is_baryon() || data_b.is_baryon()) {
-    if ((pdg_a.is_nucleon() && pdg_b.is_pion()) ||
-        (pdg_b.is_nucleon() && pdg_a.is_pion())) {
-      act = make_unique<ScatterActionNucleonPion>(data_a, data_b,
-                     time_until_collision, isotropic_, string_formation_time_);
-    } else if ((pdg_a.is_nucleon() && pdg_b.is_kaon()) ||
-        (pdg_b.is_nucleon() && pdg_a.is_kaon())) {
-      act = make_unique<ScatterActionNucleonKaon>(data_a, data_b,
-                     time_until_collision, isotropic_, string_formation_time_);
-    } else if ((pdg_a.is_hyperon() && pdg_b.is_pion()) ||
-               (pdg_b.is_hyperon() && pdg_a.is_pion())) {
-      act = make_unique<ScatterActionHyperonPion>(data_a, data_b,
-                     time_until_collision, isotropic_, string_formation_time_);
-    } else if ((pdg_a.is_Delta() && pdg_b.is_kaon()) ||
-               (pdg_b.is_Delta() && pdg_a.is_kaon())) {
-      act = make_unique<ScatterActionDeltaKaon>(data_a, data_b,
-                     time_until_collision, isotropic_, string_formation_time_);
-    } else {
-      act = make_unique<ScatterActionBaryonMeson>(data_a, data_b,
-                     time_until_collision, isotropic_, string_formation_time_);
-    }
-  } else {
-    act = make_unique<ScatterActionMesonMeson>(data_a, data_b,
-                     time_until_collision, isotropic_, string_formation_time_);
-  }
-  if (strings_switch_) {
-    act->set_string_interface(string_process_interface_.get());
-  }
-  return act;
-}
-
->>>>>>> 20f3a39a
 ActionPtr ScatterActionsFinder::check_collision(const ParticleData &data_a,
                                                 const ParticleData &data_b,
                                                 double dt) const {
@@ -203,13 +154,8 @@
   }
 
   /* Add various subprocesses.  */
-<<<<<<< HEAD
-  act->add_all_scatterings(elastic_parameter_, two_to_one_, two_to_two_,
+  act->add_all_scatterings(elastic_parameter_, two_to_one_, incl_set_,
                            low_snn_cut_, strings_switch_, nnbar_treatment_);
-=======
-  act->add_all_processes(elastic_parameter_, two_to_one_, incl_set_,
-                         low_snn_cut_, strings_switch_, nnbar_treatment_);
->>>>>>> 20f3a39a
 
   /* Add photons to collision finding if necessary */
   double photon_cross_section = 0.0;
@@ -331,17 +277,11 @@
           for (auto mom : momentum_scan_list) {
             A.set_4momentum(A.pole_mass(), mom, 0.0, 0.0);
             B.set_4momentum(B.pole_mass(), -mom, 0.0, 0.0);
-<<<<<<< HEAD
             ScatterActionPtr act = make_unique<ScatterAction>(
                 A, B, time, isotropic_, string_formation_time_);
             act->add_all_scatterings(elastic_parameter_, two_to_one_,
-                                     two_to_two_, low_snn_cut_, strings_switch_,
+                                     incl_set_, low_snn_cut_, strings_switch_,
                                      nnbar_treatment_);
-=======
-            ScatterActionPtr act = construct_scatter_action(A, B, time);
-            act->add_all_processes(elastic_parameter_, two_to_one_, incl_set_,
-                         low_snn_cut_, strings_switch_, nnbar_treatment_);
->>>>>>> 20f3a39a
             const double total_cs = act->cross_section();
             if (total_cs <= 0.0) {
               continue;
