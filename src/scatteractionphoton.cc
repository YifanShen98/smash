/*
 *
 *    Copyright (c) 2016
 *      SMASH Team
 *
 *    GNU General Public License (GPLv3 or later)
 *
 */

#include <fstream>
#include <iostream>

#include "include/scatteractionphoton.h"

#include "include/angles.h"
#include "include/constants.h"
#include "include/cxx14compat.h"
#include "include/integrate.h"
#include "include/kinematics.h"
#include "include/particletype.h"
#include "include/pdgcode.h"
#include "include/pow.h"
#include "include/random.h"
#include "include/tabulation.h"

using std::sqrt;
using std::pow;
using std::atan;

namespace Smash {

std::unique_ptr<Tabulation> tabulation_pi_pi_rho0 = nullptr;
std::unique_ptr<Tabulation> tabulation_pi0_pi_rho = nullptr;

void ScatterActionPhoton::generate_final_state() {
  /* Decide for a particular final state. */
  const CollisionBranch *proc = choose_channel<CollisionBranch>(
      collision_channels_photons_, cross_section_photons_);
  process_type_ = proc->get_type();
  outgoing_particles_ = proc->particle_list();

  /* The production point of the new particles.  */
  FourVector middle_point = get_interaction_point();

  /* 2->2 inelastic scattering */
  /* Sample the particle momenta in CM system. */
  const std::pair<double, double> masses = sample_masses();
  const double m1 = incoming_particles_[0].effective_mass();
  const double m2 = incoming_particles_[1].effective_mass();
  const double m3 = masses.first;
  const double s = mandelstam_s();
  const double sqrts = sqrt_s();
  std::array<double, 2> mandelstam_t = get_t_range(sqrts, m1, m2, m3, 0.0);
  const double t1 = mandelstam_t[1];
  const double t2 = mandelstam_t[0];
  const double pcm_in = cm_momentum();
  const double pcm_out = pCM(sqrts, m3, 0.0);
<<<<<<< HEAD

  assert(t1 < t2);
  const double stepsize = (t2-t1)/100.0;
  for (double t = t1; t < t2; t += stepsize) {
    float diff_xsection_max = std::max(diff_cross_section(t, m3,t2,t1),
                                       diff_xsection_max);
  }

  float t = Random::uniform(t1, t2);
  float diff_xsection_max = 0;
=======

  assert(t1 < t2);
  const double stepsize = (t2-t1)/100.0;
  for (double t = t1; t < t2; t += stepsize) {
    double diff_xsection_max = std::max(diff_cross_section(t, m3),
                                              diff_xsection_max);
  }

  double t = Random::uniform(t1, t2);
  double diff_xsection_max = 0;
>>>>>>> 5f6e8677
  int iteration_number = 0;
  do {
    t = Random::uniform(t1, t2);
    iteration_number++;
<<<<<<< HEAD
  } while (diff_cross_section(t, m3,t2,t1) < Random::uniform(0.f, diff_xsection_max)
           && iteration_number < 100);

  // todo: this should move to kinematics.h and tested
=======
  } while (diff_cross_section(t, m3) < Random::uniform(0., diff_xsection_max)
           && iteration_number < 100);

  // TODO(schaefer): this should be moved to kinematics.h and tested
>>>>>>> 5f6e8677
  double costheta =
      (t - pow_int(m2, 2) +
       0.5 * (s + pow_int(m2, 2) - pow_int(m1, 2)) * (s - pow_int(m3, 2)) / s) /
      (pcm_in * (s - pow_int(m3, 2)) / sqrts);

  Angles phitheta(Random::uniform(0.0, twopi), costheta);
  outgoing_particles_[0].set_4momentum(masses.first,
                                        phitheta.threevec() * pcm_out);
  outgoing_particles_[1].set_4momentum(masses.second,
                                       -phitheta.threevec() * pcm_out);

  /* Weighing of the fractional photons */
  if (number_of_fractional_photons_ > 1) {
    weight_ = diff_cross_section(t, m3,t2,t1) * (t2 - t1)
          / (number_of_fractional_photons_ * cross_section());
  } else {
    weight_ = proc->weight() / cross_section();
  }
  /* Set positions & boost to computational frame. */
  for (ParticleData &new_particle : outgoing_particles_) {
    new_particle.set_4position(middle_point);
    new_particle.boost_momentum(-beta_cm());
  }
  // Photons are not really part of the normal processes, so we have to set a
  // constant arbitrary number.
  const auto id_process = ID_PROCESS_PHOTON;
  Action::check_conservation(id_process);
}

void ScatterActionPhoton::add_dummy_hadronic_channels(
                            double reaction_cross_section) {
  CollisionBranchPtr dummy_process = make_unique<CollisionBranch>(
    incoming_particles_[0].type(),
    incoming_particles_[1].type(),
    reaction_cross_section,
    ProcessType::TwoToTwo);
  add_collision(std::move(dummy_process));
}

ScatterActionPhoton::ReactionType
  ScatterActionPhoton::is_photon_reaction(const ParticleList &in) {
    if (in.size() != 2) {
      return ReactionType::no_reaction;
    }

  PdgCode a = in[0].pdgcode();
  PdgCode b = in[1].pdgcode();

  // swap so that pion should be first and there are less cases to be listed

  if (!a.is_pion()) {
    std::swap(a, b);
  }

  switch (pack(a.code(), b.code())) {
    case(pack(pdg::pi_p, pdg::pi_z)):
    case(pack(pdg::pi_z, pdg::pi_p)):
    case(pack(pdg::pi_m, pdg::pi_z)):
    case(pack(pdg::pi_z, pdg::pi_m)):
      return ReactionType::pi0_pi;
    case(pack(pdg::pi_p, pdg::rho_z)):
    case(pack(pdg::pi_m, pdg::rho_z)):
      return ReactionType::pi_rho0;
    case(pack(pdg::pi_m, pdg::rho_p)):
    case(pack(pdg::pi_p, pdg::rho_m)):
      return ReactionType::pi_rho;
    case(pack(pdg::pi_z, pdg::rho_p)):
    case(pack(pdg::pi_z, pdg::rho_m)):
      return ReactionType::pi0_rho;
    /*case(pack(pdg::pi_p, pdg::eta)):
    case(pack(pdg::pi_m, pdg::eta)):
      return ReactionType::pi_eta;*/
    case(pack(pdg::pi_p, pdg::pi_m)):
    case(pack(pdg::pi_m, pdg::pi_p)):
      return ReactionType::pi_pi;
    case(pack(pdg::pi_z, pdg::rho_z)):
      return ReactionType::pi0_rho0;
    default:
      return ReactionType::no_reaction;
  }
}

CollisionBranchList ScatterActionPhoton::photon_cross_sections() {
  CollisionBranchList process_list;
  ParticleTypePtr rho0_particle = &ParticleType::find(pdg::rho_z);
  ParticleTypePtr rho_plus_particle = &ParticleType::find(pdg::rho_p);
  ParticleTypePtr rho_minus_particle = &ParticleType::find(pdg::rho_m);
  ParticleTypePtr pi0_particle = &ParticleType::find(pdg::pi_z);
  ParticleTypePtr pi_plus_particle = &ParticleType::find(pdg::pi_p);
  ParticleTypePtr pi_minus_particle = &ParticleType::find(pdg::pi_m);
  ParticleTypePtr photon_particle = &ParticleType::find(pdg::photon);
<<<<<<< HEAD
  const float m_rho = rho0_particle->mass();
  const float m_pi = pi0_particle->mass();

  const float to_mb = 0.3894;
  const float Const = 0.059;
  const float g_POR = 11.93;
  const float ma1 = 1.26;
  const float ghat = 6.4483;
  const float eta1 = 2.3920;
  const float eta2 = 1.9430;
  const float delta = -0.6426;
  const float C4 = -0.14095;
  const float Gammaa1 = 0.4;
  const float Pi = M_PI;
  float m_omega = 0.783;
  float momega = m_omega;
  float mrho = m_rho;
  float mpion = m_pi;
=======
  const double m_rho = rho0_particle->mass();
  const double m_rho_2 = pow_int(m_rho, 2);
  const double m_pi = pi0_particle->mass();
  const double m_pi_2 = pow_int(m_pi, 2);
  const double m_eta = eta_particle->mass();
  const double m_eta_2 = pow_int(m_eta, 2);
  const double gamma_rho_tot = rho0_particle->width_at_pole();
  const double g_rho_2 = 24 * twopi * gamma_rho_tot * pow_int(m_rho, 2) /
                        pow(pow_int(m_rho, 2) - 4 * pow_int(m_pi, 2), 3.0/2.0);
  const double to_mb = 0.3894;
>>>>>>> 5f6e8677

  ParticleData part_a = incoming_particles_[0];
  ParticleData part_b = incoming_particles_[1];

  bool pion_found = true;

  if (!part_a.type().pdgcode().is_pion()) {
    if (part_b.type().pdgcode().is_pion()) {
      part_a = incoming_particles_[1];
      part_b = incoming_particles_[0];
    } else {
      pion_found = false;
    }
  }

  if (pion_found) {

    // do a check according to incoming_particles_ and calculate the
    // cross sections (xsection) for all possible reactions

    const double s = mandelstam_s();
    double sqrts = sqrt_s();
    const double &m1 = part_a.effective_mass();
    const double &m2 = part_b.effective_mass();
    double m3 = 0.0;  // will be fixed according to reaction outcome
    ParticleTypePtr part_out = photon_particle;
    ParticleTypePtr photon_out = photon_particle;

    reac = is_photon_reaction(Action::incoming_particles());

    if (sqrts <= m1 + m2) {
      reac = ReactionType::no_reaction;
    }

    if (reac != ReactionType::no_reaction) {
      std::array<double, 2> mandelstam_t = get_t_range(sqrts, m1, m2, m3, 0.0);
<<<<<<< HEAD
      double t1;
      double t2;
      float xsection = 0.0;
=======
      double t1 = mandelstam_t[1];
      double t2 = mandelstam_t[0];

      double u1 = pow_int(m1, 2) + pow_int(m2, 2) + pow_int(m3, 2) - s - t1;
      double u2 = pow_int(m1, 2) + pow_int(m2, 2) + pow_int(m3, 2) - s - t2;

      double e, I0, I1;
      double xsection = 0.0;
>>>>>>> 5f6e8677

      switch (reac) {
         case ReactionType::pi_pi:
        // there are three possible reaction channels
        // the first possible reaction produces eta
        /*  part_out = eta_particle;
          m3 = part_out->mass();

          if (sqrts > m3) {
            mandelstam_t = get_t_range(sqrts, m1, m2, m3, 0.0);
            t1 = mandelstam_t[1];
            t2 = mandelstam_t[0];

            xsection = to_be_determined * to_mb;
            process_list.push_back(make_unique<CollisionBranch>(
                *part_out, *photon_out, xsection, ProcessType::TwoToTwo));
          }*/

          // the second possible reaction (produces rho0)
          part_out = rho0_particle;
          m3 = part_out->mass();

<<<<<<< HEAD
          if (sqrts > m3) {
            mandelstam_t = get_t_range(sqrts, m1, m2, m3, 0.0);
            t1 = mandelstam_t[1];
            t2 = mandelstam_t[0];

            xsection = to_mb*((pow(Const,2)*pow(ghat,4)*((0.5*pow(-2. + delta,2)*pow(mpion,2)*(0. - 1.*t2))/pow(mrho,2) +
             0.25*(-2. + delta)*(eta1 - 1.*eta2)*(-0.5*eta2*pow(ma1,2) + 1.*eta1*pow(mpion,2) - 1.*eta2*pow(mpion,2) + 0.5*eta1*s -
                0.5*eta2*s)*(0. - 1.*t2) - (2.*(pow(mpion,2)*
                   (1.5 + 0.125*pow(delta,2) - 2.*C4*pow(mrho,2) + delta*(-1. + 1.*C4*pow(mrho,2))) +
                  (-0.5 - 0.375*pow(delta,2) - 2.*C4*pow(mrho,2) + delta*(1. + 1.*C4*pow(mrho,2)))*s)*(0. - 1.*t2))/pow(mrho,2) -
             0.25*(-2. + delta)*(eta1 - 1.*eta2)*(eta1*(1.*pow(mpion,2) - 0.5*s) +
                eta2*(-0.5*pow(ma1,2) - 1.*pow(mpion,2) - 0.5*pow(mrho,2) + 1.*s))*(0. - 1.*t2) -
             (0.25*(-2. + 1.*delta)*(-8.*C4*pow(mrho,4) + pow(mpion,2)*(2. + 1.*delta - 8.*C4*pow(mrho,2)) + (-2. - 3.*delta)*s +
                  pow(mrho,2)*(2. + 1.*delta + 16.*C4*s))*(0. - 1.*t2))/pow(mrho,2) -
             0.09375*pow(eta1 - 1.*eta2,2)*(eta1*eta2*(-2.*pow(ma1,4) - 4.*pow(mpion,4) + 0.6666666666666666*pow(mrho,4) +
                   pow(ma1,2)*(5.333333333333333*pow(mpion,2) - 2.6666666666666665*s) + 2.6666666666666665*pow(mpion,2)*s +
                   1.3333333333333333*pow(mrho,2)*s - 1.3333333333333333*pow(s,2)) +
                pow(eta1,2)*(1.*pow(ma1,4) + 2.*pow(mpion,4) + 0.3333333333333333*pow(mrho,4) +
                   pow(mpion,2)*(2.*pow(mrho,2) - 1.3333333333333333*s) - 1.3333333333333333*pow(mrho,2)*s + 0.6666666666666666*pow(s,2) +
                   pow(ma1,2)*(-2.6666666666666665*pow(mpion,2) - 1.3333333333333333*pow(mrho,2) + 1.3333333333333333*s)) +
                pow(eta2,2)*(1.*pow(ma1,4) + 2.*pow(mpion,4) + 0.3333333333333333*pow(mrho,4) +
                   pow(mpion,2)*(-2.*pow(mrho,2) - 1.3333333333333333*s) - 0.6666666666666666*pow(mrho,2)*s + 0.6666666666666666*pow(s,2) +
                   pow(ma1,2)*(-2.6666666666666665*pow(mpion,2) + 1.3333333333333333*pow(mrho,2) + 1.3333333333333333*s)))*(0. - 1.*t2) -
             0.0625*pow(eta1 - 1.*eta2,2)*(pow(eta2,2)*(pow(Gammaa1,2)*pow(ma1,2) - 1.*pow(ma1,4) - 2.*pow(mpion,4) -
                   2.*pow(mpion,2)*pow(mrho,2) + 2.*pow(mrho,4) + pow(ma1,2)*(2.*pow(mpion,2) + pow(mrho,2) - 1.*s) -
                   3.*pow(mrho,2)*s + pow(s,2)) + pow(eta1,2)*
                 (pow(Gammaa1,2)*pow(ma1,2) - 1.*pow(ma1,4) - 2.*pow(mpion,4) - 2.*pow(mpion,2)*pow(mrho,2) +
                   pow(ma1,2)*(2.*pow(mpion,2) + pow(mrho,2) - 1.*s) + pow(mrho,2)*s + pow(s,2)) +
                eta1*eta2*(-2.*pow(Gammaa1,2)*pow(ma1,2) + 2.*pow(ma1,4) + 4.*pow(mpion,4) + 4.*pow(mpion,2)*pow(mrho,2) +
                   2.*pow(mrho,4) - 2.*pow(s,2) + pow(ma1,2)*(-4.*pow(mpion,2) - 2.*pow(mrho,2) + 2.*s)))*(0. - 1.*t2) +
             (1.*(pow(eta1,2)*(0.5*pow(mrho,4) - 1.*C4*pow(mrho,6) + pow(mpion,2)*(1.*pow(mrho,2) - 2.*C4*pow(mrho,4)) +
                     pow(ma1,2)*(-0.5*pow(mrho,2) + 1.*C4*pow(mrho,4)) - 0.5*pow(mrho,2)*s + 0.25*delta*pow(mrho,2)*s -
                     0.25*delta*pow(s,2) + 1.*C4*pow(mrho,2)*pow(s,2)) +
                  pow(eta2,2)*(-0.5*pow(mrho,4) + 1.*C4*pow(mrho,6) + pow(mpion,2)*(1.*pow(mrho,2) - 2.*C4*pow(mrho,4)) +
                     pow(ma1,2)*(-0.5*pow(mrho,2) + 1.*C4*pow(mrho,4)) - 0.5*pow(mrho,2)*s + 0.75*delta*pow(mrho,2)*s -
                     2.*C4*pow(mrho,4)*s - 0.25*delta*pow(s,2) + 1.*C4*pow(mrho,2)*pow(s,2)) +
                  eta1*eta2*(pow(ma1,2)*(1.*pow(mrho,2) - 2.*C4*pow(mrho,4)) + pow(mpion,2)*(-2.*pow(mrho,2) + 4.*C4*pow(mrho,4)) +
                     s*(2.*C4*pow(mrho,4) + 0.5*delta*s + pow(mrho,2)*(1. - 1.*delta - 2.*C4*s))))*(0. - 1.*t2))/pow(mrho,2) +
             (0.03125*pow(eta1 - 1.*eta2,2)*(eta1*eta2*(-2.*pow(ma1,8) - 2.*pow(mpion,8) + 2.*pow(mpion,4)*pow(mrho,4) +
                     pow(ma1,6)*(8.*pow(mpion,2) - 4.*s) + pow(ma1,2)*pow(mpion,2)*
                      (8.*pow(mpion,4) - 8.*pow(mrho,4) - 4.*pow(mpion,2)*s + 4.*pow(mrho,2)*s) +
                     pow(ma1,4)*(-12.*pow(mpion,4) + 2.*pow(mrho,4) + 8.*pow(mpion,2)*s + 4.*pow(mrho,2)*s - 4.*pow(s,2))) +
                  pow(eta2,2)*(1.*pow(ma1,8) + 1.*pow(mpion,8) - 2.*pow(mpion,6)*pow(mrho,2) + 1.*pow(mpion,4)*pow(mrho,4) +
                     pow(ma1,6)*(-4.*pow(mpion,2) + 2.*pow(mrho,2) + 2.*s) +
                     pow(ma1,4)*(6.*pow(mpion,4) + 1.*pow(mrho,4) + pow(mpion,2)*(-6.*pow(mrho,2) - 4.*s) - 2.*pow(mrho,2)*s +
                        2.*pow(s,2)) + pow(ma1,2)*(-4.*pow(mpion,6) - 2.*pow(mpion,2)*pow(mrho,2)*s +
                        pow(mpion,4)*(6.*pow(mrho,2) + 2.*s))) +
                  pow(eta1,2)*(1.*pow(ma1,8) + pow(ma1,6)*(-4.*pow(mpion,2) - 2.*pow(mrho,2) + 2.*s) +
                     pow(ma1,4)*(6.*pow(mpion,4) + 1.*pow(mrho,4) + pow(mpion,2)*(6.*pow(mrho,2) - 4.*s) - 4.*pow(mrho,2)*s +
                        2.*pow(s,2)) + pow(ma1,2)*(-4.*pow(mpion,6) + 2.*pow(mpion,2)*pow(mrho,2)*s +
                        pow(mrho,2)*(2.*pow(mrho,2) - 2.*s)*s + pow(mpion,4)*(-6.*pow(mrho,2) + 2.*s)) +
                     pow(mpion,2)*(1.*pow(mpion,6) + 2.*pow(mpion,4)*pow(mrho,2) - 2.*pow(mrho,6) + 2.*pow(mrho,4)*s +
                        pow(mpion,2)*(1.*pow(mrho,4) - 2.*pow(mrho,2)*s)))))/(0. + 1.*pow(ma1,2) - 1.*t2) +
             (1.*pow(-2. + delta,2)*pow(mpion,2)*(1.*pow(mpion,2) - 0.25*pow(mrho,2)))/(0. + 1.*pow(mpion,2) - 1.*t2) +
             0.03125*pow(eta1 - 1.*eta2,2)*(pow(eta2,2)*(1.*pow(Gammaa1,2)*pow(ma1,2) - 3.*pow(ma1,4) - 2.*pow(mpion,4) +
                   2.*pow(mpion,2)*pow(mrho,2) - 1.*pow(mrho,4) + pow(ma1,2)*(4.*pow(mpion,2) - 4.*pow(mrho,2) - 4.*s) +
                   2.*pow(mrho,2)*s - 2.*pow(s,2)) + pow(eta1,2)*
                 (1.*pow(Gammaa1,2)*pow(ma1,2) - 3.*pow(ma1,4) - 2.*pow(mpion,4) - 2.*pow(mpion,2)*pow(mrho,2) - 1.*pow(mrho,4) +
                   pow(ma1,2)*(4.*pow(mpion,2) + 4.*pow(mrho,2) - 4.*s) + 4.*pow(mrho,2)*s - 2.*pow(s,2)) +
                eta1*eta2*(-2.*pow(Gammaa1,2)*pow(ma1,2) + 6.*pow(ma1,4) + 4.*pow(mpion,4) - 2.*pow(mrho,4) - 4.*pow(mrho,2)*s +
                   4.*pow(s,2) + pow(ma1,2)*(-8.*pow(mpion,2) + 8.*s)))*(0. + 1.*pow(mrho,2) - 1.*s - 1.*t2) -
             0.03125*pow(eta1 - 1.*eta2,3)*(eta2*(-1.*pow(ma1,2) - 1.*pow(mrho,2) - 1.*s) + eta1*(pow(ma1,2) - 1.*pow(mrho,2) + s))*
              pow(0. + 1.*pow(mrho,2) - 1.*s - 1.*t2,2) -
             0.010416666666666666*pow(eta1 - 1.*eta2,4)*pow(0. + 1.*pow(mrho,2) - 1.*s - 1.*t2,3) +
             (1.*pow(-2. + delta,2)*pow(mpion,2)*(1.*pow(mpion,2) - 0.25*pow(mrho,2)))/
              (0. + 1.*pow(mpion,2) + 1.*pow(mrho,2) - 1.*s - 1.*t2) -
             (1.*(1.*eta1 - 1.*eta2)*(eta1*(-0.5*pow(mrho,4) + 1.*C4*pow(mrho,6) + pow(ma1,2)*(1.*pow(mrho,2) - 2.*C4*pow(mrho,4)) +
                     pow(mpion,2)*(-1.*pow(mrho,2) + 2.*C4*pow(mrho,4)) + 0.25*delta*pow(s,2) - 1.*C4*pow(mrho,2)*pow(s,2)) +
                  eta2*(-0.75*pow(mrho,4) + 0.125*delta*pow(mrho,4) + 1.*C4*pow(mrho,6) +
                     pow(mpion,2)*(1.*pow(mrho,2) - 2.*C4*pow(mrho,4)) + pow(ma1,2)*(-1.*pow(mrho,2) + 2.*C4*pow(mrho,4)) +
                     0.25*pow(mrho,2)*s + 0.375*delta*pow(mrho,2)*s - 2.*C4*pow(mrho,4)*s - 0.25*delta*pow(s,2) +
                     1.*C4*pow(mrho,2)*pow(s,2)))*(0. - 1.*pow(ma1,2) + 2.*pow(mpion,2) + 1.*pow(mrho,2) - 1.*s - 1.*t2))/pow(mrho,2)\
              + 0.5*pow(1.*eta1 - 1.*eta2,2)*(-0.5 + 1.*C4*pow(mrho,2))*
              pow(0. - 1.*pow(ma1,2) + 2.*pow(mpion,2) + 1.*pow(mrho,2) - 1.*s - 1.*t2,2) +
             (0.25*(32.*pow(C4,2)*pow(mrho,8) + 2.*pow(delta,2)*pow(s,2) + 8.*C4*pow(mrho,6)*(-6. + delta - 8.*C4*s) +
                  2.*delta*pow(mrho,2)*s*(-6. + delta - 8.*C4*s) +
                  pow(mrho,4)*(12. - 1.*pow(delta,2) + 8.*C4*(6. + delta)*s + 32.*pow(C4,2)*pow(s,2)))*(0. + t2))/pow(mrho,4) -
             (0.125*(-2. + 1.*delta)*(2. + 1.*delta - 8.*C4*pow(mrho,2))*(0. + 1.*pow(t2,2)))/pow(mrho,2) -
             (1.*(0.5 - 0.125*pow(delta,2) - 2.*C4*pow(mrho,2) + 1.*C4*delta*pow(mrho,2))*(0. + 1.*pow(t2,2)))/pow(mrho,2) -
             0.5*(eta1*eta2*(1. - 2.*C4*pow(mrho,2)) + pow(eta1,2)*(-0.5 + 1.*C4*pow(mrho,2)) + pow(eta2,2)*(-0.5 + 1.*C4*pow(mrho,2)))*
              (0. + 1.*pow(t2,2)) + 0.0625*pow(1.*eta1 - 1.*eta2,4)*(1.*pow(mpion,2) + 0.5*pow(mrho,2) - 0.5*s)*(0. + 1.*pow(t2,2)) +
             0.03125*pow(eta1 - 1.*eta2,3)*(eta2*(-1.*pow(ma1,2) + 2.*pow(mpion,2) - 1.*pow(mrho,2) - 1.*s) +
                eta1*(pow(ma1,2) - 2.*pow(mpion,2) - 1.*pow(mrho,2) + s))*(0. + 1.*pow(t2,2)) +
             0.010416666666666666*pow(eta1 - 1.*eta2,4)*(0. + 1.*pow(t2,3)) -
             0.020833333333333332*pow(1.*eta1 - 1.*eta2,4)*(0. + 1.*pow(t2,3)) -
             (0.03125*pow(eta1 - 1.*eta2,2)*(eta1*eta2*(-2.*pow(ma1,8) - 2.*pow(mpion,8) + 2.*pow(mpion,4)*pow(mrho,4) +
                     pow(ma1,6)*(8.*pow(mpion,2) - 4.*s) + pow(ma1,2)*pow(mpion,2)*
                      (8.*pow(mpion,4) - 8.*pow(mrho,4) - 4.*pow(mpion,2)*s + 4.*pow(mrho,2)*s) +
                     pow(ma1,4)*(-12.*pow(mpion,4) + 2.*pow(mrho,4) + 8.*pow(mpion,2)*s + 4.*pow(mrho,2)*s - 4.*pow(s,2))) +
                  pow(eta2,2)*(1.*pow(ma1,8) + 1.*pow(mpion,8) - 2.*pow(mpion,6)*pow(mrho,2) + 1.*pow(mpion,4)*pow(mrho,4) +
                     pow(ma1,6)*(-4.*pow(mpion,2) + 2.*pow(mrho,2) + 2.*s) +
                     pow(ma1,4)*(6.*pow(mpion,4) + 1.*pow(mrho,4) + pow(mpion,2)*(-6.*pow(mrho,2) - 4.*s) - 2.*pow(mrho,2)*s +
                        2.*pow(s,2)) + pow(ma1,2)*(-4.*pow(mpion,6) - 2.*pow(mpion,2)*pow(mrho,2)*s +
                        pow(mpion,4)*(6.*pow(mrho,2) + 2.*s))) +
                  pow(eta1,2)*(1.*pow(ma1,8) + pow(ma1,6)*(-4.*pow(mpion,2) - 2.*pow(mrho,2) + 2.*s) +
                     pow(ma1,4)*(6.*pow(mpion,4) + 1.*pow(mrho,4) + pow(mpion,2)*(6.*pow(mrho,2) - 4.*s) - 4.*pow(mrho,2)*s +
                        2.*pow(s,2)) + pow(ma1,2)*(-4.*pow(mpion,6) + 2.*pow(mpion,2)*pow(mrho,2)*s +
                        pow(mrho,2)*(2.*pow(mrho,2) - 2.*s)*s + pow(mpion,4)*(-6.*pow(mrho,2) + 2.*s)) +
                     pow(mpion,2)*(1.*pow(mpion,6) + 2.*pow(mpion,4)*pow(mrho,2) - 2.*pow(mrho,6) + 2.*pow(mrho,4)*s +
                        pow(mpion,2)*(1.*pow(mrho,4) - 2.*pow(mrho,2)*s)))))/(1.*pow(ma1,2) - 1.*t1) -
             (1.*pow(-2. + delta,2)*pow(mpion,2)*(1.*pow(mpion,2) - 0.25*pow(mrho,2)))/(1.*pow(mpion,2) - 1.*t1) -
             0.03125*pow(eta1 - 1.*eta2,2)*(pow(eta2,2)*(1.*pow(Gammaa1,2)*pow(ma1,2) - 3.*pow(ma1,4) - 2.*pow(mpion,4) +
                   2.*pow(mpion,2)*pow(mrho,2) - 1.*pow(mrho,4) + pow(ma1,2)*(4.*pow(mpion,2) - 4.*pow(mrho,2) - 4.*s) +
                   2.*pow(mrho,2)*s - 2.*pow(s,2)) + pow(eta1,2)*
                 (1.*pow(Gammaa1,2)*pow(ma1,2) - 3.*pow(ma1,4) - 2.*pow(mpion,4) - 2.*pow(mpion,2)*pow(mrho,2) - 1.*pow(mrho,4) +
                   pow(ma1,2)*(4.*pow(mpion,2) + 4.*pow(mrho,2) - 4.*s) + 4.*pow(mrho,2)*s - 2.*pow(s,2)) +
                eta1*eta2*(-2.*pow(Gammaa1,2)*pow(ma1,2) + 6.*pow(ma1,4) + 4.*pow(mpion,4) - 2.*pow(mrho,4) - 4.*pow(mrho,2)*s +
                   4.*pow(s,2) + pow(ma1,2)*(-8.*pow(mpion,2) + 8.*s)))*(1.*pow(mrho,2) - 1.*s - 1.*t1) +
             0.03125*pow(eta1 - 1.*eta2,3)*(eta2*(-1.*pow(ma1,2) - 1.*pow(mrho,2) - 1.*s) + eta1*(pow(ma1,2) - 1.*pow(mrho,2) + s))*
              pow(1.*pow(mrho,2) - 1.*s - 1.*t1,2) + 0.010416666666666666*pow(eta1 - 1.*eta2,4)*pow(1.*pow(mrho,2) - 1.*s - 1.*t1,3) -
             (1.*pow(-2. + delta,2)*pow(mpion,2)*(1.*pow(mpion,2) - 0.25*pow(mrho,2)))/
              (1.*pow(mpion,2) + 1.*pow(mrho,2) - 1.*s - 1.*t1) + (0.5*pow(-2. + delta,2)*pow(mpion,2)*t1)/pow(mrho,2) +
             0.25*(-2. + delta)*(eta1 - 1.*eta2)*(-0.5*eta2*pow(ma1,2) + 1.*eta1*pow(mpion,2) - 1.*eta2*pow(mpion,2) + 0.5*eta1*s -
                0.5*eta2*s)*t1 - (0.25*(pow(mpion,2)*(12. + 1.*pow(delta,2) - 16.*C4*pow(mrho,2) + delta*(-8. + 8.*C4*pow(mrho,2))) +
                  (-4. - 3.*pow(delta,2) - 16.*C4*pow(mrho,2) + delta*(8. + 8.*C4*pow(mrho,2)))*s)*t1)/pow(mrho,2) -
             0.25*(-2. + delta)*(eta1 - 1.*eta2)*(eta1*(1.*pow(mpion,2) - 0.5*s) +
                eta2*(-0.5*pow(ma1,2) - 1.*pow(mpion,2) - 0.5*pow(mrho,2) + 1.*s))*t1 -
             (0.25*(-2. + 1.*delta)*(-8.*C4*pow(mrho,4) + pow(mpion,2)*(2. + 1.*delta - 8.*C4*pow(mrho,2)) + (-2. - 3.*delta)*s +
                  pow(mrho,2)*(2. + 1.*delta + 16.*C4*s))*t1)/pow(mrho,2) -
             (0.25*(32.*pow(C4,2)*pow(mrho,8) + 2.*pow(delta,2)*pow(s,2) + 8.*C4*pow(mrho,6)*(-6. + delta - 8.*C4*s) +
                  2.*delta*pow(mrho,2)*s*(-6. + delta - 8.*C4*s) +
                  pow(mrho,4)*(12. - 1.*pow(delta,2) + 8.*C4*(6. + delta)*s + 32.*pow(C4,2)*pow(s,2)))*t1)/pow(mrho,4) -
             0.09375*pow(eta1 - 1.*eta2,2)*(eta1*eta2*(-2.*pow(ma1,4) - 4.*pow(mpion,4) + 0.6666666666666666*pow(mrho,4) +
                   pow(ma1,2)*(5.333333333333333*pow(mpion,2) - 2.6666666666666665*s) + 2.6666666666666665*pow(mpion,2)*s +
                   1.3333333333333333*pow(mrho,2)*s - 1.3333333333333333*pow(s,2)) +
                pow(eta1,2)*(1.*pow(ma1,4) + 2.*pow(mpion,4) + 0.3333333333333333*pow(mrho,4) +
                   pow(mpion,2)*(2.*pow(mrho,2) - 1.3333333333333333*s) - 1.3333333333333333*pow(mrho,2)*s + 0.6666666666666666*pow(s,2) +
                   pow(ma1,2)*(-2.6666666666666665*pow(mpion,2) - 1.3333333333333333*pow(mrho,2) + 1.3333333333333333*s)) +
                pow(eta2,2)*(1.*pow(ma1,4) + 2.*pow(mpion,4) + 0.3333333333333333*pow(mrho,4) +
                   pow(mpion,2)*(-2.*pow(mrho,2) - 1.3333333333333333*s) - 0.6666666666666666*pow(mrho,2)*s + 0.6666666666666666*pow(s,2) +
                   pow(ma1,2)*(-2.6666666666666665*pow(mpion,2) + 1.3333333333333333*pow(mrho,2) + 1.3333333333333333*s)))*t1 -
             0.0625*pow(eta1 - 1.*eta2,2)*(pow(eta2,2)*(pow(Gammaa1,2)*pow(ma1,2) - 1.*pow(ma1,4) - 2.*pow(mpion,4) -
                   2.*pow(mpion,2)*pow(mrho,2) + 2.*pow(mrho,4) + pow(ma1,2)*(2.*pow(mpion,2) + pow(mrho,2) - 1.*s) -
                   3.*pow(mrho,2)*s + pow(s,2)) + pow(eta1,2)*
                 (pow(Gammaa1,2)*pow(ma1,2) - 1.*pow(ma1,4) - 2.*pow(mpion,4) - 2.*pow(mpion,2)*pow(mrho,2) +
                   pow(ma1,2)*(2.*pow(mpion,2) + pow(mrho,2) - 1.*s) + pow(mrho,2)*s + pow(s,2)) +
                eta1*eta2*(-2.*pow(Gammaa1,2)*pow(ma1,2) + 2.*pow(ma1,4) + 4.*pow(mpion,4) + 4.*pow(mpion,2)*pow(mrho,2) +
                   2.*pow(mrho,4) - 2.*pow(s,2) + pow(ma1,2)*(-4.*pow(mpion,2) - 2.*pow(mrho,2) + 2.*s)))*t1 +
             (1.*(pow(eta1,2)*(0.5*pow(mrho,4) - 1.*C4*pow(mrho,6) + pow(mpion,2)*(1.*pow(mrho,2) - 2.*C4*pow(mrho,4)) +
                     pow(ma1,2)*(-0.5*pow(mrho,2) + 1.*C4*pow(mrho,4)) - 0.5*pow(mrho,2)*s + 0.25*delta*pow(mrho,2)*s -
                     0.25*delta*pow(s,2) + 1.*C4*pow(mrho,2)*pow(s,2)) +
                  pow(eta2,2)*(-0.5*pow(mrho,4) + 1.*C4*pow(mrho,6) + pow(mpion,2)*(1.*pow(mrho,2) - 2.*C4*pow(mrho,4)) +
                     pow(ma1,2)*(-0.5*pow(mrho,2) + 1.*C4*pow(mrho,4)) - 0.5*pow(mrho,2)*s + 0.75*delta*pow(mrho,2)*s -
                     2.*C4*pow(mrho,4)*s - 0.25*delta*pow(s,2) + 1.*C4*pow(mrho,2)*pow(s,2)) +
                  eta1*eta2*(pow(ma1,2)*(1.*pow(mrho,2) - 2.*C4*pow(mrho,4)) + pow(mpion,2)*(-2.*pow(mrho,2) + 4.*C4*pow(mrho,4)) +
                     s*(2.*C4*pow(mrho,4) + 0.5*delta*s + pow(mrho,2)*(1. - 1.*delta - 2.*C4*s))))*t1)/pow(mrho,2) +
             (0.125*(-2. + 1.*delta)*(2. + 1.*delta - 8.*C4*pow(mrho,2))*pow(t1,2))/pow(mrho,2) +
             (1.*(0.5 - 0.125*pow(delta,2) - 2.*C4*pow(mrho,2) + 1.*C4*delta*pow(mrho,2))*pow(t1,2))/pow(mrho,2) +
             0.5*(eta1*eta2*(1. - 2.*C4*pow(mrho,2)) + pow(eta1,2)*(-0.5 + 1.*C4*pow(mrho,2)) + pow(eta2,2)*(-0.5 + 1.*C4*pow(mrho,2)))*
              pow(t1,2) - 0.0625*pow(1.*eta1 - 1.*eta2,4)*(1.*pow(mpion,2) + 0.5*pow(mrho,2) - 0.5*s)*pow(t1,2) -
             0.03125*pow(eta1 - 1.*eta2,3)*(eta2*(-1.*pow(ma1,2) + 2.*pow(mpion,2) - 1.*pow(mrho,2) - 1.*s) +
                eta1*(pow(ma1,2) - 2.*pow(mpion,2) - 1.*pow(mrho,2) + s))*pow(t1,2) -
             0.010416666666666666*pow(eta1 - 1.*eta2,4)*pow(t1,3) + 0.020833333333333332*pow(1.*eta1 - 1.*eta2,4)*pow(t1,3) +
             (2.*(1.*eta1 - 1.*eta2)*(eta2*(0.375*pow(mrho,4) - 0.0625*delta*pow(mrho,4) - 0.5*C4*pow(mrho,6) +
                     pow(ma1,2)*(0.5*pow(mrho,2) - 1.*C4*pow(mrho,4)) + pow(mpion,2)*(-0.5*pow(mrho,2) + 1.*C4*pow(mrho,4)) -
                     0.125*pow(mrho,2)*s - 0.1875*delta*pow(mrho,2)*s + 1.*C4*pow(mrho,4)*s + 0.125*delta*pow(s,2) -
                     0.5*C4*pow(mrho,2)*pow(s,2)) + eta1*(0.25*pow(mrho,4) - 0.5*C4*pow(mrho,6) +
                     pow(mpion,2)*(0.5*pow(mrho,2) - 1.*C4*pow(mrho,4)) + pow(ma1,2)*(-0.5*pow(mrho,2) + 1.*C4*pow(mrho,4)) -
                     0.125*delta*pow(s,2) + 0.5*C4*pow(mrho,2)*pow(s,2)))*
                (1.*pow(ma1,2) - 2.*pow(mpion,2) - 1.*pow(mrho,2) + 1.*s + 1.*t1))/pow(mrho,2) -
             0.5*pow(1.*eta1 - 1.*eta2,2)*(-0.5 + 1.*C4*pow(mrho,2))*
              pow(1.*pow(ma1,2) - 2.*pow(mpion,2) - 1.*pow(mrho,2) + 1.*s + 1.*t1,2) +
             (2.*(1.*eta1 - 1.*eta2)*Gammaa1*ma1*(eta2*(0.375*pow(mrho,4) - 0.0625*delta*pow(mrho,4) - 0.5*C4*pow(mrho,6) +
                     pow(ma1,2)*(0.5*pow(mrho,2) - 1.*C4*pow(mrho,4)) + pow(mpion,2)*(-0.5*pow(mrho,2) + 1.*C4*pow(mrho,4)) -
                     0.125*pow(mrho,2)*s - 0.1875*delta*pow(mrho,2)*s + 1.*C4*pow(mrho,4)*s + 0.125*delta*pow(s,2) -
                     0.5*C4*pow(mrho,2)*pow(s,2)) + eta1*(0.25*pow(mrho,4) - 0.5*C4*pow(mrho,6) +
                     pow(mpion,2)*(0.5*pow(mrho,2) - 1.*C4*pow(mrho,4)) + pow(ma1,2)*(-0.5*pow(mrho,2) + 1.*C4*pow(mrho,4)) -
                     0.125*delta*pow(s,2) + 0.5*C4*pow(mrho,2)*pow(s,2)))*
                atan((0. + pow(ma1,2) - 2.*pow(mpion,2) - 1.*pow(mrho,2) + s + t2)/(Gammaa1*ma1)))/pow(mrho,2) +
             (0.25*(-2. + delta)*(eta1 - 1.*eta2)*Gammaa1*ma1*(eta2*
                   (-1.*pow(ma1,6) + pow(Gammaa1,2)*pow(ma1,2)*(-1.*pow(ma1,2) + 0.5*pow(mrho,2) - 1.*s) +
                     pow(ma1,4)*(2.*pow(mpion,2) + 0.5*pow(mrho,2) - 1.*s) + pow(mpion,4)*(-1.5*pow(mrho,2) + 1.*s) +
                     pow(ma1,2)*pow(mpion,2)*(-1.*pow(mpion,2) - 1.*pow(mrho,2) + 2.*s)) +
                  eta1*(pow(Gammaa1,2)*pow(ma1,2)*(1.*pow(mpion,2) + 0.5*s) + pow(ma1,4)*(1.*pow(mpion,2) + 0.5*s) +
                     pow(ma1,2)*(-2.*pow(mpion,4) - 1.*pow(mpion,2)*s) +
                     pow(mpion,2)*(1.*pow(mpion,4) - 1.*pow(mrho,4) + pow(mpion,2)*(2.*pow(mrho,2) - 1.5*s) + 1.*pow(mrho,2)*s)))*
                atan((0. + pow(ma1,2) - 2.*pow(mpion,2) - 1.*pow(mrho,2) + s + t2)/(Gammaa1*ma1)))/
              (pow(Gammaa1,2)*pow(ma1,2) + pow(ma1,4) - 2.*pow(ma1,2)*pow(mpion,2) + pow(mpion,4)) -
             (0.25*(-2. + delta)*(eta1 - 1.*eta2)*Gammaa1*ma1*(eta2*
                   (-1.*pow(ma1,6) - 2.*pow(mpion,4)*pow(mrho,2) - 1.*pow(mpion,2)*pow(mrho,4) +
                     pow(ma1,4)*(2.*pow(mpion,2) + 2.*pow(mrho,2) - 1.5*s) + 2.5*pow(mpion,4)*s + 3.*pow(mpion,2)*pow(mrho,2)*s +
                     0.5*pow(mrho,4)*s - 2.*pow(mpion,2)*pow(s,2) - 1.*pow(mrho,2)*pow(s,2) + 0.5*pow(s,3) +
                     pow(Gammaa1,2)*(-1.*pow(ma1,4) + 0.5*pow(ma1,2)*s) +
                     pow(ma1,2)*(-1.*pow(mpion,4) - 1.*pow(mrho,4) + 1.*pow(mrho,2)*s + pow(mpion,2)*(-2.*pow(mrho,2) + 1.*s))) +
                  eta1*(1.*pow(mpion,6) + 4.*pow(mpion,4)*pow(mrho,2) + 1.*pow(mpion,2)*pow(mrho,4) +
                     pow(Gammaa1,2)*pow(ma1,2)*(1.*pow(mpion,2) - 0.5*s) + pow(ma1,4)*(1.*pow(mpion,2) - 0.5*s) - 4.5*pow(mpion,4)*s -
                     4.*pow(mpion,2)*pow(mrho,2)*s - 0.5*pow(mrho,4)*s + 3.*pow(mpion,2)*pow(s,2) + 1.*pow(mrho,2)*pow(s,2) -
                     0.5*pow(s,3) + pow(ma1,2)*(-2.*pow(mpion,4) + (1.*pow(mrho,2) - 1.*s)*s + pow(mpion,2)*(-2.*pow(mrho,2) + 3.*s))))*
                atan((0. + pow(ma1,2) - 2.*pow(mpion,2) - 1.*pow(mrho,2) + s + t2)/(Gammaa1*ma1)))/
              (pow(Gammaa1,2)*pow(ma1,2) + pow(ma1,4) + pow(mpion,4) + 2.*pow(mpion,2)*pow(mrho,2) + pow(mrho,4) -
                2.*pow(mpion,2)*s - 2.*pow(mrho,2)*s + pow(s,2) + pow(ma1,2)*(-2.*pow(mpion,2) - 2.*pow(mrho,2) + 2.*s)) +
             (0.03125*pow(eta1 - 1.*eta2,2)*(pow(eta2,2)*(pow(Gammaa1,4)*pow(ma1,4) + pow(ma1,8) + pow(mpion,8) -
                     2.*pow(mpion,6)*pow(mrho,2) + pow(mpion,4)*pow(mrho,4) + pow(ma1,6)*(-4.*pow(mpion,2) + 2.*pow(mrho,2) + 2.*s) +
                     pow(ma1,4)*(6.*pow(mpion,4) + pow(mrho,4) + pow(mpion,2)*(-6.*pow(mrho,2) - 4.*s) - 2.*pow(mrho,2)*s +
                        2.*pow(s,2)) + pow(ma1,2)*(-4.*pow(mpion,6) - 2.*pow(mpion,2)*pow(mrho,2)*s +
                        pow(mpion,4)*(6.*pow(mrho,2) + 2.*s)) +
                     pow(Gammaa1,2)*pow(ma1,2)*(-6.*pow(ma1,4) - 6.*pow(mpion,4) - 1.*pow(mrho,4) +
                        pow(ma1,2)*(12.*pow(mpion,2) - 6.*pow(mrho,2) - 6.*s) + 2.*pow(mrho,2)*s - 2.*pow(s,2) +
                        pow(mpion,2)*(6.*pow(mrho,2) + 4.*s))) +
                  eta1*eta2*(-2.*pow(Gammaa1,4)*pow(ma1,4) - 2.*pow(ma1,8) - 2.*pow(mpion,8) + 2.*pow(mpion,4)*pow(mrho,4) +
                     pow(ma1,6)*(8.*pow(mpion,2) - 4.*s) + pow(ma1,2)*pow(mpion,2)*
                      (8.*pow(mpion,4) - 8.*pow(mrho,4) - 4.*pow(mpion,2)*s + 4.*pow(mrho,2)*s) +
                     pow(ma1,4)*(-12.*pow(mpion,4) + 2.*pow(mrho,4) + 8.*pow(mpion,2)*s + 4.*pow(mrho,2)*s - 4.*pow(s,2)) +
                     pow(Gammaa1,2)*pow(ma1,2)*(12.*pow(ma1,4) + 12.*pow(mpion,4) - 2.*pow(mrho,4) - 8.*pow(mpion,2)*s -
                        4.*pow(mrho,2)*s + 4.*pow(s,2) + pow(ma1,2)*(-24.*pow(mpion,2) + 12.*s))) +
                  pow(eta1,2)*(pow(Gammaa1,4)*pow(ma1,4) + pow(ma1,8) + pow(ma1,6)*(-4.*pow(mpion,2) - 2.*pow(mrho,2) + 2.*s) +
                     pow(ma1,4)*(6.*pow(mpion,4) + pow(mrho,4) + pow(mpion,2)*(6.*pow(mrho,2) - 4.*s) - 4.*pow(mrho,2)*s +
                        2.*pow(s,2)) + pow(ma1,2)*(-4.*pow(mpion,6) + 2.*pow(mpion,2)*pow(mrho,2)*s +
                        pow(mrho,2)*(2.*pow(mrho,2) - 2.*s)*s + pow(mpion,4)*(-6.*pow(mrho,2) + 2.*s)) +
                     pow(Gammaa1,2)*pow(ma1,2)*(-6.*pow(ma1,4) - 6.*pow(mpion,4) - 1.*pow(mrho,4) +
                        pow(ma1,2)*(12.*pow(mpion,2) + 6.*pow(mrho,2) - 6.*s) + 4.*pow(mrho,2)*s - 2.*pow(s,2) +
                        pow(mpion,2)*(-6.*pow(mrho,2) + 4.*s)) +
                     pow(mpion,2)*(pow(mpion,6) + 2.*pow(mpion,4)*pow(mrho,2) - 2.*pow(mrho,6) + 2.*pow(mrho,4)*s +
                        pow(mpion,2)*(pow(mrho,4) - 2.*pow(mrho,2)*s))))*
                atan((0. + pow(ma1,2) - 2.*pow(mpion,2) - 1.*pow(mrho,2) + s + t2)/(Gammaa1*ma1)))/(Gammaa1*ma1) -
             (0.0625*pow(eta1 - 1.*eta2,2)*Gammaa1*ma1*(eta1*eta2*
                   (-2.*pow(Gammaa1,4)*pow(ma1,4) + 14.*pow(ma1,8) + 14.*pow(mpion,8) + 28.*pow(mpion,6)*pow(mrho,2) +
                     20.*pow(mpion,4)*pow(mrho,4) + 10.*pow(mpion,2)*pow(mrho,6) + 2.*pow(mrho,8) - 16.*pow(mpion,6)*s -
                     16.*pow(mpion,4)*pow(mrho,2)*s - 12.*pow(mpion,2)*pow(mrho,4)*s - 4.*pow(mrho,6)*s - 4.*pow(mpion,4)*pow(s,2) -
                     6.*pow(mpion,2)*pow(mrho,2)*pow(s,2) + 8.*pow(mpion,2)*pow(s,3) + 4.*pow(mrho,2)*pow(s,3) - 2.*pow(s,4) +
                     pow(ma1,6)*(-56.*pow(mpion,2) - 28.*pow(mrho,2) + 28.*s) +
                     pow(ma1,4)*(84.*pow(mpion,4) + 24.*pow(mrho,4) + pow(mpion,2)*(84.*pow(mrho,2) - 72.*s) - 36.*pow(mrho,2)*s +
                        12.*pow(s,2)) + pow(Gammaa1,2)*pow(ma1,2)*
                      (-4.*pow(ma1,4) - 4.*pow(mpion,4) + pow(ma1,2)*(8.*pow(mpion,2) + 4.*pow(mrho,2) - 4.*s) +
                        (4.*pow(mrho,2) - 4.*s)*s + pow(mpion,2)*(-4.*pow(mrho,2) + 8.*s)) +
                     pow(ma1,2)*(-56.*pow(mpion,6) - 10.*pow(mrho,6) + 18.*pow(mrho,4)*s - 6.*pow(mrho,2)*pow(s,2) - 2.*pow(s,3) +
                        pow(mpion,4)*(-84.*pow(mrho,2) + 60.*s) + pow(mpion,2)*(-48.*pow(mrho,4) + 60.*pow(mrho,2)*s - 12.*pow(s,2)))) +
                  pow(eta1,2)*(1.*pow(Gammaa1,4)*pow(ma1,4) - 7.*pow(ma1,8) - 7.*pow(mpion,8) - 14.*pow(mpion,6)*pow(mrho,2) -
                     7.*pow(mpion,4)*pow(mrho,4) - 2.*pow(mpion,2)*pow(mrho,6) +
                     pow(ma1,6)*(28.*pow(mpion,2) + 14.*pow(mrho,2) - 14.*s) + 8.*pow(mpion,6)*s + 11.*pow(mpion,4)*pow(mrho,2)*s +
                     6.*pow(mpion,2)*pow(mrho,4)*s + 1.*pow(mrho,6)*s + 2.*pow(mpion,4)*pow(s,2) - 1.*pow(mrho,4)*pow(s,2) -
                     4.*pow(mpion,2)*pow(s,3) - 1.*pow(mrho,2)*pow(s,3) + 1.*pow(s,4) +
                     pow(Gammaa1,2)*pow(ma1,2)*(2.*pow(ma1,4) + 2.*pow(mpion,4) + 1.*pow(mrho,4) +
                        pow(mpion,2)*(2.*pow(mrho,2) - 4.*s) - 1.*pow(mrho,2)*s + 2.*pow(s,2) +
                        pow(ma1,2)*(-4.*pow(mpion,2) - 2.*pow(mrho,2) + 2.*s)) +
                     pow(ma1,4)*(-42.*pow(mpion,4) - 9.*pow(mrho,4) + 21.*pow(mrho,2)*s - 6.*pow(s,2) +
                        pow(mpion,2)*(-42.*pow(mrho,2) + 36.*s)) +
                     pow(ma1,2)*(28.*pow(mpion,6) + 2.*pow(mrho,6) + pow(mpion,4)*(42.*pow(mrho,2) - 30.*s) - 9.*pow(mrho,4)*s +
                        6.*pow(mrho,2)*pow(s,2) + 1.*pow(s,3) + pow(mpion,2)*(18.*pow(mrho,4) - 36.*pow(mrho,2)*s + 6.*pow(s,2)))) +
                  pow(eta2,2)*(1.*pow(Gammaa1,4)*pow(ma1,4) - 7.*pow(ma1,8) - 7.*pow(mpion,8) - 14.*pow(mpion,6)*pow(mrho,2) -
                     1.*pow(mpion,4)*pow(mrho,4) + 6.*pow(mpion,2)*pow(mrho,6) + 2.*pow(mrho,8) +
                     pow(ma1,6)*(28.*pow(mpion,2) + 14.*pow(mrho,2) - 14.*s) + 8.*pow(mpion,6)*s - 1.*pow(mpion,4)*pow(mrho,2)*s -
                     16.*pow(mpion,2)*pow(mrho,4)*s - 7.*pow(mrho,6)*s + 2.*pow(mpion,4)*pow(s,2) +
                     14.*pow(mpion,2)*pow(mrho,2)*pow(s,2) + 9.*pow(mrho,4)*pow(s,2) - 4.*pow(mpion,2)*pow(s,3) -
                     5.*pow(mrho,2)*pow(s,3) + 1.*pow(s,4) +
                     pow(Gammaa1,2)*pow(ma1,2)*(2.*pow(ma1,4) + 2.*pow(mpion,4) + 3.*pow(mrho,4) +
                        pow(mpion,2)*(2.*pow(mrho,2) - 4.*s) - 5.*pow(mrho,2)*s + 2.*pow(s,2) +
                        pow(ma1,2)*(-4.*pow(mpion,2) - 2.*pow(mrho,2) + 2.*s)) +
                     pow(ma1,4)*(-42.*pow(mpion,4) - 3.*pow(mrho,4) + 9.*pow(mrho,2)*s - 6.*pow(s,2) +
                        pow(mpion,2)*(-42.*pow(mrho,2) + 36.*s)) +
                     pow(ma1,2)*(28.*pow(mpion,6) - 4.*pow(mrho,6) + pow(mpion,4)*(42.*pow(mrho,2) - 30.*s) + 9.*pow(mrho,4)*s -
                        6.*pow(mrho,2)*pow(s,2) + 1.*pow(s,3) + pow(mpion,2)*(6.*pow(mrho,4) - 12.*pow(mrho,2)*s + 6.*pow(s,2)))))*
                atan((0. + pow(ma1,2) - 2.*pow(mpion,2) - 1.*pow(mrho,2) + s + t2)/(Gammaa1*ma1)))/
              (pow(Gammaa1,2)*pow(ma1,2) + 4.*pow(ma1,4) + 4.*pow(mpion,4) + 4.*pow(mpion,2)*pow(mrho,2) + pow(mrho,4) -
                4.*pow(mpion,2)*s - 2.*pow(mrho,2)*s + pow(s,2) + pow(ma1,2)*(-8.*pow(mpion,2) - 4.*pow(mrho,2) + 4.*s)) -
             (2.*(1.*eta1 - 1.*eta2)*Gammaa1*ma1*(eta2*(0.375*pow(mrho,4) - 0.0625*delta*pow(mrho,4) - 0.5*C4*pow(mrho,6) +
                     pow(ma1,2)*(0.5*pow(mrho,2) - 1.*C4*pow(mrho,4)) + pow(mpion,2)*(-0.5*pow(mrho,2) + 1.*C4*pow(mrho,4)) -
                     0.125*pow(mrho,2)*s - 0.1875*delta*pow(mrho,2)*s + 1.*C4*pow(mrho,4)*s + 0.125*delta*pow(s,2) -
                     0.5*C4*pow(mrho,2)*pow(s,2)) + eta1*(0.25*pow(mrho,4) - 0.5*C4*pow(mrho,6) +
                     pow(mpion,2)*(0.5*pow(mrho,2) - 1.*C4*pow(mrho,4)) + pow(ma1,2)*(-0.5*pow(mrho,2) + 1.*C4*pow(mrho,4)) -
                     0.125*delta*pow(s,2) + 0.5*C4*pow(mrho,2)*pow(s,2)))*
                atan((pow(ma1,2) - 2.*pow(mpion,2) - 1.*pow(mrho,2) + s + t1)/(Gammaa1*ma1)))/pow(mrho,2) -
             (0.25*(-2. + delta)*(eta1 - 1.*eta2)*Gammaa1*ma1*(eta2*
                   (-1.*pow(ma1,6) + pow(Gammaa1,2)*pow(ma1,2)*(-1.*pow(ma1,2) + 0.5*pow(mrho,2) - 1.*s) +
                     pow(ma1,4)*(2.*pow(mpion,2) + 0.5*pow(mrho,2) - 1.*s) + pow(mpion,4)*(-1.5*pow(mrho,2) + 1.*s) +
                     pow(ma1,2)*pow(mpion,2)*(-1.*pow(mpion,2) - 1.*pow(mrho,2) + 2.*s)) +
                  eta1*(pow(Gammaa1,2)*pow(ma1,2)*(1.*pow(mpion,2) + 0.5*s) + pow(ma1,4)*(1.*pow(mpion,2) + 0.5*s) +
                     pow(ma1,2)*(-2.*pow(mpion,4) - 1.*pow(mpion,2)*s) +
                     pow(mpion,2)*(1.*pow(mpion,4) - 1.*pow(mrho,4) + pow(mpion,2)*(2.*pow(mrho,2) - 1.5*s) + 1.*pow(mrho,2)*s)))*
                atan((pow(ma1,2) - 2.*pow(mpion,2) - 1.*pow(mrho,2) + s + t1)/(Gammaa1*ma1)))/
              (pow(Gammaa1,2)*pow(ma1,2) + pow(ma1,4) - 2.*pow(ma1,2)*pow(mpion,2) + pow(mpion,4)) +
             (0.25*(-2. + delta)*(eta1 - 1.*eta2)*Gammaa1*ma1*(eta2*
                   (-1.*pow(ma1,6) - 2.*pow(mpion,4)*pow(mrho,2) - 1.*pow(mpion,2)*pow(mrho,4) +
                     pow(ma1,4)*(2.*pow(mpion,2) + 2.*pow(mrho,2) - 1.5*s) + 2.5*pow(mpion,4)*s + 3.*pow(mpion,2)*pow(mrho,2)*s +
                     0.5*pow(mrho,4)*s - 2.*pow(mpion,2)*pow(s,2) - 1.*pow(mrho,2)*pow(s,2) + 0.5*pow(s,3) +
                     pow(Gammaa1,2)*(-1.*pow(ma1,4) + 0.5*pow(ma1,2)*s) +
                     pow(ma1,2)*(-1.*pow(mpion,4) - 1.*pow(mrho,4) + 1.*pow(mrho,2)*s + pow(mpion,2)*(-2.*pow(mrho,2) + 1.*s))) +
                  eta1*(1.*pow(mpion,6) + 4.*pow(mpion,4)*pow(mrho,2) + 1.*pow(mpion,2)*pow(mrho,4) +
                     pow(Gammaa1,2)*pow(ma1,2)*(1.*pow(mpion,2) - 0.5*s) + pow(ma1,4)*(1.*pow(mpion,2) - 0.5*s) - 4.5*pow(mpion,4)*s -
                     4.*pow(mpion,2)*pow(mrho,2)*s - 0.5*pow(mrho,4)*s + 3.*pow(mpion,2)*pow(s,2) + 1.*pow(mrho,2)*pow(s,2) -
                     0.5*pow(s,3) + pow(ma1,2)*(-2.*pow(mpion,4) + (1.*pow(mrho,2) - 1.*s)*s + pow(mpion,2)*(-2.*pow(mrho,2) + 3.*s))))*
                atan((pow(ma1,2) - 2.*pow(mpion,2) - 1.*pow(mrho,2) + s + t1)/(Gammaa1*ma1)))/
              (pow(Gammaa1,2)*pow(ma1,2) + pow(ma1,4) + pow(mpion,4) + 2.*pow(mpion,2)*pow(mrho,2) + pow(mrho,4) -
                2.*pow(mpion,2)*s - 2.*pow(mrho,2)*s + pow(s,2) + pow(ma1,2)*(-2.*pow(mpion,2) - 2.*pow(mrho,2) + 2.*s)) -
             (0.03125*pow(eta1 - 1.*eta2,2)*(pow(eta2,2)*(pow(Gammaa1,4)*pow(ma1,4) + pow(ma1,8) + pow(mpion,8) -
                     2.*pow(mpion,6)*pow(mrho,2) + pow(mpion,4)*pow(mrho,4) + pow(ma1,6)*(-4.*pow(mpion,2) + 2.*pow(mrho,2) + 2.*s) +
                     pow(ma1,4)*(6.*pow(mpion,4) + pow(mrho,4) + pow(mpion,2)*(-6.*pow(mrho,2) - 4.*s) - 2.*pow(mrho,2)*s +
                        2.*pow(s,2)) + pow(ma1,2)*(-4.*pow(mpion,6) - 2.*pow(mpion,2)*pow(mrho,2)*s +
                        pow(mpion,4)*(6.*pow(mrho,2) + 2.*s)) +
                     pow(Gammaa1,2)*pow(ma1,2)*(-6.*pow(ma1,4) - 6.*pow(mpion,4) - 1.*pow(mrho,4) +
                        pow(ma1,2)*(12.*pow(mpion,2) - 6.*pow(mrho,2) - 6.*s) + 2.*pow(mrho,2)*s - 2.*pow(s,2) +
                        pow(mpion,2)*(6.*pow(mrho,2) + 4.*s))) +
                  eta1*eta2*(-2.*pow(Gammaa1,4)*pow(ma1,4) - 2.*pow(ma1,8) - 2.*pow(mpion,8) + 2.*pow(mpion,4)*pow(mrho,4) +
                     pow(ma1,6)*(8.*pow(mpion,2) - 4.*s) + pow(ma1,2)*pow(mpion,2)*
                      (8.*pow(mpion,4) - 8.*pow(mrho,4) - 4.*pow(mpion,2)*s + 4.*pow(mrho,2)*s) +
                     pow(ma1,4)*(-12.*pow(mpion,4) + 2.*pow(mrho,4) + 8.*pow(mpion,2)*s + 4.*pow(mrho,2)*s - 4.*pow(s,2)) +
                     pow(Gammaa1,2)*pow(ma1,2)*(12.*pow(ma1,4) + 12.*pow(mpion,4) - 2.*pow(mrho,4) - 8.*pow(mpion,2)*s -
                        4.*pow(mrho,2)*s + 4.*pow(s,2) + pow(ma1,2)*(-24.*pow(mpion,2) + 12.*s))) +
                  pow(eta1,2)*(pow(Gammaa1,4)*pow(ma1,4) + pow(ma1,8) + pow(ma1,6)*(-4.*pow(mpion,2) - 2.*pow(mrho,2) + 2.*s) +
                     pow(ma1,4)*(6.*pow(mpion,4) + pow(mrho,4) + pow(mpion,2)*(6.*pow(mrho,2) - 4.*s) - 4.*pow(mrho,2)*s +
                        2.*pow(s,2)) + pow(ma1,2)*(-4.*pow(mpion,6) + 2.*pow(mpion,2)*pow(mrho,2)*s +
                        pow(mrho,2)*(2.*pow(mrho,2) - 2.*s)*s + pow(mpion,4)*(-6.*pow(mrho,2) + 2.*s)) +
                     pow(Gammaa1,2)*pow(ma1,2)*(-6.*pow(ma1,4) - 6.*pow(mpion,4) - 1.*pow(mrho,4) +
                        pow(ma1,2)*(12.*pow(mpion,2) + 6.*pow(mrho,2) - 6.*s) + 4.*pow(mrho,2)*s - 2.*pow(s,2) +
                        pow(mpion,2)*(-6.*pow(mrho,2) + 4.*s)) +
                     pow(mpion,2)*(pow(mpion,6) + 2.*pow(mpion,4)*pow(mrho,2) - 2.*pow(mrho,6) + 2.*pow(mrho,4)*s +
                        pow(mpion,2)*(pow(mrho,4) - 2.*pow(mrho,2)*s))))*
                atan((pow(ma1,2) - 2.*pow(mpion,2) - 1.*pow(mrho,2) + s + t1)/(Gammaa1*ma1)))/(Gammaa1*ma1) +
             (0.0625*pow(eta1 - 1.*eta2,2)*Gammaa1*ma1*(eta1*eta2*
                   (-2.*pow(Gammaa1,4)*pow(ma1,4) + 14.*pow(ma1,8) + 14.*pow(mpion,8) + 28.*pow(mpion,6)*pow(mrho,2) +
                     20.*pow(mpion,4)*pow(mrho,4) + 10.*pow(mpion,2)*pow(mrho,6) + 2.*pow(mrho,8) - 16.*pow(mpion,6)*s -
                     16.*pow(mpion,4)*pow(mrho,2)*s - 12.*pow(mpion,2)*pow(mrho,4)*s - 4.*pow(mrho,6)*s - 4.*pow(mpion,4)*pow(s,2) -
                     6.*pow(mpion,2)*pow(mrho,2)*pow(s,2) + 8.*pow(mpion,2)*pow(s,3) + 4.*pow(mrho,2)*pow(s,3) - 2.*pow(s,4) +
                     pow(ma1,6)*(-56.*pow(mpion,2) - 28.*pow(mrho,2) + 28.*s) +
                     pow(ma1,4)*(84.*pow(mpion,4) + 24.*pow(mrho,4) + pow(mpion,2)*(84.*pow(mrho,2) - 72.*s) - 36.*pow(mrho,2)*s +
                        12.*pow(s,2)) + pow(Gammaa1,2)*pow(ma1,2)*
                      (-4.*pow(ma1,4) - 4.*pow(mpion,4) + pow(ma1,2)*(8.*pow(mpion,2) + 4.*pow(mrho,2) - 4.*s) +
                        (4.*pow(mrho,2) - 4.*s)*s + pow(mpion,2)*(-4.*pow(mrho,2) + 8.*s)) +
                     pow(ma1,2)*(-56.*pow(mpion,6) - 10.*pow(mrho,6) + 18.*pow(mrho,4)*s - 6.*pow(mrho,2)*pow(s,2) - 2.*pow(s,3) +
                        pow(mpion,4)*(-84.*pow(mrho,2) + 60.*s) + pow(mpion,2)*(-48.*pow(mrho,4) + 60.*pow(mrho,2)*s - 12.*pow(s,2)))) +
                  pow(eta1,2)*(1.*pow(Gammaa1,4)*pow(ma1,4) - 7.*pow(ma1,8) - 7.*pow(mpion,8) - 14.*pow(mpion,6)*pow(mrho,2) -
                     7.*pow(mpion,4)*pow(mrho,4) - 2.*pow(mpion,2)*pow(mrho,6) +
                     pow(ma1,6)*(28.*pow(mpion,2) + 14.*pow(mrho,2) - 14.*s) + 8.*pow(mpion,6)*s + 11.*pow(mpion,4)*pow(mrho,2)*s +
                     6.*pow(mpion,2)*pow(mrho,4)*s + 1.*pow(mrho,6)*s + 2.*pow(mpion,4)*pow(s,2) - 1.*pow(mrho,4)*pow(s,2) -
                     4.*pow(mpion,2)*pow(s,3) - 1.*pow(mrho,2)*pow(s,3) + 1.*pow(s,4) +
                     pow(Gammaa1,2)*pow(ma1,2)*(2.*pow(ma1,4) + 2.*pow(mpion,4) + 1.*pow(mrho,4) +
                        pow(mpion,2)*(2.*pow(mrho,2) - 4.*s) - 1.*pow(mrho,2)*s + 2.*pow(s,2) +
                        pow(ma1,2)*(-4.*pow(mpion,2) - 2.*pow(mrho,2) + 2.*s)) +
                     pow(ma1,4)*(-42.*pow(mpion,4) - 9.*pow(mrho,4) + 21.*pow(mrho,2)*s - 6.*pow(s,2) +
                        pow(mpion,2)*(-42.*pow(mrho,2) + 36.*s)) +
                     pow(ma1,2)*(28.*pow(mpion,6) + 2.*pow(mrho,6) + pow(mpion,4)*(42.*pow(mrho,2) - 30.*s) - 9.*pow(mrho,4)*s +
                        6.*pow(mrho,2)*pow(s,2) + 1.*pow(s,3) + pow(mpion,2)*(18.*pow(mrho,4) - 36.*pow(mrho,2)*s + 6.*pow(s,2)))) +
                  pow(eta2,2)*(1.*pow(Gammaa1,4)*pow(ma1,4) - 7.*pow(ma1,8) - 7.*pow(mpion,8) - 14.*pow(mpion,6)*pow(mrho,2) -
                     1.*pow(mpion,4)*pow(mrho,4) + 6.*pow(mpion,2)*pow(mrho,6) + 2.*pow(mrho,8) +
                     pow(ma1,6)*(28.*pow(mpion,2) + 14.*pow(mrho,2) - 14.*s) + 8.*pow(mpion,6)*s - 1.*pow(mpion,4)*pow(mrho,2)*s -
                     16.*pow(mpion,2)*pow(mrho,4)*s - 7.*pow(mrho,6)*s + 2.*pow(mpion,4)*pow(s,2) +
                     14.*pow(mpion,2)*pow(mrho,2)*pow(s,2) + 9.*pow(mrho,4)*pow(s,2) - 4.*pow(mpion,2)*pow(s,3) -
                     5.*pow(mrho,2)*pow(s,3) + 1.*pow(s,4) +
                     pow(Gammaa1,2)*pow(ma1,2)*(2.*pow(ma1,4) + 2.*pow(mpion,4) + 3.*pow(mrho,4) +
                        pow(mpion,2)*(2.*pow(mrho,2) - 4.*s) - 5.*pow(mrho,2)*s + 2.*pow(s,2) +
                        pow(ma1,2)*(-4.*pow(mpion,2) - 2.*pow(mrho,2) + 2.*s)) +
                     pow(ma1,4)*(-42.*pow(mpion,4) - 3.*pow(mrho,4) + 9.*pow(mrho,2)*s - 6.*pow(s,2) +
                        pow(mpion,2)*(-42.*pow(mrho,2) + 36.*s)) +
                     pow(ma1,2)*(28.*pow(mpion,6) - 4.*pow(mrho,6) + pow(mpion,4)*(42.*pow(mrho,2) - 30.*s) + 9.*pow(mrho,4)*s -
                        6.*pow(mrho,2)*pow(s,2) + 1.*pow(s,3) + pow(mpion,2)*(6.*pow(mrho,4) - 12.*pow(mrho,2)*s + 6.*pow(s,2)))))*
                atan((pow(ma1,2) - 2.*pow(mpion,2) - 1.*pow(mrho,2) + s + t1)/(Gammaa1*ma1)))/
              (pow(Gammaa1,2)*pow(ma1,2) + 4.*pow(ma1,4) + 4.*pow(mpion,4) + 4.*pow(mpion,2)*pow(mrho,2) + pow(mrho,4) -
                4.*pow(mpion,2)*s - 2.*pow(mrho,2)*s + pow(s,2) + pow(ma1,2)*(-8.*pow(mpion,2) - 4.*pow(mrho,2) + 4.*s)) +
             0.0625*pow(eta1 - 1.*eta2,2)*(eta1*eta2*(-4.*pow(ma1,6) + pow(ma1,4)*(12.*pow(mpion,2) - 6.*s) +
                   pow(mpion,2)*(4.*pow(mpion,4) - 4.*pow(mrho,4) - 2.*pow(mpion,2)*s + 2.*pow(mrho,2)*s) +
                   pow(ma1,2)*(-12.*pow(mpion,4) + 2.*pow(mrho,4) + 8.*pow(mpion,2)*s + 4.*pow(mrho,2)*s - 4.*pow(s,2))) +
                pow(eta1,2)*(2.*pow(ma1,6) - 2.*pow(mpion,6) + pow(mpion,2)*pow(mrho,2)*s + pow(mrho,2)*(pow(mrho,2) - 1.*s)*s +
                   pow(mpion,4)*(-3.*pow(mrho,2) + s) + pow(ma1,4)*(-6.*pow(mpion,2) - 3.*pow(mrho,2) + 3.*s) +
                   pow(ma1,2)*(6.*pow(mpion,4) + pow(mrho,4) + pow(mpion,2)*(6.*pow(mrho,2) - 4.*s) - 4.*pow(mrho,2)*s + 2.*pow(s,2)))\
                 + pow(eta2,2)*(2.*pow(ma1,6) - 2.*pow(mpion,6) - 1.*pow(mpion,2)*pow(mrho,2)*s + pow(mpion,4)*(3.*pow(mrho,2) + s) +
                   pow(ma1,4)*(-6.*pow(mpion,2) + 3.*pow(mrho,2) + 3.*s) +
                   pow(ma1,2)*(6.*pow(mpion,4) + pow(mrho,4) + pow(mpion,2)*(-6.*pow(mrho,2) - 4.*s) - 2.*pow(mrho,2)*s + 2.*pow(s,2)))
                )*log(fabs(-pow(ma1,2) + t2)) - (0.03125*pow(eta1 - 1.*eta2,2)*(1.*pow(ma1,2) - 1.*pow(mpion,2) - 0.5*pow(mrho,2) + 0.5*s)*
                (eta1*eta2*(-2.*pow(ma1,8) + pow(ma1,6)*(8.*pow(mpion,2) + 4.*pow(mrho,2) - 4.*s) +
                     pow(ma1,4)*(-12.*pow(mpion,4) - 4.*pow(mrho,4) + 4.*pow(mrho,2)*s + pow(mpion,2)*(-12.*pow(mrho,2) + 8.*s)) +
                     pow(mpion,2)*(-2.*pow(mpion,6) - 4.*pow(mpion,4)*pow(mrho,2) - 2.*pow(mrho,6) + 4.*pow(mrho,4)*s -
                        2.*pow(mrho,2)*pow(s,2) + pow(mpion,2)*(-8.*pow(mrho,4) + 8.*pow(mrho,2)*s)) +
                     pow(ma1,2)*(8.*pow(mpion,6) + 2.*pow(mrho,6) + pow(mpion,4)*(12.*pow(mrho,2) - 4.*s) - 2.*pow(mrho,4)*s -
                        2.*pow(mrho,2)*pow(s,2) + 2.*pow(s,3) + pow(mpion,2)*(8.*pow(mrho,4) - 4.*pow(mrho,2)*s - 4.*pow(s,2)))) +
                  pow(eta2,2)*(pow(ma1,8) + pow(ma1,6)*(-4.*pow(mpion,2) - 2.*pow(mrho,2) + 2.*s) +
                     pow(mpion,4)*(pow(mpion,4) + 2.*pow(mpion,2)*pow(mrho,2) + pow(mrho,4) - 1.*pow(mrho,2)*s) +
                     pow(ma1,4)*(6.*pow(mpion,4) - 1.*pow(mrho,4) + pow(mpion,2)*(6.*pow(mrho,2) - 4.*s) + pow(mrho,2)*s) +
                     pow(ma1,2)*(-4.*pow(mpion,6) + 2.*pow(mrho,6) - 5.*pow(mrho,4)*s + 4.*pow(mrho,2)*pow(s,2) - 1.*pow(s,3) +
                        pow(mpion,4)*(-6.*pow(mrho,2) + 2.*s) + pow(mpion,2)*(2.*pow(mrho,4) - 4.*pow(mrho,2)*s + 2.*pow(s,2)))) +
                  pow(eta1,2)*(pow(ma1,8) + pow(ma1,6)*(-4.*pow(mpion,2) - 2.*pow(mrho,2) + 2.*s) +
                     pow(ma1,4)*(6.*pow(mpion,4) + pow(mrho,4) + pow(mpion,2)*(6.*pow(mrho,2) - 4.*s) - 3.*pow(mrho,2)*s) +
                     pow(mpion,2)*(pow(mpion,6) + 2.*pow(mpion,4)*pow(mrho,2) + pow(mrho,2)*s*(-2.*pow(mrho,2) + 2.*s) +
                        pow(mpion,2)*(3.*pow(mrho,4) - 5.*pow(mrho,2)*s)) +
                     pow(ma1,2)*(-4.*pow(mpion,6) + pow(mrho,4)*s - 1.*pow(s,3) + pow(mpion,4)*(-6.*pow(mrho,2) + 2.*s) +
                        pow(mpion,2)*(-2.*pow(mrho,4) + 4.*pow(mrho,2)*s + 2.*pow(s,2)))))*log(fabs(-pow(ma1,2) + t2)))/
              (0.25*pow(Gammaa1,2)*pow(ma1,2) + 1.*pow(ma1,4) + 1.*pow(mpion,4) + 1.*pow(mpion,2)*pow(mrho,2) + 0.25*pow(mrho,4) -
                1.*pow(mpion,2)*s - 0.5*pow(mrho,2)*s + 0.25*pow(s,2) + pow(ma1,2)*(-2.*pow(mpion,2) - 1.*pow(mrho,2) + 1.*s)) -
             (1.*(eta1*eta2*(pow(ma1,8)*(1.*pow(mrho,2) - 2.*C4*pow(mrho,4)) +
                     pow(ma1,6)*(-1.*pow(mrho,4) + 2.*C4*pow(mrho,6) + pow(mpion,2)*(-4.*pow(mrho,2) + 8.*C4*pow(mrho,4)) +
                        0.5*delta*pow(s,2) + pow(mrho,2)*s*(2. - 1.*delta - 2.*C4*s)) +
                     pow(ma1,2)*(pow(mpion,6)*(-4.*pow(mrho,2) + 8.*C4*pow(mrho,4)) +
                        pow(mrho,4)*s*((0.5 - 0.25*delta)*pow(mrho,2) + (-0.5 + 0.25*delta)*s) +
                        pow(mpion,4)*(10.*C4*pow(mrho,6) + 0.5*delta*pow(s,2) + pow(mrho,4)*(-3. - 1.*delta - 8.*C4*s) +
                           pow(mrho,2)*s*(2. + 1.*delta - 2.*C4*s)) +
                        pow(mpion,2)*(2.*C4*pow(mrho,8) - 0.5*delta*pow(s,3) + pow(mrho,6)*(1. - 1.*delta - 2.*C4*s) +
                           pow(mrho,4)*s*(-1. + 1.*delta - 2.*C4*s) + pow(mrho,2)*pow(s,2)*(1. + 2.*C4*s))) +
                     pow(mpion,2)*pow(mrho,2)*(pow(mpion,6)*(1. - 2.*C4*pow(mrho,2)) +
                        pow(mrho,4)*((-0.5 + 0.25*delta)*pow(mrho,2) + (0.5 - 0.25*delta)*s) +
                        pow(mpion,2)*(-2.*C4*pow(mrho,6) + 0.5*delta*pow(s,2) + pow(mrho,2)*s*(-1.5 - 0.25*delta - 2.*C4*s) +
                           pow(mrho,4)*(1. + 4.*C4*s)) + pow(mpion,4)*
                         (-4.*C4*pow(mrho,4) - 1.*delta*s + pow(mrho,2)*(1. + 0.5*delta + 4.*C4*s))) +
                     pow(ma1,4)*(pow(mpion,4)*(6.*pow(mrho,2) - 12.*C4*pow(mrho,4)) +
                        pow(mpion,2)*(-8.*C4*pow(mrho,6) - 1.*delta*pow(s,2) + pow(mrho,4)*(3. + 0.5*delta + 4.*C4*s) +
                           pow(mrho,2)*s*(-4. + 1.*delta + 4.*C4*s)) +
                        s*(-2.*C4*pow(mrho,6) + 0.5*delta*pow(s,2) + pow(mrho,2)*s*(1. - 1.5*delta - 2.*C4*s) +
                           pow(mrho,4)*(-1.5 + 1.25*delta + 4.*C4*s)))) +
                  pow(eta1,2)*(pow(ma1,8)*(-0.5*pow(mrho,2) + 1.*C4*pow(mrho,4)) +
                     pow(ma1,6)*(-2.*C4*pow(mrho,6) + pow(mpion,2)*(2.*pow(mrho,2) - 4.*C4*pow(mrho,4)) - 0.25*delta*pow(s,2) +
                        pow(mrho,4)*(1. + 1.*C4*s) + pow(mrho,2)*s*(-1. + 0.25*delta + 1.*C4*s)) +
                     pow(ma1,4)*(1.*C4*pow(mrho,8) + pow(mpion,4)*(-3.*pow(mrho,2) + 6.*C4*pow(mrho,4)) - 0.25*delta*pow(s,3) +
                        pow(mrho,6)*(-0.5 - 1.*C4*s) + pow(mrho,4)*s*(1.5 - 0.5*delta - 1.*C4*s) +
                        pow(mrho,2)*pow(s,2)*(-0.5 + 0.5*delta + 1.*C4*s) +
                        pow(mpion,2)*(7.*C4*pow(mrho,6) + 0.5*delta*pow(s,2) + pow(mrho,4)*(-3. - 0.25*delta - 5.*C4*s) +
                           pow(mrho,2)*s*(2. + 0.25*delta - 2.*C4*s))) +
                     pow(mpion,2)*pow(mrho,2)*(pow(mpion,6)*(-0.5 + 1.*C4*pow(mrho,2)) +
                        pow(mrho,4)*((0.5 - 0.25*delta)*pow(mrho,2) + (-0.5 + 0.25*delta)*s) +
                        pow(mpion,4)*(3.*C4*pow(mrho,4) + 0.75*delta*s + pow(mrho,2)*(-1. - 0.25*delta - 3.*C4*s)) +
                        pow(mpion,2)*(2.*C4*pow(mrho,6) - 0.5*delta*pow(s,2) + pow(mrho,4)*(-1. - 4.*C4*s) +
                           pow(mrho,2)*s*(1.5 + 0.25*delta + 2.*C4*s))) +
                     pow(ma1,2)*(pow(mpion,6)*(2.*pow(mrho,2) - 4.*C4*pow(mrho,4)) +
                        pow(mrho,4)*s*((-0.5 + 0.25*delta)*pow(mrho,2) + (0.5 - 0.25*delta)*s) +
                        pow(mpion,2)*(-3.*C4*pow(mrho,8) + 0.25*delta*pow(s,3) + pow(mrho,4)*s*(-1. - 0.75*delta - 1.*C4*s) +
                           pow(mrho,2)*pow(s,2)*(-0.5 + 0.5*delta - 1.*C4*s) + pow(mrho,6)*(0.5 + 0.5*delta + 5.*C4*s)) +
                        pow(mpion,4)*(-8.*C4*pow(mrho,6) - 0.25*delta*pow(s,2) + pow(mrho,2)*s*(-1. - 1.25*delta + 1.*C4*s) +
                           pow(mrho,4)*(3. + 0.5*delta + 7.*C4*s)))) +
                  pow(eta2,2)*(pow(ma1,8)*(-0.5*pow(mrho,2) + 1.*C4*pow(mrho,4)) +
                     pow(mpion,6)*pow(mrho,2)*(-0.25*delta*pow(mrho,2) + 1.*C4*pow(mrho,4) + pow(mpion,2)*(-0.5 + 1.*C4*pow(mrho,2)) +
                        0.25*delta*s - 1.*C4*pow(mrho,2)*s) +
                     pow(ma1,6)*(pow(mpion,2)*(2.*pow(mrho,2) - 4.*C4*pow(mrho,4)) +
                        s*(-1.*C4*pow(mrho,4) - 0.25*delta*s + pow(mrho,2)*(-1. + 0.75*delta + 1.*C4*s))) +
                     pow(ma1,4)*(-1.*C4*pow(mrho,8) + pow(mpion,4)*(-3.*pow(mrho,2) + 6.*C4*pow(mrho,4)) - 0.25*delta*pow(s,3) +
                        pow(mrho,4)*s*(-0.75*delta - 3.*C4*s) + pow(mrho,2)*pow(s,2)*(-0.5 + 1.*delta + 1.*C4*s) +
                        pow(mrho,6)*(0.5 + 3.*C4*s) + pow(mpion,2)*
                         (delta*(-0.25*pow(mrho,4) - 1.25*pow(mrho,2)*s + 0.5*pow(s,2)) +
                           pow(mrho,2)*(1.*C4*pow(mrho,4) + 2.*s + 1.*C4*pow(mrho,2)*s - 2.*C4*pow(s,2)))) +
                     pow(ma1,2)*pow(mpion,2)*(1.*C4*pow(mrho,8) + pow(mpion,4)*(2.*pow(mrho,2) - 4.*C4*pow(mrho,4)) +
                        0.25*delta*pow(s,3) + pow(mrho,6)*(-1.5 + 0.5*delta - 3.*C4*s) + pow(mrho,2)*pow(s,2)*(-0.5 - 0.5*delta - 1.*C4*s) +
                        pow(mrho,4)*s*(2. - 0.25*delta + 3.*C4*s) +
                        pow(mpion,2)*(delta*(0.5*pow(mrho,4) + 0.25*pow(mrho,2)*s - 0.25*pow(s,2)) +
                           pow(mrho,2)*(-2.*C4*pow(mrho,4) - 1.*s + 1.*C4*pow(mrho,2)*s + 1.*C4*pow(s,2))))))*log(fabs(-pow(ma1,2) + t2)))/
              ((pow(ma1,2) - 1.*pow(mpion,2))*pow(mrho,2)*(1.*pow(ma1,2) - 1.*pow(mpion,2) - 1.*pow(mrho,2) + 1.*s)) +
             (0.5*pow(mpion,2)*(pow(eta2,2)*pow(mpion,2)*((-2. + 1.*delta)*pow(mrho,4) + (4. - 2.*delta)*pow(mrho,2)*s +
                     (-2. + 1.*delta)*pow(s,2)) + eta1*eta2*(pow(mpion,2)*
                      ((4. - 2.*delta)*pow(mrho,4) + (-8. + 4.*delta)*pow(mrho,2)*s + (4. - 2.*delta)*pow(s,2)) +
                     pow(mrho,2)*((-1. + 0.5*delta)*pow(mrho,4) + (2. - 1.*delta)*pow(mrho,2)*s + (-1. + 0.5*delta)*pow(s,2))) +
                  pow(eta1,2)*(pow(mrho,2)*((1. - 0.5*delta)*pow(mrho,4) + (-2. + 1.*delta)*pow(mrho,2)*s + (1. - 0.5*delta)*pow(s,2)) +
                     pow(mpion,2)*((-2. + 1.*delta)*pow(mrho,4) + (4. - 2.*delta)*pow(mrho,2)*s + (-2. + 1.*delta)*pow(s,2))))*
                log(fabs(-pow(mpion,2) + t2)))/((-1.*pow(ma1,2) + 1.*pow(mpion,2))*(pow(mrho,2) - 1.*s)) -
             (0.5*(-2. + delta)*(eta1 - 1.*eta2)*pow(mpion,2)*
                (eta1*(pow(mpion,4)*(-1.*pow(mrho,2) + 1.*s) +
                     pow(ma1,2)*(pow(mpion,2)*(1.*pow(mrho,2) - 1.*s) + (-0.5*pow(mrho,2) + 0.5*s)*s) +
                     pow(mpion,2)*(-1.*pow(mrho,4) + 2.5*pow(mrho,2)*s - 1.5*pow(s,2)) +
                     s*(0.5*pow(mrho,4) - 1.*pow(mrho,2)*s + 0.5*pow(s,2))) +
                  eta2*(0.5*pow(mrho,6) + pow(mpion,4)*(1.*pow(mrho,2) - 1.*s) - 1.5*pow(mrho,4)*s + 1.5*pow(mrho,2)*pow(s,2) -
                     0.5*pow(s,3) + pow(mpion,2)*(1.5*pow(mrho,4) - 3.*pow(mrho,2)*s + 1.5*pow(s,2)) +
                     pow(ma1,2)*(-0.5*pow(mrho,4) + 1.*pow(mrho,2)*s - 0.5*pow(s,2) + pow(mpion,2)*(-1.*pow(mrho,2) + 1.*s))))*
                log(fabs(-pow(mpion,2) + t2)))/
              (pow(Gammaa1,2)*pow(ma1,2) + pow(ma1,4) + pow(mpion,4) + 2.*pow(mpion,2)*pow(mrho,2) + pow(mrho,4) -
                2.*pow(mpion,2)*s - 2.*pow(mrho,2)*s + pow(s,2) + pow(ma1,2)*(-2.*pow(mpion,2) - 2.*pow(mrho,2) + 2.*s)) -
             (0.5*pow(mpion,2)*(eta1*eta2*((1. - 0.5*delta)*pow(mrho,6) + (-4. + 2.*delta)*pow(mrho,4)*s +
                     (5. - 2.5*delta)*pow(mrho,2)*pow(s,2) + (-2. + 1.*delta)*pow(s,3) +
                     pow(mpion,2)*((4. - 2.*delta)*pow(mrho,4) + (-8. + 4.*delta)*pow(mrho,2)*s + (4. - 2.*delta)*pow(s,2))) +
                  pow(eta2,2)*((-1. + 0.5*delta)*pow(mrho,6) + (3. - 1.5*delta)*pow(mrho,4)*s + (-3. + 1.5*delta)*pow(mrho,2)*pow(s,2) +
                     (1. - 0.5*delta)*pow(s,3) + pow(mpion,2)*
                      ((-2. + 1.*delta)*pow(mrho,4) + (4. - 2.*delta)*pow(mrho,2)*s + (-2. + 1.*delta)*pow(s,2))) +
                  pow(eta1,2)*(s*((1. - 0.5*delta)*pow(mrho,4) + (-2. + 1.*delta)*pow(mrho,2)*s + (1. - 0.5*delta)*pow(s,2)) +
                     pow(mpion,2)*((-2. + 1.*delta)*pow(mrho,4) + (4. - 2.*delta)*pow(mrho,2)*s + (-2. + 1.*delta)*pow(s,2))))*
                log(fabs(-pow(mpion,2) - pow(mrho,2) + s + t2)))/
              ((pow(mrho,2) - 1.*s)*(-1.*pow(ma1,2) + pow(mpion,2) + pow(mrho,2) - 1.*s)) +
             0.5*pow(-2. + delta,2)*pow(mpion,2)*log(fabs(-pow(mpion,2) - pow(mrho,2) + s + t2)) +
             (0.25000000000000006*pow(2. - 1.*delta,2)*(7.999999999999998*pow(mpion,4) - 5.999999999999998*pow(mpion,2)*s + 1.*pow(s,2))*
                log(fabs(-pow(mpion,2) - pow(mrho,2) + s + t2)))/(pow(mrho,2) - 1.*s) -
             (1.*(-2. + 1.*delta)*((0.5 - 0.25*delta)*pow(mrho,2)*s +
                  pow(mpion,2)*(4.*C4*pow(mrho,4) + 1.*delta*s + pow(mrho,2)*(-2. - 4.*C4*s)))*log(fabs(-pow(mpion,2) - pow(mrho,2) + s + t2)))/pow(mrho,2)
               - 0.5*pow(-2. + delta,2)*pow(mpion,2)*log(fabs(-pow(mpion,2) - pow(mrho,2) + s + t2)) -
             (2.*(1.*pow(2. - 1.*delta,2)*pow(mpion,4)*pow(mrho,2) + 0.12500000000000003*pow(2. - 1.*delta,2)*pow(mrho,4)*s +
                  pow(mpion,2)*(C4*(4. - 2.*delta)*pow(mrho,6) + (-1. + 0.5*delta)*delta*pow(s,2) +
                     pow(mrho,2)*s*(-1. + 3.*delta - 1.25*pow(delta,2) + 4.*C4*s - 2.*C4*delta*s) +
                     pow(mrho,4)*(-2. + 1.*delta - 8.*C4*s + 4.*C4*delta*s)))*log(fabs(-pow(mpion,2) - pow(mrho,2) + s + t2)))/
              (pow(mrho,4) - 1.*pow(mrho,2)*s) + (0.5*(-2. + delta)*(eta1 - 1.*eta2)*pow(mpion,2)*
                (eta2*pow(mpion,2)*(pow(mpion,2)*(1.*pow(mrho,2) - 1.*s) + pow(ma1,2)*(-1.*pow(mrho,2) + 1.*s)) +
                  eta1*(pow(ma1,2)*(-0.5*pow(mrho,4) + pow(mpion,2)*(1.*pow(mrho,2) - 1.*s) + 0.5*pow(mrho,2)*s) +
                     pow(mpion,2)*(0.5*pow(mrho,4) - 0.5*pow(mrho,2)*s + pow(mpion,2)*(-1.*pow(mrho,2) + 1.*s))))*
                log(fabs(-pow(mpion,2) - pow(mrho,2) + s + t2)))/
              (pow(Gammaa1,2)*pow(ma1,2) + pow(ma1,4) - 2.*pow(ma1,2)*pow(mpion,2) + pow(mpion,4)) +
             (0.125*(-2. + delta)*(eta1 - 1.*eta2)*(eta2*(0.5*pow(Gammaa1,4)*pow(ma1,4) - 0.5*pow(ma1,8) + 0.5*pow(mpion,8) +
                     0.5*pow(ma1,4)*pow(mpion,2)*pow(mrho,2) - 0.5*pow(mpion,6)*pow(mrho,2) +
                     pow(Gammaa1,2)*pow(ma1,2)*(pow(mpion,2)*(1.*pow(mpion,2) + 1.5*pow(mrho,2) - 2.*s) +
                        pow(ma1,2)*(-1.*pow(mpion,2) + 0.5*pow(mrho,2) - 1.*s)) +
                     pow(ma1,6)*(1.*pow(mpion,2) + 0.5*pow(mrho,2) - 1.*s) +
                     pow(ma1,2)*pow(mpion,4)*(-1.*pow(mpion,2) - 0.5*pow(mrho,2) + 1.*s)) +
                  eta1*(pow(ma1,6)*(1.*pow(mpion,2) + 0.5*s) +
                     pow(ma1,2)*(3.*pow(mpion,6) + 1.*pow(mpion,2)*pow(mrho,4) - 0.5*pow(mpion,4)*s) +
                     pow(ma1,4)*(-3.*pow(mpion,4) + pow(mpion,2)*(-1.*pow(mrho,2) + 0.5*s) - 0.5*pow(mrho,2)*s) +
                     pow(mpion,4)*(-1.*pow(mpion,4) - 1.*pow(mrho,4) + pow(mpion,2)*(1.*pow(mrho,2) - 0.5*s) + 0.5*pow(mrho,2)*s) +
                     pow(Gammaa1,2)*pow(ma1,2)*(-1.*pow(mpion,4) + pow(ma1,2)*(1.*pow(mpion,2) + 0.5*s) - 0.5*pow(mrho,2)*s +
                        pow(mpion,2)*(-1.*pow(mrho,2) + 1.5*s))))*
                log(fabs(pow(Gammaa1,2)*pow(ma1,2) + pow(ma1,4) + 4.*pow(mpion,4) + 4.*pow(mpion,2)*pow(mrho,2) + pow(mrho,4) - 4.*pow(mpion,2)*s - 2.*pow(mrho,2)*s + pow(s,2) - 4.*pow(mpion,2)*t2 - 2.*pow(mrho,2)*t2 + 2.*s*t2 + pow(t2,2) + pow(ma1,2)*(-4.*pow(mpion,2) - 2.*pow(mrho,2) + 2.*s + 2.*t2))))/
              (pow(Gammaa1,2)*pow(ma1,2) + pow(ma1,4) - 2.*pow(ma1,2)*pow(mpion,2) + pow(mpion,4)) -
             (0.125*(-2. + delta)*(eta1 - 1.*eta2)*(eta1*(-1.*pow(mpion,8) + 1.*pow(mpion,4)*pow(mrho,4) +
                     pow(ma1,6)*(1.*pow(mpion,2) - 0.5*s) - 0.5*pow(mpion,6)*s - 4.*pow(mpion,4)*pow(mrho,2)*s -
                     1.5*pow(mpion,2)*pow(mrho,4)*s + 3.5*pow(mpion,4)*pow(s,2) + 4.*pow(mpion,2)*pow(mrho,2)*pow(s,2) +
                     0.5*pow(mrho,4)*pow(s,2) - 2.5*pow(mpion,2)*pow(s,3) - 1.*pow(mrho,2)*pow(s,3) + 0.5*pow(s,4) +
                     pow(Gammaa1,2)*pow(ma1,2)*(-1.*pow(mpion,4) + pow(ma1,2)*(1.*pow(mpion,2) - 0.5*s) - 0.5*pow(mpion,2)*s +
                        0.5*pow(s,2)) + pow(ma1,4)*(-3.*pow(mpion,4) + (1.*pow(mrho,2) - 0.5*s)*s +
                        pow(mpion,2)*(-2.*pow(mrho,2) + 2.5*s)) +
                     pow(ma1,2)*(3.*pow(mpion,6) + pow(mpion,4)*(2.*pow(mrho,2) - 1.5*s) - 0.5*pow(mrho,4)*s + 0.5*pow(s,3) +
                        pow(mpion,2)*(1.*pow(mrho,4) - 1.*pow(mrho,2)*s - 1.*pow(s,2)))) +
                  eta2*(0.5*pow(Gammaa1,4)*pow(ma1,4) - 0.5*pow(ma1,8) + pow(ma1,6)*(1.*pow(mpion,2) + 1.*pow(mrho,2) - 0.5*s) +
                     pow(ma1,4)*(-0.5*pow(mrho,4) + (-0.5*pow(mpion,2) + 0.5*s)*s) +
                     pow(Gammaa1,2)*pow(ma1,2)*(1.*pow(mpion,4) + 0.5*pow(mrho,4) + pow(mpion,2)*(2.*pow(mrho,2) - 1.5*s) -
                        1.*pow(mrho,2)*s + 0.5*pow(s,2) + pow(ma1,2)*(-1.*pow(mpion,2) - 1.*pow(mrho,2) + 1.5*s)) +
                     pow(mpion,2)*(0.5*pow(mpion,6) + 0.5*pow(mpion,4)*s +
                        pow(mpion,2)*(-0.5*pow(mrho,4) + 2.*pow(mrho,2)*s - 1.5*pow(s,2)) +
                        s*(0.5*pow(mrho,4) - 1.*pow(mrho,2)*s + 0.5*pow(s,2))) +
                     pow(ma1,2)*(-1.*pow(mpion,6) + pow(mpion,4)*(-1.*pow(mrho,2) + 0.5*s) +
                        pow(mpion,2)*(-1.*pow(mrho,4) + 2.*pow(mrho,2)*s - 1.*pow(s,2)) +
                        s*(0.5*pow(mrho,4) - 1.*pow(mrho,2)*s + 0.5*pow(s,2)))))*
                log(fabs(pow(Gammaa1,2)*pow(ma1,2) + pow(ma1,4) + 4.*pow(mpion,4) + 4.*pow(mpion,2)*pow(mrho,2) + pow(mrho,4) - 4.*pow(mpion,2)*s - 2.*pow(mrho,2)*s + pow(s,2) - 4.*pow(mpion,2)*t2 - 2.*pow(mrho,2)*t2 + 2.*s*t2 + pow(t2,2) + pow(ma1,2)*(-4.*pow(mpion,2) - 2.*pow(mrho,2) + 2.*s + 2.*t2))))/
              (pow(Gammaa1,2)*pow(ma1,2) + pow(ma1,4) + pow(mpion,4) + 2.*pow(mpion,2)*pow(mrho,2) + pow(mrho,4) -
                2.*pow(mpion,2)*s - 2.*pow(mrho,2)*s + pow(s,2) + pow(ma1,2)*(-2.*pow(mpion,2) - 2.*pow(mrho,2) + 2.*s)) -
             (0.0625*pow(eta1 - 1.*eta2,2)*(pow(eta2,2)*(-1.*pow(ma1,10) + pow(ma1,8)*(5.*pow(mpion,2) + 2.5*pow(mrho,2) - 2.5*s) +
                     pow(Gammaa1,4)*pow(ma1,4)*(1.*pow(ma1,2) - 1.*pow(mpion,2) - 0.5*pow(mrho,2) + 0.5*s) +
                     pow(ma1,4)*(10.*pow(mpion,6) - 2.5*pow(mrho,6) + pow(mpion,4)*(15.*pow(mrho,2) - 9.*s) + 6.*pow(mrho,4)*s -
                        4.5*pow(mrho,2)*pow(s,2) + 1.*pow(s,3)) +
                     pow(ma1,6)*(-10.*pow(mpion,4) + (1.*pow(mrho,2) - 1.*s)*s + pow(mpion,2)*(-10.*pow(mrho,2) + 8.*s)) +
                     pow(mpion,4)*(1.*pow(mpion,6) + 0.5*pow(mrho,6) + pow(mpion,4)*(2.5*pow(mrho,2) - 0.5*s) - 1.*pow(mrho,4)*s +
                        0.5*pow(mrho,2)*pow(s,2) + pow(mpion,2)*(2.*pow(mrho,4) - 2.*pow(mrho,2)*s)) +
                     pow(Gammaa1,2)*pow(ma1,2)*(4.*pow(ma1,6) - 4.*pow(mpion,6) - 0.5*pow(mrho,6) + 1.5*pow(mrho,4)*s -
                        1.5*pow(mrho,2)*pow(s,2) + 0.5*pow(s,3) + pow(mpion,4)*(-6.*pow(mrho,2) + 6.*s) +
                        pow(ma1,4)*(-12.*pow(mpion,2) - 6.*pow(mrho,2) + 6.*s) +
                        pow(mpion,2)*(-3.*pow(mrho,4) + 6.*pow(mrho,2)*s - 3.*pow(s,2)) +
                        pow(ma1,2)*(12.*pow(mpion,4) + 3.*pow(mrho,4) + pow(mpion,2)*(12.*pow(mrho,2) - 12.*s) - 6.*pow(mrho,2)*s +
                           3.*pow(s,2))) + pow(ma1,2)*(-5.*pow(mpion,8) + 1.*pow(mrho,8) - 3.5*pow(mrho,6)*s +
                        4.5*pow(mrho,4)*pow(s,2) - 2.5*pow(mrho,2)*pow(s,3) + 0.5*pow(s,4) + pow(mpion,6)*(-10.*pow(mrho,2) + 4.*s) +
                        pow(mpion,4)*(-2.*pow(mrho,4) + 1.*pow(mrho,2)*s + 1.*pow(s,2)) +
                        pow(mpion,2)*(3.*pow(mrho,6) - 8.*pow(mrho,4)*s + 7.*pow(mrho,2)*pow(s,2) - 2.*pow(s,3)))) +
                  pow(eta1,2)*(-1.*pow(ma1,10) + pow(ma1,8)*(5.*pow(mpion,2) + 2.5*pow(mrho,2) - 2.5*s) +
                     pow(Gammaa1,4)*pow(ma1,4)*(1.*pow(ma1,2) - 1.*pow(mpion,2) - 0.5*pow(mrho,2) + 0.5*s) +
                     pow(ma1,6)*(-10.*pow(mpion,4) - 2.*pow(mrho,4) + 5.*pow(mrho,2)*s - 1.*pow(s,2) +
                        pow(mpion,2)*(-10.*pow(mrho,2) + 8.*s)) +
                     pow(ma1,4)*(10.*pow(mpion,6) + 0.5*pow(mrho,6) + pow(mpion,4)*(15.*pow(mrho,2) - 9.*s) - 3.*pow(mrho,4)*s +
                        1.5*pow(mrho,2)*pow(s,2) + 1.*pow(s,3) + pow(mpion,2)*(6.*pow(mrho,4) - 12.*pow(mrho,2)*s)) +
                     pow(Gammaa1,2)*pow(ma1,2)*(4.*pow(ma1,6) - 4.*pow(mpion,6) - 0.5*pow(mrho,6) + 1.5*pow(mrho,4)*s -
                        1.5*pow(mrho,2)*pow(s,2) + 0.5*pow(s,3) + pow(mpion,4)*(-6.*pow(mrho,2) + 6.*s) +
                        pow(ma1,4)*(-12.*pow(mpion,2) - 6.*pow(mrho,2) + 6.*s) +
                        pow(mpion,2)*(-3.*pow(mrho,4) + 6.*pow(mrho,2)*s - 3.*pow(s,2)) +
                        pow(ma1,2)*(12.*pow(mpion,4) + 3.*pow(mrho,4) + pow(mpion,2)*(12.*pow(mrho,2) - 12.*s) - 6.*pow(mrho,2)*s +
                           3.*pow(s,2))) + pow(mpion,2)*(1.*pow(mpion,8) + pow(mpion,6)*(2.5*pow(mrho,2) - 0.5*s) +
                        pow(mpion,4)*(4.*pow(mrho,4) - 6.*pow(mrho,2)*s) +
                        pow(mrho,2)*s*(-1.*pow(mrho,4) + 2.*pow(mrho,2)*s - 1.*pow(s,2)) +
                        pow(mpion,2)*(1.5*pow(mrho,6) - 6.*pow(mrho,4)*s + 4.5*pow(mrho,2)*pow(s,2))) +
                     pow(ma1,2)*(-5.*pow(mpion,8) + pow(mpion,6)*(-10.*pow(mrho,2) + 4.*s) +
                        pow(mpion,4)*(-8.*pow(mrho,4) + 13.*pow(mrho,2)*s + 1.*pow(s,2)) +
                        pow(mpion,2)*(-1.*pow(mrho,6) + 6.*pow(mrho,4)*s - 3.*pow(mrho,2)*pow(s,2) - 2.*pow(s,3)) +
                        s*(0.5*pow(mrho,6) - 0.5*pow(mrho,4)*s - 0.5*pow(mrho,2)*pow(s,2) + 0.5*pow(s,3)))) +
                  eta1*eta2*(2.*pow(ma1,10) + pow(Gammaa1,4)*pow(ma1,4)*(-2.*pow(ma1,2) + 2.*pow(mpion,2) + 1.*pow(mrho,2) - 1.*s) +
                     pow(ma1,8)*(-10.*pow(mpion,2) - 5.*pow(mrho,2) + 5.*s) +
                     pow(ma1,6)*(20.*pow(mpion,4) + 6.*pow(mrho,4) + pow(mpion,2)*(20.*pow(mrho,2) - 16.*s) - 8.*pow(mrho,2)*s +
                        2.*pow(s,2)) + pow(ma1,4)*(-20.*pow(mpion,6) - 4.*pow(mrho,6) + 6.*pow(mrho,4)*s - 2.*pow(s,3) +
                        pow(mpion,4)*(-30.*pow(mrho,2) + 18.*s) + pow(mpion,2)*(-18.*pow(mrho,4) + 18.*pow(mrho,2)*s)) +
                     pow(mpion,2)*(-2.*pow(mpion,8) - 1.*pow(mrho,8) + 3.*pow(mrho,6)*s - 3.*pow(mrho,4)*pow(s,2) +
                        1.*pow(mrho,2)*pow(s,3) + pow(mpion,6)*(-5.*pow(mrho,2) + 1.*s) +
                        pow(mpion,4)*(-10.*pow(mrho,4) + 10.*pow(mrho,2)*s) +
                        pow(mpion,2)*(-6.*pow(mrho,6) + 12.*pow(mrho,4)*s - 6.*pow(mrho,2)*pow(s,2))) +
                     pow(ma1,2)*(10.*pow(mpion,8) + 1.*pow(mrho,8) + pow(mpion,6)*(20.*pow(mrho,2) - 8.*s) - 2.*pow(mrho,6)*s +
                        2.*pow(mrho,2)*pow(s,3) - 1.*pow(s,4) + pow(mpion,4)*(22.*pow(mrho,4) - 20.*pow(mrho,2)*s - 2.*pow(s,2)) +
                        pow(mpion,2)*(8.*pow(mrho,6) - 12.*pow(mrho,4)*s + 4.*pow(s,3))) +
                     pow(Gammaa1,2)*pow(ma1,2)*(-8.*pow(ma1,6) + 8.*pow(mpion,6) + 1.*pow(mrho,6) +
                        pow(mpion,4)*(12.*pow(mrho,2) - 12.*s) + pow(ma1,4)*(24.*pow(mpion,2) + 12.*pow(mrho,2) - 12.*s) -
                        3.*pow(mrho,4)*s + 3.*pow(mrho,2)*pow(s,2) - 1.*pow(s,3) +
                        pow(mpion,2)*(6.*pow(mrho,4) - 12.*pow(mrho,2)*s + 6.*pow(s,2)) +
                        pow(ma1,2)*(-24.*pow(mpion,4) - 6.*pow(mrho,4) + 12.*pow(mrho,2)*s - 6.*pow(s,2) +
                           pow(mpion,2)*(-24.*pow(mrho,2) + 24.*s)))))*
                log(fabs(pow(Gammaa1,2)*pow(ma1,2) + pow(ma1,4) + 4.*pow(mpion,4) + 4.*pow(mpion,2)*pow(mrho,2) + pow(mrho,4) - 4.*pow(mpion,2)*s - 2.*pow(mrho,2)*s + pow(s,2) - 4.*pow(mpion,2)*t2 - 2.*pow(mrho,2)*t2 + 2.*s*t2 + pow(t2,2) + pow(ma1,2)*(-4.*pow(mpion,2) - 2.*pow(mrho,2) + 2.*s + 2.*t2))))/
              (pow(Gammaa1,2)*pow(ma1,2) + 4.*pow(ma1,4) + 4.*pow(mpion,4) + 4.*pow(mpion,2)*pow(mrho,2) + pow(mrho,4) -
                4.*pow(mpion,2)*s - 2.*pow(mrho,2)*s + pow(s,2) + pow(ma1,2)*(-8.*pow(mpion,2) - 4.*pow(mrho,2) + 4.*s)) +
             0.03125*pow(eta1 - 1.*eta2,2)*(eta1*eta2*(4.*pow(ma1,6) +
                   pow(Gammaa1,2)*pow(ma1,2)*(-4.*pow(ma1,2) + 4.*pow(mpion,2) - 2.*s) + pow(ma1,4)*(-12.*pow(mpion,2) + 6.*s) +
                   pow(mpion,2)*(-4.*pow(mpion,4) + 4.*pow(mrho,4) + 2.*pow(mpion,2)*s - 2.*pow(mrho,2)*s) +
                   pow(ma1,2)*(12.*pow(mpion,4) - 2.*pow(mrho,4) - 8.*pow(mpion,2)*s - 4.*pow(mrho,2)*s + 4.*pow(s,2))) +
                pow(eta1,2)*(-2.*pow(ma1,6) + 2.*pow(mpion,6) + 3.*pow(mpion,4)*pow(mrho,2) +
                   pow(ma1,4)*(6.*pow(mpion,2) + 3.*pow(mrho,2) - 3.*s) - 1.*pow(mpion,4)*s - 1.*pow(mpion,2)*pow(mrho,2)*s -
                   1.*pow(mrho,4)*s + pow(mrho,2)*pow(s,2) +
                   pow(Gammaa1,2)*pow(ma1,2)*(2.*pow(ma1,2) - 2.*pow(mpion,2) - 1.*pow(mrho,2) + s) +
                   pow(ma1,2)*(-6.*pow(mpion,4) - 1.*pow(mrho,4) + 4.*pow(mrho,2)*s - 2.*pow(s,2) +
                      pow(mpion,2)*(-6.*pow(mrho,2) + 4.*s))) +
                pow(eta2,2)*(-2.*pow(ma1,6) + 2.*pow(mpion,6) - 3.*pow(mpion,4)*pow(mrho,2) +
                   pow(ma1,4)*(6.*pow(mpion,2) - 3.*pow(mrho,2) - 3.*s) - 1.*pow(mpion,4)*s + pow(mpion,2)*pow(mrho,2)*s +
                   pow(Gammaa1,2)*pow(ma1,2)*(2.*pow(ma1,2) - 2.*pow(mpion,2) + pow(mrho,2) + s) +
                   pow(ma1,2)*(-6.*pow(mpion,4) - 1.*pow(mrho,4) + 2.*pow(mrho,2)*s - 2.*pow(s,2) +
                      pow(mpion,2)*(6.*pow(mrho,2) + 4.*s))))*
              log(fabs(pow(Gammaa1,2)*pow(ma1,2) + pow(ma1,4) + 4.*pow(mpion,4) + 4.*pow(mpion,2)*pow(mrho,2) + 1.*pow(mrho,4) - 4.*pow(mpion,2)*s - 2.*pow(mrho,2)*s + pow(s,2) - 4.*pow(mpion,2)*t2 - 2.*pow(mrho,2)*t2 + 2.*s*t2 + pow(t2,2) + pow(ma1,2)*(-4.*pow(mpion,2) - 2.*pow(mrho,2) + 2.*s + 2.*t2))) -
             (0.5*(1.*eta1 - 1.*eta2)*(eta2*(pow(Gammaa1,2)*pow(ma1,2)*pow(mrho,2)*(0.5 - 1.*C4*pow(mrho,2)) +
                     pow(ma1,4)*(-0.5*pow(mrho,2) + 1.*C4*pow(mrho,4)) +
                     pow(mpion,2)*pow(mrho,2)*(pow(mpion,2)*(-0.5 + 1.*C4*pow(mrho,2)) + (0.25 - 0.125*delta)*(pow(mrho,2) + s)) +
                     pow(ma1,2)*(1.*C4*pow(mrho,6) + pow(mpion,2)*(1.*pow(mrho,2) - 2.*C4*pow(mrho,4)) - 0.25*delta*pow(s,2) +
                        pow(mrho,4)*(-0.75 + 0.125*delta - 2.*C4*s) + pow(mrho,2)*s*(0.25 + 0.375*delta + 1.*C4*s))) +
                  eta1*(pow(Gammaa1,2)*pow(ma1,2)*pow(mrho,2)*(-0.5 + 1.*C4*pow(mrho,2)) +
                     pow(ma1,4)*(0.5*pow(mrho,2) - 1.*C4*pow(mrho,4)) +
                     pow(ma1,2)*(-0.5*pow(mrho,4) + 1.*C4*pow(mrho,6) + pow(mpion,2)*(-1.*pow(mrho,2) + 2.*C4*pow(mrho,4)) +
                        0.25*delta*pow(s,2) - 1.*C4*pow(mrho,2)*pow(s,2)) +
                     pow(mrho,2)*(pow(mpion,4)*(0.5 - 1.*C4*pow(mrho,2)) + s*((-0.25 + 0.125*delta)*pow(mrho,2) + (0.25 - 0.125*delta)*s) +
                        pow(mpion,2)*(-2.*C4*pow(mrho,4) + (-0.5 - 0.25*delta)*s + pow(mrho,2)*(1. + 2.*C4*s)))))*
                log(fabs(pow(Gammaa1,2)*pow(ma1,2) + pow(ma1,4) + 4.*pow(mpion,4) + 4.*pow(mpion,2)*pow(mrho,2) + 1.*pow(mrho,4) - 4.*pow(mpion,2)*s - 2.*pow(mrho,2)*s + pow(s,2) - 4.*pow(mpion,2)*t2 - 2.*pow(mrho,2)*t2 + 2.*s*t2 + pow(t2,2) + pow(ma1,2)*(-4.*pow(mpion,2) - 2.*pow(mrho,2) + 2.*s + 2.*t2))))/pow(mrho,2) -
             0.0625*pow(eta1 - 1.*eta2,2)*(eta1*eta2*(-4.*pow(ma1,6) + pow(ma1,4)*(12.*pow(mpion,2) - 6.*s) +
                   pow(mpion,2)*(4.*pow(mpion,4) - 4.*pow(mrho,4) - 2.*pow(mpion,2)*s + 2.*pow(mrho,2)*s) +
                   pow(ma1,2)*(-12.*pow(mpion,4) + 2.*pow(mrho,4) + 8.*pow(mpion,2)*s + 4.*pow(mrho,2)*s - 4.*pow(s,2))) +
                pow(eta1,2)*(2.*pow(ma1,6) - 2.*pow(mpion,6) + pow(mpion,2)*pow(mrho,2)*s + pow(mrho,2)*(pow(mrho,2) - 1.*s)*s +
                   pow(mpion,4)*(-3.*pow(mrho,2) + s) + pow(ma1,4)*(-6.*pow(mpion,2) - 3.*pow(mrho,2) + 3.*s) +
                   pow(ma1,2)*(6.*pow(mpion,4) + pow(mrho,4) + pow(mpion,2)*(6.*pow(mrho,2) - 4.*s) - 4.*pow(mrho,2)*s + 2.*pow(s,2)))\
                 + pow(eta2,2)*(2.*pow(ma1,6) - 2.*pow(mpion,6) - 1.*pow(mpion,2)*pow(mrho,2)*s + pow(mpion,4)*(3.*pow(mrho,2) + s) +
                   pow(ma1,4)*(-6.*pow(mpion,2) + 3.*pow(mrho,2) + 3.*s) +
                   pow(ma1,2)*(6.*pow(mpion,4) + pow(mrho,4) + pow(mpion,2)*(-6.*pow(mrho,2) - 4.*s) - 2.*pow(mrho,2)*s + 2.*pow(s,2)))
                )*log(fabs(-pow(ma1,2) + t1)) + (0.03125*pow(eta1 - 1.*eta2,2)*(1.*pow(ma1,2) - 1.*pow(mpion,2) - 0.5*pow(mrho,2) + 0.5*s)*
                (eta1*eta2*(-2.*pow(ma1,8) + pow(ma1,6)*(8.*pow(mpion,2) + 4.*pow(mrho,2) - 4.*s) +
                     pow(ma1,4)*(-12.*pow(mpion,4) - 4.*pow(mrho,4) + 4.*pow(mrho,2)*s + pow(mpion,2)*(-12.*pow(mrho,2) + 8.*s)) +
                     pow(mpion,2)*(-2.*pow(mpion,6) - 4.*pow(mpion,4)*pow(mrho,2) - 2.*pow(mrho,6) + 4.*pow(mrho,4)*s -
                        2.*pow(mrho,2)*pow(s,2) + pow(mpion,2)*(-8.*pow(mrho,4) + 8.*pow(mrho,2)*s)) +
                     pow(ma1,2)*(8.*pow(mpion,6) + 2.*pow(mrho,6) + pow(mpion,4)*(12.*pow(mrho,2) - 4.*s) - 2.*pow(mrho,4)*s -
                        2.*pow(mrho,2)*pow(s,2) + 2.*pow(s,3) + pow(mpion,2)*(8.*pow(mrho,4) - 4.*pow(mrho,2)*s - 4.*pow(s,2)))) +
                  pow(eta2,2)*(pow(ma1,8) + pow(ma1,6)*(-4.*pow(mpion,2) - 2.*pow(mrho,2) + 2.*s) +
                     pow(mpion,4)*(pow(mpion,4) + 2.*pow(mpion,2)*pow(mrho,2) + pow(mrho,4) - 1.*pow(mrho,2)*s) +
                     pow(ma1,4)*(6.*pow(mpion,4) - 1.*pow(mrho,4) + pow(mpion,2)*(6.*pow(mrho,2) - 4.*s) + pow(mrho,2)*s) +
                     pow(ma1,2)*(-4.*pow(mpion,6) + 2.*pow(mrho,6) - 5.*pow(mrho,4)*s + 4.*pow(mrho,2)*pow(s,2) - 1.*pow(s,3) +
                        pow(mpion,4)*(-6.*pow(mrho,2) + 2.*s) + pow(mpion,2)*(2.*pow(mrho,4) - 4.*pow(mrho,2)*s + 2.*pow(s,2)))) +
                  pow(eta1,2)*(pow(ma1,8) + pow(ma1,6)*(-4.*pow(mpion,2) - 2.*pow(mrho,2) + 2.*s) +
                     pow(ma1,4)*(6.*pow(mpion,4) + pow(mrho,4) + pow(mpion,2)*(6.*pow(mrho,2) - 4.*s) - 3.*pow(mrho,2)*s) +
                     pow(mpion,2)*(pow(mpion,6) + 2.*pow(mpion,4)*pow(mrho,2) + pow(mrho,2)*s*(-2.*pow(mrho,2) + 2.*s) +
                        pow(mpion,2)*(3.*pow(mrho,4) - 5.*pow(mrho,2)*s)) +
                     pow(ma1,2)*(-4.*pow(mpion,6) + pow(mrho,4)*s - 1.*pow(s,3) + pow(mpion,4)*(-6.*pow(mrho,2) + 2.*s) +
                        pow(mpion,2)*(-2.*pow(mrho,4) + 4.*pow(mrho,2)*s + 2.*pow(s,2)))))*log(fabs(-pow(ma1,2) + t1)))/
              (0.25*pow(Gammaa1,2)*pow(ma1,2) + 1.*pow(ma1,4) + 1.*pow(mpion,4) + 1.*pow(mpion,2)*pow(mrho,2) + 0.25*pow(mrho,4) -
                1.*pow(mpion,2)*s - 0.5*pow(mrho,2)*s + 0.25*pow(s,2) + pow(ma1,2)*(-2.*pow(mpion,2) - 1.*pow(mrho,2) + 1.*s)) +
             (1.*(eta1*eta2*(pow(ma1,8)*(1.*pow(mrho,2) - 2.*C4*pow(mrho,4)) +
                     pow(ma1,6)*(-1.*pow(mrho,4) + 2.*C4*pow(mrho,6) + pow(mpion,2)*(-4.*pow(mrho,2) + 8.*C4*pow(mrho,4)) +
                        0.5*delta*pow(s,2) + pow(mrho,2)*s*(2. - 1.*delta - 2.*C4*s)) +
                     pow(ma1,2)*(pow(mpion,6)*(-4.*pow(mrho,2) + 8.*C4*pow(mrho,4)) +
                        pow(mrho,4)*s*((0.5 - 0.25*delta)*pow(mrho,2) + (-0.5 + 0.25*delta)*s) +
                        pow(mpion,4)*(10.*C4*pow(mrho,6) + 0.5*delta*pow(s,2) + pow(mrho,4)*(-3. - 1.*delta - 8.*C4*s) +
                           pow(mrho,2)*s*(2. + 1.*delta - 2.*C4*s)) +
                        pow(mpion,2)*(2.*C4*pow(mrho,8) - 0.5*delta*pow(s,3) + pow(mrho,6)*(1. - 1.*delta - 2.*C4*s) +
                           pow(mrho,4)*s*(-1. + 1.*delta - 2.*C4*s) + pow(mrho,2)*pow(s,2)*(1. + 2.*C4*s))) +
                     pow(mpion,2)*pow(mrho,2)*(pow(mpion,6)*(1. - 2.*C4*pow(mrho,2)) +
                        pow(mrho,4)*((-0.5 + 0.25*delta)*pow(mrho,2) + (0.5 - 0.25*delta)*s) +
                        pow(mpion,2)*(-2.*C4*pow(mrho,6) + 0.5*delta*pow(s,2) + pow(mrho,2)*s*(-1.5 - 0.25*delta - 2.*C4*s) +
                           pow(mrho,4)*(1. + 4.*C4*s)) + pow(mpion,4)*
                         (-4.*C4*pow(mrho,4) - 1.*delta*s + pow(mrho,2)*(1. + 0.5*delta + 4.*C4*s))) +
                     pow(ma1,4)*(pow(mpion,4)*(6.*pow(mrho,2) - 12.*C4*pow(mrho,4)) +
                        pow(mpion,2)*(-8.*C4*pow(mrho,6) - 1.*delta*pow(s,2) + pow(mrho,4)*(3. + 0.5*delta + 4.*C4*s) +
                           pow(mrho,2)*s*(-4. + 1.*delta + 4.*C4*s)) +
                        s*(-2.*C4*pow(mrho,6) + 0.5*delta*pow(s,2) + pow(mrho,2)*s*(1. - 1.5*delta - 2.*C4*s) +
                           pow(mrho,4)*(-1.5 + 1.25*delta + 4.*C4*s)))) +
                  pow(eta1,2)*(pow(ma1,8)*(-0.5*pow(mrho,2) + 1.*C4*pow(mrho,4)) +
                     pow(ma1,6)*(-2.*C4*pow(mrho,6) + pow(mpion,2)*(2.*pow(mrho,2) - 4.*C4*pow(mrho,4)) - 0.25*delta*pow(s,2) +
                        pow(mrho,4)*(1. + 1.*C4*s) + pow(mrho,2)*s*(-1. + 0.25*delta + 1.*C4*s)) +
                     pow(ma1,4)*(1.*C4*pow(mrho,8) + pow(mpion,4)*(-3.*pow(mrho,2) + 6.*C4*pow(mrho,4)) - 0.25*delta*pow(s,3) +
                        pow(mrho,6)*(-0.5 - 1.*C4*s) + pow(mrho,4)*s*(1.5 - 0.5*delta - 1.*C4*s) +
                        pow(mrho,2)*pow(s,2)*(-0.5 + 0.5*delta + 1.*C4*s) +
                        pow(mpion,2)*(7.*C4*pow(mrho,6) + 0.5*delta*pow(s,2) + pow(mrho,4)*(-3. - 0.25*delta - 5.*C4*s) +
                           pow(mrho,2)*s*(2. + 0.25*delta - 2.*C4*s))) +
                     pow(mpion,2)*pow(mrho,2)*(pow(mpion,6)*(-0.5 + 1.*C4*pow(mrho,2)) +
                        pow(mrho,4)*((0.5 - 0.25*delta)*pow(mrho,2) + (-0.5 + 0.25*delta)*s) +
                        pow(mpion,4)*(3.*C4*pow(mrho,4) + 0.75*delta*s + pow(mrho,2)*(-1. - 0.25*delta - 3.*C4*s)) +
                        pow(mpion,2)*(2.*C4*pow(mrho,6) - 0.5*delta*pow(s,2) + pow(mrho,4)*(-1. - 4.*C4*s) +
                           pow(mrho,2)*s*(1.5 + 0.25*delta + 2.*C4*s))) +
                     pow(ma1,2)*(pow(mpion,6)*(2.*pow(mrho,2) - 4.*C4*pow(mrho,4)) +
                        pow(mrho,4)*s*((-0.5 + 0.25*delta)*pow(mrho,2) + (0.5 - 0.25*delta)*s) +
                        pow(mpion,2)*(-3.*C4*pow(mrho,8) + 0.25*delta*pow(s,3) + pow(mrho,4)*s*(-1. - 0.75*delta - 1.*C4*s) +
                           pow(mrho,2)*pow(s,2)*(-0.5 + 0.5*delta - 1.*C4*s) + pow(mrho,6)*(0.5 + 0.5*delta + 5.*C4*s)) +
                        pow(mpion,4)*(-8.*C4*pow(mrho,6) - 0.25*delta*pow(s,2) + pow(mrho,2)*s*(-1. - 1.25*delta + 1.*C4*s) +
                           pow(mrho,4)*(3. + 0.5*delta + 7.*C4*s)))) +
                  pow(eta2,2)*(pow(ma1,8)*(-0.5*pow(mrho,2) + 1.*C4*pow(mrho,4)) +
                     pow(mpion,6)*pow(mrho,2)*(-0.25*delta*pow(mrho,2) + 1.*C4*pow(mrho,4) + pow(mpion,2)*(-0.5 + 1.*C4*pow(mrho,2)) +
                        0.25*delta*s - 1.*C4*pow(mrho,2)*s) +
                     pow(ma1,6)*(pow(mpion,2)*(2.*pow(mrho,2) - 4.*C4*pow(mrho,4)) +
                        s*(-1.*C4*pow(mrho,4) - 0.25*delta*s + pow(mrho,2)*(-1. + 0.75*delta + 1.*C4*s))) +
                     pow(ma1,4)*(-1.*C4*pow(mrho,8) + pow(mpion,4)*(-3.*pow(mrho,2) + 6.*C4*pow(mrho,4)) - 0.25*delta*pow(s,3) +
                        pow(mrho,4)*s*(-0.75*delta - 3.*C4*s) + pow(mrho,2)*pow(s,2)*(-0.5 + 1.*delta + 1.*C4*s) +
                        pow(mrho,6)*(0.5 + 3.*C4*s) + pow(mpion,2)*
                         (delta*(-0.25*pow(mrho,4) - 1.25*pow(mrho,2)*s + 0.5*pow(s,2)) +
                           pow(mrho,2)*(1.*C4*pow(mrho,4) + 2.*s + 1.*C4*pow(mrho,2)*s - 2.*C4*pow(s,2)))) +
                     pow(ma1,2)*pow(mpion,2)*(1.*C4*pow(mrho,8) + pow(mpion,4)*(2.*pow(mrho,2) - 4.*C4*pow(mrho,4)) +
                        0.25*delta*pow(s,3) + pow(mrho,6)*(-1.5 + 0.5*delta - 3.*C4*s) + pow(mrho,2)*pow(s,2)*(-0.5 - 0.5*delta - 1.*C4*s) +
                        pow(mrho,4)*s*(2. - 0.25*delta + 3.*C4*s) +
                        pow(mpion,2)*(delta*(0.5*pow(mrho,4) + 0.25*pow(mrho,2)*s - 0.25*pow(s,2)) +
                           pow(mrho,2)*(-2.*C4*pow(mrho,4) - 1.*s + 1.*C4*pow(mrho,2)*s + 1.*C4*pow(s,2))))))*log(fabs(-pow(ma1,2) + t1)))/
              ((pow(ma1,2) - 1.*pow(mpion,2))*pow(mrho,2)*(1.*pow(ma1,2) - 1.*pow(mpion,2) - 1.*pow(mrho,2) + 1.*s)) -
             (0.5*pow(mpion,2)*(pow(eta2,2)*pow(mpion,2)*((-2. + 1.*delta)*pow(mrho,4) + (4. - 2.*delta)*pow(mrho,2)*s +
                     (-2. + 1.*delta)*pow(s,2)) + eta1*eta2*(pow(mpion,2)*
                      ((4. - 2.*delta)*pow(mrho,4) + (-8. + 4.*delta)*pow(mrho,2)*s + (4. - 2.*delta)*pow(s,2)) +
                     pow(mrho,2)*((-1. + 0.5*delta)*pow(mrho,4) + (2. - 1.*delta)*pow(mrho,2)*s + (-1. + 0.5*delta)*pow(s,2))) +
                  pow(eta1,2)*(pow(mrho,2)*((1. - 0.5*delta)*pow(mrho,4) + (-2. + 1.*delta)*pow(mrho,2)*s + (1. - 0.5*delta)*pow(s,2)) +
                     pow(mpion,2)*((-2. + 1.*delta)*pow(mrho,4) + (4. - 2.*delta)*pow(mrho,2)*s + (-2. + 1.*delta)*pow(s,2))))*
                log(fabs(-pow(mpion,2) + t1)))/((-1.*pow(ma1,2) + 1.*pow(mpion,2))*(pow(mrho,2) - 1.*s)) +
             (0.5*(-2. + delta)*(eta1 - 1.*eta2)*pow(mpion,2)*
                (eta1*(pow(mpion,4)*(-1.*pow(mrho,2) + 1.*s) +
                     pow(ma1,2)*(pow(mpion,2)*(1.*pow(mrho,2) - 1.*s) + (-0.5*pow(mrho,2) + 0.5*s)*s) +
                     pow(mpion,2)*(-1.*pow(mrho,4) + 2.5*pow(mrho,2)*s - 1.5*pow(s,2)) +
                     s*(0.5*pow(mrho,4) - 1.*pow(mrho,2)*s + 0.5*pow(s,2))) +
                  eta2*(0.5*pow(mrho,6) + pow(mpion,4)*(1.*pow(mrho,2) - 1.*s) - 1.5*pow(mrho,4)*s + 1.5*pow(mrho,2)*pow(s,2) -
                     0.5*pow(s,3) + pow(mpion,2)*(1.5*pow(mrho,4) - 3.*pow(mrho,2)*s + 1.5*pow(s,2)) +
                     pow(ma1,2)*(-0.5*pow(mrho,4) + 1.*pow(mrho,2)*s - 0.5*pow(s,2) + pow(mpion,2)*(-1.*pow(mrho,2) + 1.*s))))*
                log(fabs(-pow(mpion,2) + t1)))/
              (pow(Gammaa1,2)*pow(ma1,2) + pow(ma1,4) + pow(mpion,4) + 2.*pow(mpion,2)*pow(mrho,2) + pow(mrho,4) -
                2.*pow(mpion,2)*s - 2.*pow(mrho,2)*s + pow(s,2) + pow(ma1,2)*(-2.*pow(mpion,2) - 2.*pow(mrho,2) + 2.*s)) +
             (0.5*pow(mpion,2)*(eta1*eta2*((1. - 0.5*delta)*pow(mrho,6) + (-4. + 2.*delta)*pow(mrho,4)*s +
                     (5. - 2.5*delta)*pow(mrho,2)*pow(s,2) + (-2. + 1.*delta)*pow(s,3) +
                     pow(mpion,2)*((4. - 2.*delta)*pow(mrho,4) + (-8. + 4.*delta)*pow(mrho,2)*s + (4. - 2.*delta)*pow(s,2))) +
                  pow(eta2,2)*((-1. + 0.5*delta)*pow(mrho,6) + (3. - 1.5*delta)*pow(mrho,4)*s + (-3. + 1.5*delta)*pow(mrho,2)*pow(s,2) +
                     (1. - 0.5*delta)*pow(s,3) + pow(mpion,2)*
                      ((-2. + 1.*delta)*pow(mrho,4) + (4. - 2.*delta)*pow(mrho,2)*s + (-2. + 1.*delta)*pow(s,2))) +
                  pow(eta1,2)*(s*((1. - 0.5*delta)*pow(mrho,4) + (-2. + 1.*delta)*pow(mrho,2)*s + (1. - 0.5*delta)*pow(s,2)) +
                     pow(mpion,2)*((-2. + 1.*delta)*pow(mrho,4) + (4. - 2.*delta)*pow(mrho,2)*s + (-2. + 1.*delta)*pow(s,2))))*
                log(fabs(-pow(mpion,2) - pow(mrho,2) + s + t1)))/
              ((pow(mrho,2) - 1.*s)*(-1.*pow(ma1,2) + pow(mpion,2) + pow(mrho,2) - 1.*s)) -
             0.5*pow(-2. + delta,2)*pow(mpion,2)*log(fabs(-pow(mpion,2) + t1)) -
             (0.25000000000000006*pow(2. - 1.*delta,2)*(7.999999999999998*pow(mpion,4) - 5.999999999999998*pow(mpion,2)*s + 1.*pow(s,2))*
                log(fabs(-pow(mpion,2) + t1)))/(pow(mrho,2) - 1.*s) +
             (1.*(-2. + 1.*delta)*((0.5 - 0.25*delta)*pow(mrho,2)*s +
                  pow(mpion,2)*(4.*C4*pow(mrho,4) + 1.*delta*s + pow(mrho,2)*(-2. - 4.*C4*s)))*log(fabs(-pow(mpion,2) + t1)))/pow(mrho,2)
               + 0.5*pow(-2. + delta,2)*pow(mpion,2)*log(fabs(-pow(mpion,2) - pow(mrho,2) + s + t1)) +
             (2.*(1.*pow(2. - 1.*delta,2)*pow(mpion,4)*pow(mrho,2) + 0.12500000000000003*pow(2. - 1.*delta,2)*pow(mrho,4)*s +
                  pow(mpion,2)*(C4*(4. - 2.*delta)*pow(mrho,6) + (-1. + 0.5*delta)*delta*pow(s,2) +
                     pow(mrho,2)*s*(-1. + 3.*delta - 1.25*pow(delta,2) + 4.*C4*s - 2.*C4*delta*s) +
                     pow(mrho,4)*(-2. + 1.*delta - 8.*C4*s + 4.*C4*delta*s)))*log(fabs(-pow(mpion,2) - pow(mrho,2) + s + t1)))/
              (pow(mrho,4) - 1.*pow(mrho,2)*s) - (0.5*(-2. + delta)*(eta1 - 1.*eta2)*pow(mpion,2)*
                (eta2*pow(mpion,2)*(pow(mpion,2)*(1.*pow(mrho,2) - 1.*s) + pow(ma1,2)*(-1.*pow(mrho,2) + 1.*s)) +
                  eta1*(pow(ma1,2)*(-0.5*pow(mrho,4) + pow(mpion,2)*(1.*pow(mrho,2) - 1.*s) + 0.5*pow(mrho,2)*s) +
                     pow(mpion,2)*(0.5*pow(mrho,4) - 0.5*pow(mrho,2)*s + pow(mpion,2)*(-1.*pow(mrho,2) + 1.*s))))*
                log(fabs(-pow(mpion,2) - pow(mrho,2) + s + t1)))/
              (pow(Gammaa1,2)*pow(ma1,2) + pow(ma1,4) - 2.*pow(ma1,2)*pow(mpion,2) + pow(mpion,4)) -
             (0.125*(-2. + delta)*(eta1 - 1.*eta2)*(eta2*(0.5*pow(Gammaa1,4)*pow(ma1,4) - 0.5*pow(ma1,8) + 0.5*pow(mpion,8) +
                     0.5*pow(ma1,4)*pow(mpion,2)*pow(mrho,2) - 0.5*pow(mpion,6)*pow(mrho,2) +
                     pow(Gammaa1,2)*pow(ma1,2)*(pow(mpion,2)*(1.*pow(mpion,2) + 1.5*pow(mrho,2) - 2.*s) +
                        pow(ma1,2)*(-1.*pow(mpion,2) + 0.5*pow(mrho,2) - 1.*s)) +
                     pow(ma1,6)*(1.*pow(mpion,2) + 0.5*pow(mrho,2) - 1.*s) +
                     pow(ma1,2)*pow(mpion,4)*(-1.*pow(mpion,2) - 0.5*pow(mrho,2) + 1.*s)) +
                  eta1*(pow(ma1,6)*(1.*pow(mpion,2) + 0.5*s) +
                     pow(ma1,2)*(3.*pow(mpion,6) + 1.*pow(mpion,2)*pow(mrho,4) - 0.5*pow(mpion,4)*s) +
                     pow(ma1,4)*(-3.*pow(mpion,4) + pow(mpion,2)*(-1.*pow(mrho,2) + 0.5*s) - 0.5*pow(mrho,2)*s) +
                     pow(mpion,4)*(-1.*pow(mpion,4) - 1.*pow(mrho,4) + pow(mpion,2)*(1.*pow(mrho,2) - 0.5*s) + 0.5*pow(mrho,2)*s) +
                     pow(Gammaa1,2)*pow(ma1,2)*(-1.*pow(mpion,4) + pow(ma1,2)*(1.*pow(mpion,2) + 0.5*s) - 0.5*pow(mrho,2)*s +
                        pow(mpion,2)*(-1.*pow(mrho,2) + 1.5*s))))*
                log(fabs(pow(Gammaa1,2)*pow(ma1,2) + pow(ma1,4) + 4.*pow(mpion,4) + 4.*pow(mpion,2)*pow(mrho,2) + pow(mrho,4) - 4.*pow(mpion,2)*s - 2.*pow(mrho,2)*s + pow(s,2) - 4.*pow(mpion,2)*t1 - 2.*pow(mrho,2)*t1 + 2.*s*t1 + pow(t1,2) + pow(ma1,2)*(-4.*pow(mpion,2) - 2.*pow(mrho,2) + 2.*s + 2.*t1))))/
              (pow(Gammaa1,2)*pow(ma1,2) + pow(ma1,4) - 2.*pow(ma1,2)*pow(mpion,2) + pow(mpion,4)) +
             (0.125*(-2. + delta)*(eta1 - 1.*eta2)*(eta1*(-1.*pow(mpion,8) + 1.*pow(mpion,4)*pow(mrho,4) +
                     pow(ma1,6)*(1.*pow(mpion,2) - 0.5*s) - 0.5*pow(mpion,6)*s - 4.*pow(mpion,4)*pow(mrho,2)*s -
                     1.5*pow(mpion,2)*pow(mrho,4)*s + 3.5*pow(mpion,4)*pow(s,2) + 4.*pow(mpion,2)*pow(mrho,2)*pow(s,2) +
                     0.5*pow(mrho,4)*pow(s,2) - 2.5*pow(mpion,2)*pow(s,3) - 1.*pow(mrho,2)*pow(s,3) + 0.5*pow(s,4) +
                     pow(Gammaa1,2)*pow(ma1,2)*(-1.*pow(mpion,4) + pow(ma1,2)*(1.*pow(mpion,2) - 0.5*s) - 0.5*pow(mpion,2)*s +
                        0.5*pow(s,2)) + pow(ma1,4)*(-3.*pow(mpion,4) + (1.*pow(mrho,2) - 0.5*s)*s +
                        pow(mpion,2)*(-2.*pow(mrho,2) + 2.5*s)) +
                     pow(ma1,2)*(3.*pow(mpion,6) + pow(mpion,4)*(2.*pow(mrho,2) - 1.5*s) - 0.5*pow(mrho,4)*s + 0.5*pow(s,3) +
                        pow(mpion,2)*(1.*pow(mrho,4) - 1.*pow(mrho,2)*s - 1.*pow(s,2)))) +
                  eta2*(0.5*pow(Gammaa1,4)*pow(ma1,4) - 0.5*pow(ma1,8) + pow(ma1,6)*(1.*pow(mpion,2) + 1.*pow(mrho,2) - 0.5*s) +
                     pow(ma1,4)*(-0.5*pow(mrho,4) + (-0.5*pow(mpion,2) + 0.5*s)*s) +
                     pow(Gammaa1,2)*pow(ma1,2)*(1.*pow(mpion,4) + 0.5*pow(mrho,4) + pow(mpion,2)*(2.*pow(mrho,2) - 1.5*s) -
                        1.*pow(mrho,2)*s + 0.5*pow(s,2) + pow(ma1,2)*(-1.*pow(mpion,2) - 1.*pow(mrho,2) + 1.5*s)) +
                     pow(mpion,2)*(0.5*pow(mpion,6) + 0.5*pow(mpion,4)*s +
                        pow(mpion,2)*(-0.5*pow(mrho,4) + 2.*pow(mrho,2)*s - 1.5*pow(s,2)) +
                        s*(0.5*pow(mrho,4) - 1.*pow(mrho,2)*s + 0.5*pow(s,2))) +
                     pow(ma1,2)*(-1.*pow(mpion,6) + pow(mpion,4)*(-1.*pow(mrho,2) + 0.5*s) +
                        pow(mpion,2)*(-1.*pow(mrho,4) + 2.*pow(mrho,2)*s - 1.*pow(s,2)) +
                        s*(0.5*pow(mrho,4) - 1.*pow(mrho,2)*s + 0.5*pow(s,2)))))*
                log(fabs(pow(Gammaa1,2)*pow(ma1,2) + pow(ma1,4) + 4.*pow(mpion,4) + 4.*pow(mpion,2)*pow(mrho,2) + pow(mrho,4) - 4.*pow(mpion,2)*s - 2.*pow(mrho,2)*s + pow(s,2) - 4.*pow(mpion,2)*t1 - 2.*pow(mrho,2)*t1 + 2.*s*t1 + pow(t1,2) + pow(ma1,2)*(-4.*pow(mpion,2) - 2.*pow(mrho,2) + 2.*s + 2.*t1))))/
              (pow(Gammaa1,2)*pow(ma1,2) + pow(ma1,4) + pow(mpion,4) + 2.*pow(mpion,2)*pow(mrho,2) + pow(mrho,4) -
                2.*pow(mpion,2)*s - 2.*pow(mrho,2)*s + pow(s,2) + pow(ma1,2)*(-2.*pow(mpion,2) - 2.*pow(mrho,2) + 2.*s)) +
             (0.0625*pow(eta1 - 1.*eta2,2)*(pow(eta2,2)*(-1.*pow(ma1,10) + pow(ma1,8)*(5.*pow(mpion,2) + 2.5*pow(mrho,2) - 2.5*s) +
                     pow(Gammaa1,4)*pow(ma1,4)*(1.*pow(ma1,2) - 1.*pow(mpion,2) - 0.5*pow(mrho,2) + 0.5*s) +
                     pow(ma1,4)*(10.*pow(mpion,6) - 2.5*pow(mrho,6) + pow(mpion,4)*(15.*pow(mrho,2) - 9.*s) + 6.*pow(mrho,4)*s -
                        4.5*pow(mrho,2)*pow(s,2) + 1.*pow(s,3)) +
                     pow(ma1,6)*(-10.*pow(mpion,4) + (1.*pow(mrho,2) - 1.*s)*s + pow(mpion,2)*(-10.*pow(mrho,2) + 8.*s)) +
                     pow(mpion,4)*(1.*pow(mpion,6) + 0.5*pow(mrho,6) + pow(mpion,4)*(2.5*pow(mrho,2) - 0.5*s) - 1.*pow(mrho,4)*s +
                        0.5*pow(mrho,2)*pow(s,2) + pow(mpion,2)*(2.*pow(mrho,4) - 2.*pow(mrho,2)*s)) +
                     pow(Gammaa1,2)*pow(ma1,2)*(4.*pow(ma1,6) - 4.*pow(mpion,6) - 0.5*pow(mrho,6) + 1.5*pow(mrho,4)*s -
                        1.5*pow(mrho,2)*pow(s,2) + 0.5*pow(s,3) + pow(mpion,4)*(-6.*pow(mrho,2) + 6.*s) +
                        pow(ma1,4)*(-12.*pow(mpion,2) - 6.*pow(mrho,2) + 6.*s) +
                        pow(mpion,2)*(-3.*pow(mrho,4) + 6.*pow(mrho,2)*s - 3.*pow(s,2)) +
                        pow(ma1,2)*(12.*pow(mpion,4) + 3.*pow(mrho,4) + pow(mpion,2)*(12.*pow(mrho,2) - 12.*s) - 6.*pow(mrho,2)*s +
                           3.*pow(s,2))) + pow(ma1,2)*(-5.*pow(mpion,8) + 1.*pow(mrho,8) - 3.5*pow(mrho,6)*s +
                        4.5*pow(mrho,4)*pow(s,2) - 2.5*pow(mrho,2)*pow(s,3) + 0.5*pow(s,4) + pow(mpion,6)*(-10.*pow(mrho,2) + 4.*s) +
                        pow(mpion,4)*(-2.*pow(mrho,4) + 1.*pow(mrho,2)*s + 1.*pow(s,2)) +
                        pow(mpion,2)*(3.*pow(mrho,6) - 8.*pow(mrho,4)*s + 7.*pow(mrho,2)*pow(s,2) - 2.*pow(s,3)))) +
                  pow(eta1,2)*(-1.*pow(ma1,10) + pow(ma1,8)*(5.*pow(mpion,2) + 2.5*pow(mrho,2) - 2.5*s) +
                     pow(Gammaa1,4)*pow(ma1,4)*(1.*pow(ma1,2) - 1.*pow(mpion,2) - 0.5*pow(mrho,2) + 0.5*s) +
                     pow(ma1,6)*(-10.*pow(mpion,4) - 2.*pow(mrho,4) + 5.*pow(mrho,2)*s - 1.*pow(s,2) +
                        pow(mpion,2)*(-10.*pow(mrho,2) + 8.*s)) +
                     pow(ma1,4)*(10.*pow(mpion,6) + 0.5*pow(mrho,6) + pow(mpion,4)*(15.*pow(mrho,2) - 9.*s) - 3.*pow(mrho,4)*s +
                        1.5*pow(mrho,2)*pow(s,2) + 1.*pow(s,3) + pow(mpion,2)*(6.*pow(mrho,4) - 12.*pow(mrho,2)*s)) +
                     pow(Gammaa1,2)*pow(ma1,2)*(4.*pow(ma1,6) - 4.*pow(mpion,6) - 0.5*pow(mrho,6) + 1.5*pow(mrho,4)*s -
                        1.5*pow(mrho,2)*pow(s,2) + 0.5*pow(s,3) + pow(mpion,4)*(-6.*pow(mrho,2) + 6.*s) +
                        pow(ma1,4)*(-12.*pow(mpion,2) - 6.*pow(mrho,2) + 6.*s) +
                        pow(mpion,2)*(-3.*pow(mrho,4) + 6.*pow(mrho,2)*s - 3.*pow(s,2)) +
                        pow(ma1,2)*(12.*pow(mpion,4) + 3.*pow(mrho,4) + pow(mpion,2)*(12.*pow(mrho,2) - 12.*s) - 6.*pow(mrho,2)*s +
                           3.*pow(s,2))) + pow(mpion,2)*(1.*pow(mpion,8) + pow(mpion,6)*(2.5*pow(mrho,2) - 0.5*s) +
                        pow(mpion,4)*(4.*pow(mrho,4) - 6.*pow(mrho,2)*s) +
                        pow(mrho,2)*s*(-1.*pow(mrho,4) + 2.*pow(mrho,2)*s - 1.*pow(s,2)) +
                        pow(mpion,2)*(1.5*pow(mrho,6) - 6.*pow(mrho,4)*s + 4.5*pow(mrho,2)*pow(s,2))) +
                     pow(ma1,2)*(-5.*pow(mpion,8) + pow(mpion,6)*(-10.*pow(mrho,2) + 4.*s) +
                        pow(mpion,4)*(-8.*pow(mrho,4) + 13.*pow(mrho,2)*s + 1.*pow(s,2)) +
                        pow(mpion,2)*(-1.*pow(mrho,6) + 6.*pow(mrho,4)*s - 3.*pow(mrho,2)*pow(s,2) - 2.*pow(s,3)) +
                        s*(0.5*pow(mrho,6) - 0.5*pow(mrho,4)*s - 0.5*pow(mrho,2)*pow(s,2) + 0.5*pow(s,3)))) +
                  eta1*eta2*(2.*pow(ma1,10) + pow(Gammaa1,4)*pow(ma1,4)*(-2.*pow(ma1,2) + 2.*pow(mpion,2) + 1.*pow(mrho,2) - 1.*s) +
                     pow(ma1,8)*(-10.*pow(mpion,2) - 5.*pow(mrho,2) + 5.*s) +
                     pow(ma1,6)*(20.*pow(mpion,4) + 6.*pow(mrho,4) + pow(mpion,2)*(20.*pow(mrho,2) - 16.*s) - 8.*pow(mrho,2)*s +
                        2.*pow(s,2)) + pow(ma1,4)*(-20.*pow(mpion,6) - 4.*pow(mrho,6) + 6.*pow(mrho,4)*s - 2.*pow(s,3) +
                        pow(mpion,4)*(-30.*pow(mrho,2) + 18.*s) + pow(mpion,2)*(-18.*pow(mrho,4) + 18.*pow(mrho,2)*s)) +
                     pow(mpion,2)*(-2.*pow(mpion,8) - 1.*pow(mrho,8) + 3.*pow(mrho,6)*s - 3.*pow(mrho,4)*pow(s,2) +
                        1.*pow(mrho,2)*pow(s,3) + pow(mpion,6)*(-5.*pow(mrho,2) + 1.*s) +
                        pow(mpion,4)*(-10.*pow(mrho,4) + 10.*pow(mrho,2)*s) +
                        pow(mpion,2)*(-6.*pow(mrho,6) + 12.*pow(mrho,4)*s - 6.*pow(mrho,2)*pow(s,2))) +
                     pow(ma1,2)*(10.*pow(mpion,8) + 1.*pow(mrho,8) + pow(mpion,6)*(20.*pow(mrho,2) - 8.*s) - 2.*pow(mrho,6)*s +
                        2.*pow(mrho,2)*pow(s,3) - 1.*pow(s,4) + pow(mpion,4)*(22.*pow(mrho,4) - 20.*pow(mrho,2)*s - 2.*pow(s,2)) +
                        pow(mpion,2)*(8.*pow(mrho,6) - 12.*pow(mrho,4)*s + 4.*pow(s,3))) +
                     pow(Gammaa1,2)*pow(ma1,2)*(-8.*pow(ma1,6) + 8.*pow(mpion,6) + 1.*pow(mrho,6) +
                        pow(mpion,4)*(12.*pow(mrho,2) - 12.*s) + pow(ma1,4)*(24.*pow(mpion,2) + 12.*pow(mrho,2) - 12.*s) -
                        3.*pow(mrho,4)*s + 3.*pow(mrho,2)*pow(s,2) - 1.*pow(s,3) +
                        pow(mpion,2)*(6.*pow(mrho,4) - 12.*pow(mrho,2)*s + 6.*pow(s,2)) +
                        pow(ma1,2)*(-24.*pow(mpion,4) - 6.*pow(mrho,4) + 12.*pow(mrho,2)*s - 6.*pow(s,2) +
                           pow(mpion,2)*(-24.*pow(mrho,2) + 24.*s)))))*
                log(fabs(pow(Gammaa1,2)*pow(ma1,2) + pow(ma1,4) + 4.*pow(mpion,4) + 4.*pow(mpion,2)*pow(mrho,2) + pow(mrho,4) - 4.*pow(mpion,2)*s - 2.*pow(mrho,2)*s + pow(s,2) - 4.*pow(mpion,2)*t1 - 2.*pow(mrho,2)*t1 + 2.*s*t1 + pow(t1,2) + pow(ma1,2)*(-4.*pow(mpion,2) - 2.*pow(mrho,2) + 2.*s + 2.*t1))))/
              (pow(Gammaa1,2)*pow(ma1,2) + 4.*pow(ma1,4) + 4.*pow(mpion,4) + 4.*pow(mpion,2)*pow(mrho,2) + pow(mrho,4) -
                4.*pow(mpion,2)*s - 2.*pow(mrho,2)*s + pow(s,2) + pow(ma1,2)*(-8.*pow(mpion,2) - 4.*pow(mrho,2) + 4.*s)) -
             0.03125*pow(eta1 - 1.*eta2,2)*(eta1*eta2*(4.*pow(ma1,6) +
                   pow(Gammaa1,2)*pow(ma1,2)*(-4.*pow(ma1,2) + 4.*pow(mpion,2) - 2.*s) + pow(ma1,4)*(-12.*pow(mpion,2) + 6.*s) +
                   pow(mpion,2)*(-4.*pow(mpion,4) + 4.*pow(mrho,4) + 2.*pow(mpion,2)*s - 2.*pow(mrho,2)*s) +
                   pow(ma1,2)*(12.*pow(mpion,4) - 2.*pow(mrho,4) - 8.*pow(mpion,2)*s - 4.*pow(mrho,2)*s + 4.*pow(s,2))) +
                pow(eta1,2)*(-2.*pow(ma1,6) + 2.*pow(mpion,6) + 3.*pow(mpion,4)*pow(mrho,2) +
                   pow(ma1,4)*(6.*pow(mpion,2) + 3.*pow(mrho,2) - 3.*s) - 1.*pow(mpion,4)*s - 1.*pow(mpion,2)*pow(mrho,2)*s -
                   1.*pow(mrho,4)*s + pow(mrho,2)*pow(s,2) +
                   pow(Gammaa1,2)*pow(ma1,2)*(2.*pow(ma1,2) - 2.*pow(mpion,2) - 1.*pow(mrho,2) + s) +
                   pow(ma1,2)*(-6.*pow(mpion,4) - 1.*pow(mrho,4) + 4.*pow(mrho,2)*s - 2.*pow(s,2) +
                      pow(mpion,2)*(-6.*pow(mrho,2) + 4.*s))) +
                pow(eta2,2)*(-2.*pow(ma1,6) + 2.*pow(mpion,6) - 3.*pow(mpion,4)*pow(mrho,2) +
                   pow(ma1,4)*(6.*pow(mpion,2) - 3.*pow(mrho,2) - 3.*s) - 1.*pow(mpion,4)*s + pow(mpion,2)*pow(mrho,2)*s +
                   pow(Gammaa1,2)*pow(ma1,2)*(2.*pow(ma1,2) - 2.*pow(mpion,2) + pow(mrho,2) + s) +
                   pow(ma1,2)*(-6.*pow(mpion,4) - 1.*pow(mrho,4) + 2.*pow(mrho,2)*s - 2.*pow(s,2) +
                      pow(mpion,2)*(6.*pow(mrho,2) + 4.*s))))*
              log(fabs(pow(Gammaa1,2)*pow(ma1,2) + pow(ma1,4) + 4.*pow(mpion,4) + 4.*pow(mpion,2)*pow(mrho,2) + 1.*pow(mrho,4) - 4.*pow(mpion,2)*s - 2.*pow(mrho,2)*s + pow(s,2) - 4.*pow(mpion,2)*t1 - 2.*pow(mrho,2)*t1 + 2.*s*t1 + pow(t1,2) + pow(ma1,2)*(-4.*pow(mpion,2) - 2.*pow(mrho,2) + 2.*s + 2.*t1))) +
             (0.5*(1.*eta1 - 1.*eta2)*(eta2*(pow(Gammaa1,2)*pow(ma1,2)*pow(mrho,2)*(0.5 - 1.*C4*pow(mrho,2)) +
                     pow(ma1,4)*(-0.5*pow(mrho,2) + 1.*C4*pow(mrho,4)) +
                     pow(mpion,2)*pow(mrho,2)*(pow(mpion,2)*(-0.5 + 1.*C4*pow(mrho,2)) + (0.25 - 0.125*delta)*(pow(mrho,2) + s)) +
                     pow(ma1,2)*(1.*C4*pow(mrho,6) + pow(mpion,2)*(1.*pow(mrho,2) - 2.*C4*pow(mrho,4)) - 0.25*delta*pow(s,2) +
                        pow(mrho,4)*(-0.75 + 0.125*delta - 2.*C4*s) + pow(mrho,2)*s*(0.25 + 0.375*delta + 1.*C4*s))) +
                  eta1*(pow(Gammaa1,2)*pow(ma1,2)*pow(mrho,2)*(-0.5 + 1.*C4*pow(mrho,2)) +
                     pow(ma1,4)*(0.5*pow(mrho,2) - 1.*C4*pow(mrho,4)) +
                     pow(ma1,2)*(-0.5*pow(mrho,4) + 1.*C4*pow(mrho,6) + pow(mpion,2)*(-1.*pow(mrho,2) + 2.*C4*pow(mrho,4)) +
                        0.25*delta*pow(s,2) - 1.*C4*pow(mrho,2)*pow(s,2)) +
                     pow(mrho,2)*(pow(mpion,4)*(0.5 - 1.*C4*pow(mrho,2)) + s*((-0.25 + 0.125*delta)*pow(mrho,2) + (0.25 - 0.125*delta)*s) +
                        pow(mpion,2)*(-2.*C4*pow(mrho,4) + (-0.5 - 0.25*delta)*s + pow(mrho,2)*(1. + 2.*C4*s)))))*
                log(fabs(pow(Gammaa1,2)*pow(ma1,2) + pow(ma1,4) + 4.*pow(mpion,4) + 4.*pow(mpion,2)*pow(mrho,2) + 1.*pow(mrho,4) - 4.*pow(mpion,2)*s - 2.*pow(mrho,2)*s + pow(s,2) - 4.*pow(mpion,2)*t1 - 2.*pow(mrho,2)*t1 + 2.*s*t1 + pow(t1,2) + pow(ma1,2)*(-4.*pow(mpion,2) - 2.*pow(mrho,2) + 2.*s + 2.*t1))))/pow(mrho,2))))/
                  (16.*M_PI*s*(-4*pow(mpion,2) + s));
            process_list.push_back(make_unique<CollisionBranch>(
                *part_out, *photon_out, xsection, ProcessType::TwoToTwo));
=======
          if (gamma_rho_tot > really_small) {
            if (tabulation_pi_pi_rho0 == nullptr) {
              tabulation_pi_pi_rho0 = make_unique<Tabulation>(
                2. * m_pi, 15. - 2. * m_pi, num_tab_pts_,
                  [&](double sqrts1) {
                    return integrate(2. * m_pi, sqrts1, [&](double M) {
                      return pi_pi_rho0(M, pow_int(sqrts1, 2)) *
                             part_out->spectral_function(M);
                    });
                  });
            }
            xsection = tabulation_pi_pi_rho0->get_value_linear(sqrts);
          } else {
            xsection = pi_pi_rho0(m3, pow_int(sqrts, 2));
>>>>>>> 5f6e8677
          }

          // the third possible reaction (produces photon)
          part_out = photon_particle;
          m3 = 0.0;

          mandelstam_t = get_t_range(sqrts, m1, m2, m3, 0.0);
          t1 = mandelstam_t[1];
          t2 = mandelstam_t[0];

          xsection = 0.0000000000001 * to_mb;
          process_list.push_back(make_unique<CollisionBranch>(
              *part_out, *photon_out, xsection, ProcessType::TwoToTwo));
          break;

        case ReactionType::pi0_pi:
          if (part_a.type().pdgcode() == pdg::pi_p ||
              part_b.type().pdgcode() == pdg::pi_p) {
            part_out = rho_plus_particle;
          } else {
            part_out = rho_minus_particle;
          }
<<<<<<< HEAD
          m3 = part_out->mass();

          if (sqrts > m3) {
           mandelstam_t = get_t_range(sqrts, m1, m2, m3, 0.0);
           t1 = mandelstam_t[1];
           t2 = mandelstam_t[0];

           xsection = to_mb*(-(pow(Const,2)*pow(ghat,4)*((0.03125*pow(eta1 - 1.*eta2,2)*
        				   (eta1*eta2*(-2.*pow(ma1,8) - 2.*pow(mpion,8) + 2.*pow(mpion,4)*pow(mrho,4) + pow(ma1,6)*(8.*pow(mpion,2) - 4.*s) +
        						pow(ma1,2)*pow(mpion,2)*(8.*pow(mpion,4) - 8.*pow(mrho,4) - 4.*pow(mpion,2)*s + 4.*pow(mrho,2)*s) +
        						pow(ma1,4)*(-12.*pow(mpion,4) + 2.*pow(mrho,4) + 8.*pow(mpion,2)*s + 4.*pow(mrho,2)*s - 4.*pow(s,2))) +
        					 pow(eta2,2)*(1.*pow(ma1,8) + 1.*pow(mpion,8) - 2.*pow(mpion,6)*pow(mrho,2) + 1.*pow(mpion,4)*pow(mrho,4) +
        						pow(ma1,6)*(-4.*pow(mpion,2) + 2.*pow(mrho,2) + 2.*s) +
        						pow(ma1,4)*(6.*pow(mpion,4) + 1.*pow(mrho,4) + pow(mpion,2)*(-6.*pow(mrho,2) - 4.*s) - 2.*pow(mrho,2)*s +
        						   2.*pow(s,2)) + pow(ma1,2)*(-4.*pow(mpion,6) - 2.*pow(mpion,2)*pow(mrho,2)*s + pow(mpion,4)*(6.*pow(mrho,2) + 2.*s)))
        					   + pow(eta1,2)*(1.*pow(ma1,8) + pow(ma1,6)*(-4.*pow(mpion,2) - 2.*pow(mrho,2) + 2.*s) +
        						pow(ma1,4)*(6.*pow(mpion,4) + 1.*pow(mrho,4) + pow(mpion,2)*(6.*pow(mrho,2) - 4.*s) - 4.*pow(mrho,2)*s +
        						   2.*pow(s,2)) + pow(ma1,2)*(-4.*pow(mpion,6) + 2.*pow(mpion,2)*pow(mrho,2)*s +
        						   pow(mrho,2)*(2.*pow(mrho,2) - 2.*s)*s + pow(mpion,4)*(-6.*pow(mrho,2) + 2.*s)) +
        						pow(mpion,2)*(1.*pow(mpion,6) + 2.*pow(mpion,4)*pow(mrho,2) - 2.*pow(mrho,6) + 2.*pow(mrho,4)*s +
        						   pow(mpion,2)*(1.*pow(mrho,4) - 2.*pow(mrho,2)*s)))))/(1.*pow(ma1,2) - 1.*t2) +
        				(1.*pow(-2. + delta,2)*pow(mpion,2)*(1.*pow(mpion,2) - 0.25*pow(mrho,2)))/(1.*pow(mpion,2) - 1.*t2) -
        				(0.25*pow(-2. + delta,2)*pow(mpion,2)*t2)/pow(mrho,2) -
        				0.125*(-2. + delta)*(eta1 - 1.*eta2)*(eta2*(-1.*pow(ma1,2) + pow(mrho,2) - 2.*s) + eta1*(2.*pow(mpion,2) + s))*t2 +
        				(0.5*pow(1.*pow(mrho,2) - 0.5*delta*s,2)*(4.*pow(mpion,4)*pow(mrho,2) + 1.*pow(mrho,6) - 3.5*pow(mrho,4)*s + 0.5*pow(s,3) +
        					 pow(mpion,2)*(10.*pow(mrho,4) - 2.*pow(s,2)))*t2)/(pow(mrho,6)*pow(pow(mrho,2) - 1.*s,2)) -
        				(0.25*(eta1 - 1.*eta2)*(1.*pow(mrho,2) - 0.5*delta*s)*
        				   (eta2*(-2.*pow(ma1,4) - 6.*pow(mpion,4) + 1.5*pow(mrho,4) + pow(ma1,2)*(6.*pow(mpion,2) - 2.*pow(mrho,2) - 2.*s) -
        						1.*pow(mrho,2)*s - 0.5*pow(s,2) + pow(mpion,2)*(2.*pow(mrho,2) + 2.*s)) +
        					 eta1*(2.*pow(ma1,4) + 6.*pow(mpion,4) + 1.*pow(mrho,4) + pow(mpion,2)*(8.*pow(mrho,2) - 4.*s) - 4.*pow(mrho,2)*s +
        						1.*pow(s,2) + pow(ma1,2)*(-6.*pow(mpion,2) - 3.*pow(mrho,2) + 3.*s)))*t2)/(pow(mrho,4) - 1.*pow(mrho,2)*s) +
        				0.03125*pow(eta1 - 1.*eta2,2)*(eta1*eta2*(-6.*pow(ma1,4) - 12.*pow(mpion,4) + 2.*pow(mrho,4) +
        					  pow(ma1,2)*(16.*pow(mpion,2) - 8.*s) + 8.*pow(mpion,2)*s + 4.*pow(mrho,2)*s - 4.*pow(s,2)) +
        				   pow(eta1,2)*(3.*pow(ma1,4) + 6.*pow(mpion,4) + pow(mrho,4) + pow(mpion,2)*(6.*pow(mrho,2) - 4.*s) - 4.*pow(mrho,2)*s +
        					  2.*pow(s,2) + pow(ma1,2)*(-8.*pow(mpion,2) - 4.*pow(mrho,2) + 4.*s)) +
        				   pow(eta2,2)*(3.*pow(ma1,4) + 6.*pow(mpion,4) + pow(mrho,4) + pow(mpion,2)*(-6.*pow(mrho,2) - 4.*s) - 2.*pow(mrho,2)*s +
        					  2.*pow(s,2) + pow(ma1,2)*(-8.*pow(mpion,2) + 4.*pow(mrho,2) + 4.*s)))*t2 -
        				(1.*(pow(mpion,2)*(C4*(-2. + 1.*delta)*pow(mrho,6) + (1.5 - 2.*delta + 0.625*pow(delta,2))*pow(mrho,2)*s +
        						(0.25 - 0.125*delta)*delta*pow(s,2) + pow(mrho,4)*(2.5 - 2.25*delta + 0.5*pow(delta,2) + 2.*C4*s - 1.*C4*delta*s)) +
        					 pow(mrho,2)*(C4*(-2. + 1.*delta)*pow(mrho,6) + (0.75 - 0.375*delta)*delta*pow(s,2) +
        						pow(mrho,4)*(0.5 - 0.25*delta + 6.*C4*s - 3.*C4*delta*s) +
        						pow(mrho,2)*s*(-0.5 - 0.5*delta + 0.375*pow(delta,2) - 4.*C4*s + 2.*C4*delta*s)))*t2)/(pow(mrho,6) - 1.*pow(mrho,4)*s) +
        				(0.25*(1.*eta1 - 1.*eta2)*(pow(mrho,2)*(eta1*(-1.*pow(mrho,2) + 2.*C4*pow(mrho,4) + pow(ma1,2)*(1. - 2.*C4*pow(mrho,2)) +
        						   pow(mpion,2)*(-2. + 4.*C4*pow(mrho,2)) - 2.*C4*pow(s,2)) +
        						eta2*(-1.5*pow(mrho,2) + 2.*C4*pow(mrho,4) + pow(mpion,2)*(2. - 4.*C4*pow(mrho,2)) +
        						   pow(ma1,2)*(-1. + 2.*C4*pow(mrho,2)) + 0.5*s - 4.*C4*pow(mrho,2)*s + 2.*C4*pow(s,2))) +
        					 delta*(eta2*(-1.*pow(ma1,4) - 3.*pow(mpion,4) + 1.*pow(mrho,4) + pow(ma1,2)*(3.*pow(mpion,2) - 1.*pow(mrho,2) - 1.*s) +
        						   0.25*pow(mrho,2)*s - 0.75*pow(s,2) + pow(mpion,2)*(1.*pow(mrho,2) + 1.*s)) +
        						eta1*(1.*pow(ma1,4) + 3.*pow(mpion,4) + 0.5*pow(mrho,4) + pow(mpion,2)*(4.*pow(mrho,2) - 2.*s) - 2.*pow(mrho,2)*s +
        						   1.*pow(s,2) + pow(ma1,2)*(-3.*pow(mpion,2) - 1.5*pow(mrho,2) + 1.5*s))))*t2)/pow(mrho,2) +
        				(0.5*(pow(delta,2)*(1.*pow(mpion,4)*pow(mrho,2) + 0.25*pow(mrho,6) - 0.75*pow(mrho,4)*s + 0.125*pow(mrho,2)*pow(s,2) +
        						0.25*pow(s,3) + pow(mpion,2)*(2.5*pow(mrho,4) + 0.25*pow(mrho,2)*s - 0.75*pow(s,2))) +
        					 pow(mrho,6)*(1.5 + C4*(-6.*pow(mrho,2) + 6.*s) + pow(C4,2)*(4.*pow(mrho,4) - 8.*pow(mrho,2)*s + 4.*pow(s,2))) +
        					 delta*pow(mrho,2)*(4.*C4*pow(mrho,6) - 0.5*pow(s,2) + pow(mrho,4)*(-1.5 - 3.*C4*s) + pow(mrho,2)*s*(0.5 - 1.*C4*s) +
        						pow(mpion,2)*(6.*C4*pow(mrho,4) + 0.5*s + pow(mrho,2)*(-2.5 - 2.*C4*s))))*t2)/pow(mrho,6) -
        				(3.*(1.*pow(mrho,2) - 0.5*delta*s)*(delta*(0.666667*pow(mpion,4)*pow(mrho,2) + 0.166667*pow(mrho,6) - 0.541667*pow(mrho,4)*s -
        						0.0833333*pow(mrho,2)*pow(s,2) + 0.125*pow(s,3) +
        						pow(mpion,2)*(1.66667*pow(mrho,4) + 0.0833333*pow(mrho,2)*s - 0.416667*pow(s,2))) +
        					 pow(mrho,2)*(1.*C4*pow(mrho,6) - 0.0833333*pow(s,2) + pow(mrho,4)*(-0.416667 - 1.33333*C4*s) +
        						pow(mrho,2)*s*(0.5 + 0.333333*C4*s) + pow(mpion,2)*(2.*C4*pow(mrho,4) + 0.166667*s + pow(mrho,2)*(-0.833333 - 0.666667*C4*s))
        						))*t2)/(pow(mrho,8) - 1.*pow(mrho,6)*s) - 1.*C4*pow(t2,2) - 1.*C4*delta*pow(t2,2) +
        				0.0625*(-2. + delta)*(eta1 - 1.*eta2)*eta2*pow(t2,2) - (0.5*pow(delta,2)*pow(mpion,2)*pow(t2,2))/pow(mrho,4) +
        				(0.25*pow(t2,2))/pow(mrho,2) + (0.5*delta*pow(t2,2))/pow(mrho,2) - (0.25*pow(delta,2)*pow(t2,2))/pow(mrho,2) -
        				(0.25*delta*s*pow(t2,2))/pow(mrho,4) + (0.25*pow(delta,2)*s*pow(t2,2))/pow(mrho,4) +
        				(0.5*C4*delta*s*pow(t2,2))/pow(mrho,2) + (0.0625*pow(delta,2)*pow(s,2)*pow(t2,2))/pow(mrho,6) -
        				(1.*(2.*pow(mpion,2) + pow(mrho,2) - 1.*s)*pow(1.*pow(mrho,2) - 0.5*delta*s,2)*pow(t2,2))/
        				 (pow(mrho,4)*pow(pow(mrho,2) - 1.*s,2)) + (0.375*(eta1 - 1.*eta2)*
        				   (eta1*(-0.6666666666666666*pow(ma1,2) + 2.*pow(mpion,2) + 1.*pow(mrho,2) - 1.*s) +
        					 eta2*(0.6666666666666666*pow(ma1,2) - 2.*pow(mpion,2) + 0.6666666666666666*pow(mrho,2) + 0.6666666666666666*s))*
        				   (1.*pow(mrho,2) - 0.5*delta*s)*pow(t2,2))/(pow(mrho,4) - 1.*pow(mrho,2)*s) +
        				0.03125*pow(eta1 - 1.*eta2,3)*(eta2*(-1.*pow(ma1,2) + 2.*pow(mpion,2) - 1.*pow(mrho,2) - 1.*s) +
        				   eta1*(pow(ma1,2) - 2.*pow(mpion,2) - 1.*pow(mrho,2) + s))*pow(t2,2) +
        				(3.*(1.*pow(mrho,2) - 0.5*delta*s)*(1.*C4*pow(mrho,6) + 0.0833335*pow(mrho,2)*s + pow(mrho,4)*(-0.416667 - 0.333334*C4*s) +
        					 delta*(0.666665*pow(mpion,2)*pow(mrho,2) + 0.333334*pow(mrho,4) - 0.291667*pow(mrho,2)*s - 0.0416667*pow(s,2)))*pow(t2,2))
        				  /(pow(mrho,8) - 1.*pow(mrho,6)*s) + (0.125*(1.*eta1 - 1.*eta2)*
        				   (pow(mrho,2)*(eta1*(1. - 2.*C4*pow(mrho,2)) + eta2*(-1. + 2.*C4*pow(mrho,2))) +
        					 delta*(eta2*(-1.*pow(ma1,2) + 3.*pow(mpion,2) - 1.*pow(mrho,2) - 1.*s) +
        						eta1*(1.*pow(ma1,2) - 3.*pow(mpion,2) - 1.5*pow(mrho,2) + 1.5*s)))*pow(t2,2))/pow(mrho,2) +
        				0.0104167*pow(eta1 - 1.*eta2,4)*pow(t2,3) + (0.166667*pow(delta,2)*pow(t2,3))/pow(mrho,4) +
        				(0.0833333*delta*pow(1.*eta1 - 1.*eta2,2)*pow(t2,3))/pow(mrho,2) +
        				(0.666667*pow(1.*pow(mrho,2) - 0.5*delta*s,2)*pow(t2,3))/(pow(mrho,4)*pow(pow(mrho,2) - 1.*s,2)) -
        				(0.166667*pow(1.*eta1 - 1.*eta2,2)*(1.*pow(mrho,2) - 0.5*delta*s)*pow(t2,3))/(pow(mrho,4) - 1.*pow(mrho,2)*s) +
        				(0.333334*delta*(-2.*pow(mrho,2) + 1.*delta*s)*pow(t2,3))/(pow(mrho,6) - 1.*pow(mrho,4)*s) -
        				(0.03125*pow(eta1 - 1.*eta2,2)*(eta1*eta2*(-2.*pow(ma1,8) - 2.*pow(mpion,8) + 2.*pow(mpion,4)*pow(mrho,4) +
        						pow(ma1,6)*(8.*pow(mpion,2) - 4.*s) + pow(ma1,2)*pow(mpion,2)*
        						 (8.*pow(mpion,4) - 8.*pow(mrho,4) - 4.*pow(mpion,2)*s + 4.*pow(mrho,2)*s) +
        						pow(ma1,4)*(-12.*pow(mpion,4) + 2.*pow(mrho,4) + 8.*pow(mpion,2)*s + 4.*pow(mrho,2)*s - 4.*pow(s,2))) +
        					 pow(eta2,2)*(1.*pow(ma1,8) + 1.*pow(mpion,8) - 2.*pow(mpion,6)*pow(mrho,2) + 1.*pow(mpion,4)*pow(mrho,4) +
        						pow(ma1,6)*(-4.*pow(mpion,2) + 2.*pow(mrho,2) + 2.*s) +
        						pow(ma1,4)*(6.*pow(mpion,4) + 1.*pow(mrho,4) + pow(mpion,2)*(-6.*pow(mrho,2) - 4.*s) - 2.*pow(mrho,2)*s +
        						   2.*pow(s,2)) + pow(ma1,2)*(-4.*pow(mpion,6) - 2.*pow(mpion,2)*pow(mrho,2)*s + pow(mpion,4)*(6.*pow(mrho,2) + 2.*s)))
        					   + pow(eta1,2)*(1.*pow(ma1,8) + pow(ma1,6)*(-4.*pow(mpion,2) - 2.*pow(mrho,2) + 2.*s) +
        						pow(ma1,4)*(6.*pow(mpion,4) + 1.*pow(mrho,4) + pow(mpion,2)*(6.*pow(mrho,2) - 4.*s) - 4.*pow(mrho,2)*s +
        						   2.*pow(s,2)) + pow(ma1,2)*(-4.*pow(mpion,6) + 2.*pow(mpion,2)*pow(mrho,2)*s +
        						   pow(mrho,2)*(2.*pow(mrho,2) - 2.*s)*s + pow(mpion,4)*(-6.*pow(mrho,2) + 2.*s)) +
        						pow(mpion,2)*(1.*pow(mpion,6) + 2.*pow(mpion,4)*pow(mrho,2) - 2.*pow(mrho,6) + 2.*pow(mrho,4)*s +
        						   pow(mpion,2)*(1.*pow(mrho,4) - 2.*pow(mrho,2)*s)))))/(1.*pow(ma1,2) - 1.*t1) -
        				(1.*pow(-2. + delta,2)*pow(mpion,2)*(1.*pow(mpion,2) - 0.25*pow(mrho,2)))/(1.*pow(mpion,2) - 1.*t1) +
        				(0.25*pow(-2. + delta,2)*pow(mpion,2)*t1)/pow(mrho,2) +
        				0.125*(-2. + delta)*(eta1 - 1.*eta2)*(eta2*(-1.*pow(ma1,2) + pow(mrho,2) - 2.*s) + eta1*(2.*pow(mpion,2) + s))*t1 -
        				(0.5*pow(1.*pow(mrho,2) - 0.5*delta*s,2)*(4.*pow(mpion,4)*pow(mrho,2) + 1.*pow(mrho,6) - 3.5*pow(mrho,4)*s + 0.5*pow(s,3) +
        					 pow(mpion,2)*(10.*pow(mrho,4) - 2.*pow(s,2)))*t1)/(pow(mrho,6)*pow(pow(mrho,2) - 1.*s,2)) +
        				(0.25*(eta1 - 1.*eta2)*(1.*pow(mrho,2) - 0.5*delta*s)*
        				   (eta2*(-2.*pow(ma1,4) - 6.*pow(mpion,4) + 1.5*pow(mrho,4) + pow(ma1,2)*(6.*pow(mpion,2) - 2.*pow(mrho,2) - 2.*s) -
        						1.*pow(mrho,2)*s - 0.5*pow(s,2) + pow(mpion,2)*(2.*pow(mrho,2) + 2.*s)) +
        					 eta1*(2.*pow(ma1,4) + 6.*pow(mpion,4) + 1.*pow(mrho,4) + pow(mpion,2)*(8.*pow(mrho,2) - 4.*s) - 4.*pow(mrho,2)*s +
        						1.*pow(s,2) + pow(ma1,2)*(-6.*pow(mpion,2) - 3.*pow(mrho,2) + 3.*s)))*t1)/(pow(mrho,4) - 1.*pow(mrho,2)*s) -
        				0.03125*pow(eta1 - 1.*eta2,2)*(eta1*eta2*(-6.*pow(ma1,4) - 12.*pow(mpion,4) + 2.*pow(mrho,4) +
        					  pow(ma1,2)*(16.*pow(mpion,2) - 8.*s) + 8.*pow(mpion,2)*s + 4.*pow(mrho,2)*s - 4.*pow(s,2)) +
        				   pow(eta1,2)*(3.*pow(ma1,4) + 6.*pow(mpion,4) + pow(mrho,4) + pow(mpion,2)*(6.*pow(mrho,2) - 4.*s) - 4.*pow(mrho,2)*s +
        					  2.*pow(s,2) + pow(ma1,2)*(-8.*pow(mpion,2) - 4.*pow(mrho,2) + 4.*s)) +
        				   pow(eta2,2)*(3.*pow(ma1,4) + 6.*pow(mpion,4) + pow(mrho,4) + pow(mpion,2)*(-6.*pow(mrho,2) - 4.*s) - 2.*pow(mrho,2)*s +
        					  2.*pow(s,2) + pow(ma1,2)*(-8.*pow(mpion,2) + 4.*pow(mrho,2) + 4.*s)))*t1 +
        				(1.*(pow(mpion,2)*(C4*(-2. + 1.*delta)*pow(mrho,6) + (1.5 - 2.*delta + 0.625*pow(delta,2))*pow(mrho,2)*s +
        						(0.25 - 0.125*delta)*delta*pow(s,2) + pow(mrho,4)*(2.5 - 2.25*delta + 0.5*pow(delta,2) + 2.*C4*s - 1.*C4*delta*s)) +
        					 pow(mrho,2)*(C4*(-2. + 1.*delta)*pow(mrho,6) + (0.75 - 0.375*delta)*delta*pow(s,2) +
        						pow(mrho,4)*(0.5 - 0.25*delta + 6.*C4*s - 3.*C4*delta*s) +
        						pow(mrho,2)*s*(-0.5 - 0.5*delta + 0.375*pow(delta,2) - 4.*C4*s + 2.*C4*delta*s)))*t1)/(pow(mrho,6) - 1.*pow(mrho,4)*s) -
        				(0.25*(1.*eta1 - 1.*eta2)*(pow(mrho,2)*(eta1*(-1.*pow(mrho,2) + 2.*C4*pow(mrho,4) + pow(ma1,2)*(1. - 2.*C4*pow(mrho,2)) +
        						   pow(mpion,2)*(-2. + 4.*C4*pow(mrho,2)) - 2.*C4*pow(s,2)) +
        						eta2*(-1.5*pow(mrho,2) + 2.*C4*pow(mrho,4) + pow(mpion,2)*(2. - 4.*C4*pow(mrho,2)) +
        						   pow(ma1,2)*(-1. + 2.*C4*pow(mrho,2)) + 0.5*s - 4.*C4*pow(mrho,2)*s + 2.*C4*pow(s,2))) +
        					 delta*(eta2*(-1.*pow(ma1,4) - 3.*pow(mpion,4) + 1.*pow(mrho,4) + pow(ma1,2)*(3.*pow(mpion,2) - 1.*pow(mrho,2) - 1.*s) +
        						   0.25*pow(mrho,2)*s - 0.75*pow(s,2) + pow(mpion,2)*(1.*pow(mrho,2) + 1.*s)) +
        						eta1*(1.*pow(ma1,4) + 3.*pow(mpion,4) + 0.5*pow(mrho,4) + pow(mpion,2)*(4.*pow(mrho,2) - 2.*s) - 2.*pow(mrho,2)*s +
        						   1.*pow(s,2) + pow(ma1,2)*(-3.*pow(mpion,2) - 1.5*pow(mrho,2) + 1.5*s))))*t1)/pow(mrho,2) -
        				(0.5*(pow(delta,2)*(1.*pow(mpion,4)*pow(mrho,2) + 0.25*pow(mrho,6) - 0.75*pow(mrho,4)*s + 0.125*pow(mrho,2)*pow(s,2) +
        						0.25*pow(s,3) + pow(mpion,2)*(2.5*pow(mrho,4) + 0.25*pow(mrho,2)*s - 0.75*pow(s,2))) +
        					 pow(mrho,6)*(1.5 + C4*(-6.*pow(mrho,2) + 6.*s) + pow(C4,2)*(4.*pow(mrho,4) - 8.*pow(mrho,2)*s + 4.*pow(s,2))) +
        					 delta*pow(mrho,2)*(4.*C4*pow(mrho,6) - 0.5*pow(s,2) + pow(mrho,4)*(-1.5 - 3.*C4*s) + pow(mrho,2)*s*(0.5 - 1.*C4*s) +
        						pow(mpion,2)*(6.*C4*pow(mrho,4) + 0.5*s + pow(mrho,2)*(-2.5 - 2.*C4*s))))*t1)/pow(mrho,6) +
        				(3.*(1.*pow(mrho,2) - 0.5*delta*s)*(delta*(0.666667*pow(mpion,4)*pow(mrho,2) + 0.166667*pow(mrho,6) - 0.541667*pow(mrho,4)*s -
        						0.0833333*pow(mrho,2)*pow(s,2) + 0.125*pow(s,3) +
        						pow(mpion,2)*(1.66667*pow(mrho,4) + 0.0833333*pow(mrho,2)*s - 0.416667*pow(s,2))) +
        					 pow(mrho,2)*(1.*C4*pow(mrho,6) - 0.0833333*pow(s,2) + pow(mrho,4)*(-0.416667 - 1.33333*C4*s) +
        						pow(mrho,2)*s*(0.5 + 0.333333*C4*s) + pow(mpion,2)*(2.*C4*pow(mrho,4) + 0.166667*s + pow(mrho,2)*(-0.833333 - 0.666667*C4*s))
        						))*t1)/(pow(mrho,8) - 1.*pow(mrho,6)*s) + 1.*C4*pow(t1,2) + 1.*C4*delta*pow(t1,2) -
        				0.0625*(-2. + delta)*(eta1 - 1.*eta2)*eta2*pow(t1,2) + (0.5*pow(delta,2)*pow(mpion,2)*pow(t1,2))/pow(mrho,4) -
        				(0.25*pow(t1,2))/pow(mrho,2) - (0.5*delta*pow(t1,2))/pow(mrho,2) + (0.25*pow(delta,2)*pow(t1,2))/pow(mrho,2) +
        				(0.25*delta*s*pow(t1,2))/pow(mrho,4) - (0.25*pow(delta,2)*s*pow(t1,2))/pow(mrho,4) -
        				(0.5*C4*delta*s*pow(t1,2))/pow(mrho,2) - (0.0625*pow(delta,2)*pow(s,2)*pow(t1,2))/pow(mrho,6) +
        				(1.*(2.*pow(mpion,2) + pow(mrho,2) - 1.*s)*pow(1.*pow(mrho,2) - 0.5*delta*s,2)*pow(t1,2))/
        				 (pow(mrho,4)*pow(pow(mrho,2) - 1.*s,2)) - (0.375*(eta1 - 1.*eta2)*
        				   (eta1*(-0.6666666666666666*pow(ma1,2) + 2.*pow(mpion,2) + 1.*pow(mrho,2) - 1.*s) +
        					 eta2*(0.6666666666666666*pow(ma1,2) - 2.*pow(mpion,2) + 0.6666666666666666*pow(mrho,2) + 0.6666666666666666*s))*
        				   (1.*pow(mrho,2) - 0.5*delta*s)*pow(t1,2))/(pow(mrho,4) - 1.*pow(mrho,2)*s) -
        				0.03125*pow(eta1 - 1.*eta2,3)*(eta2*(-1.*pow(ma1,2) + 2.*pow(mpion,2) - 1.*pow(mrho,2) - 1.*s) +
        				   eta1*(pow(ma1,2) - 2.*pow(mpion,2) - 1.*pow(mrho,2) + s))*pow(t1,2) -
        				(3.*(1.*pow(mrho,2) - 0.5*delta*s)*(1.*C4*pow(mrho,6) + 0.0833335*pow(mrho,2)*s + pow(mrho,4)*(-0.416667 - 0.333334*C4*s) +
        					 delta*(0.666665*pow(mpion,2)*pow(mrho,2) + 0.333334*pow(mrho,4) - 0.291667*pow(mrho,2)*s - 0.0416667*pow(s,2)))*pow(t1,2))
        				  /(pow(mrho,8) - 1.*pow(mrho,6)*s) - (0.125*(1.*eta1 - 1.*eta2)*
        				   (pow(mrho,2)*(eta1*(1. - 2.*C4*pow(mrho,2)) + eta2*(-1. + 2.*C4*pow(mrho,2))) +
        					 delta*(eta2*(-1.*pow(ma1,2) + 3.*pow(mpion,2) - 1.*pow(mrho,2) - 1.*s) +
        						eta1*(1.*pow(ma1,2) - 3.*pow(mpion,2) - 1.5*pow(mrho,2) + 1.5*s)))*pow(t1,2))/pow(mrho,2) -
        				0.0104167*pow(eta1 - 1.*eta2,4)*pow(t1,3) - (0.166667*pow(delta,2)*pow(t1,3))/pow(mrho,4) -
        				(0.0833333*delta*pow(1.*eta1 - 1.*eta2,2)*pow(t1,3))/pow(mrho,2) -
        				(0.666667*pow(1.*pow(mrho,2) - 0.5*delta*s,2)*pow(t1,3))/(pow(mrho,4)*pow(pow(mrho,2) - 1.*s,2)) +
        				(0.166667*pow(1.*eta1 - 1.*eta2,2)*(1.*pow(mrho,2) - 0.5*delta*s)*pow(t1,3))/(pow(mrho,4) - 1.*pow(mrho,2)*s) -
        				(0.333334*delta*(-2.*pow(mrho,2) + 1.*delta*s)*pow(t1,3))/(pow(mrho,6) - 1.*pow(mrho,4)*s) +
        				0.0625*pow(eta1 - 1.*eta2,2)*(eta1*eta2*(-4.*pow(ma1,6) + pow(ma1,4)*(12.*pow(mpion,2) - 6.*s) +
        					  pow(mpion,2)*(4.*pow(mpion,4) - 4.*pow(mrho,4) - 2.*pow(mpion,2)*s + 2.*pow(mrho,2)*s) +
        					  pow(ma1,2)*(-12.*pow(mpion,4) + 2.*pow(mrho,4) + 8.*pow(mpion,2)*s + 4.*pow(mrho,2)*s - 4.*pow(s,2))) +
        				   pow(eta1,2)*(2.*pow(ma1,6) - 2.*pow(mpion,6) + pow(mpion,2)*pow(mrho,2)*s + pow(mrho,2)*(pow(mrho,2) - 1.*s)*s +
        					  pow(mpion,4)*(-3.*pow(mrho,2) + s) + pow(ma1,4)*(-6.*pow(mpion,2) - 3.*pow(mrho,2) + 3.*s) +
        					  pow(ma1,2)*(6.*pow(mpion,4) + pow(mrho,4) + pow(mpion,2)*(6.*pow(mrho,2) - 4.*s) - 4.*pow(mrho,2)*s + 2.*pow(s,2))) +
        				   pow(eta2,2)*(2.*pow(ma1,6) - 2.*pow(mpion,6) - 1.*pow(mpion,2)*pow(mrho,2)*s + pow(mpion,4)*(3.*pow(mrho,2) + s) +
        					  pow(ma1,4)*(-6.*pow(mpion,2) + 3.*pow(mrho,2) + 3.*s) +
        					  pow(ma1,2)*(6.*pow(mpion,4) + pow(mrho,4) + pow(mpion,2)*(-6.*pow(mrho,2) - 4.*s) - 2.*pow(mrho,2)*s + 2.*pow(s,2))))*
        				 log(fabs(-pow(ma1,2) + t2)) - (0.25*(-2. + delta)*(eta1 - 1.*eta2)*
        				   (eta2*(-0.5*pow(ma1,6) - 0.5*pow(mpion,6) + 0.5*pow(mpion,4)*pow(mrho,2) +
        						pow(ma1,4)*(0.5*pow(mpion,2) + 0.5*pow(mrho,2) - 1.*s) +
        						pow(ma1,2)*pow(mpion,2)*(0.5*pow(mpion,2) + 1.*pow(mrho,2) - 1.*s)) +
        					 eta1*(pow(ma1,4)*(1.*pow(mpion,2) + 0.5*s) +
        						pow(mpion,2)*(1.*pow(mpion,4) + 1.*pow(mrho,4) + pow(mpion,2)*(-1.*pow(mrho,2) + 0.5*s) - 0.5*pow(mrho,2)*s) +
        						pow(ma1,2)*(-2.*pow(mpion,4) - 0.5*pow(mrho,2)*s + pow(mpion,2)*(-1.*pow(mrho,2) + 1.*s))))*log(fabs(-pow(ma1,2) + t2)))/
        				 (pow(ma1,2) - 1.*pow(mpion,2)) - (0.125*(eta1 - 1.*eta2)*(1.*pow(mrho,2) - 0.5*delta*s)*
        				   (eta1*(4.*pow(ma1,6) - 4.*pow(mpion,6) + pow(mrho,4)*s + 4.*pow(mpion,2)*pow(s,2) - 1.*pow(s,3) +
        						pow(mpion,4)*(-10.*pow(mrho,2) + 2.*s) + pow(ma1,4)*(-12.*pow(mpion,2) - 6.*pow(mrho,2) + 6.*s) +
        						pow(ma1,2)*(12.*pow(mpion,4) + 2.*pow(mrho,4) + pow(mpion,2)*(16.*pow(mrho,2) - 8.*s) - 8.*pow(mrho,2)*s + 2.*pow(s,2))
        						) + eta2*(-4.*pow(ma1,6) + pow(ma1,4)*(12.*pow(mpion,2) - 4.*pow(mrho,2) - 4.*s) +
        						pow(mpion,2)*(4.*pow(mpion,4) - 1.*pow(mrho,4) + 2.*pow(mrho,2)*s - 1.*pow(s,2)) +
        						pow(ma1,2)*(-12.*pow(mpion,4) + 3.*pow(mrho,4) - 2.*pow(mrho,2)*s - 1.*pow(s,2) + pow(mpion,2)*(4.*pow(mrho,2) + 4.*s))
        						))*log(fabs(-pow(ma1,2) + t2)))/(pow(mrho,4) - 1.*pow(mrho,2)*s) +
        				(0.25*(1.*eta1 - 1.*eta2)*(delta*(eta1*(1.*pow(ma1,6) - 1.*pow(mpion,6) + pow(mpion,4)*(-2.5*pow(mrho,2) + 0.5*s) +
        						   pow(mpion,2)*s*(-0.5*pow(mrho,2) + 1.*s) + pow(ma1,4)*(-3.*pow(mpion,2) - 1.5*pow(mrho,2) + 1.5*s) +
        						   s*(0.5*pow(mrho,4) - 0.25*pow(mrho,2)*s - 0.25*pow(s,2)) +
        						   pow(ma1,2)*(3.*pow(mpion,4) + 0.5*pow(mrho,4) + pow(mpion,2)*(4.*pow(mrho,2) - 2.*s) - 2.*pow(mrho,2)*s +
        							  1.*pow(s,2))) + eta2*(-1.*pow(ma1,6) + pow(ma1,4)*(3.*pow(mpion,2) - 1.*pow(mrho,2) - 1.*s) +
        						   pow(mpion,2)*(1.*pow(mpion,4) - 0.5*pow(mrho,4) + 0.25*pow(mrho,2)*s - 0.25*pow(s,2)) +
        						   pow(ma1,2)*(-3.*pow(mpion,4) + 1.*pow(mrho,4) + 0.25*pow(mrho,2)*s - 0.75*pow(s,2) +
        							  pow(mpion,2)*(1.*pow(mrho,2) + 1.*s)))) +
        					 pow(mrho,2)*(eta2*(pow(ma1,4)*(-1. + 2.*C4*pow(mrho,2)) +
        						   pow(mpion,2)*(0.5*pow(mrho,2) + pow(mpion,2)*(-1. + 2.*C4*pow(mrho,2)) + 0.5*s) +
        						   pow(ma1,2)*(2.*C4*pow(mrho,4) + pow(mpion,2)*(2. - 4.*C4*pow(mrho,2)) + pow(mrho,2)*(-1.5 - 4.*C4*s) +
        							  s*(0.5 + 2.*C4*s))) + eta1*(pow(ma1,4)*(1. - 2.*C4*pow(mrho,2)) + pow(mpion,4)*(1. - 2.*C4*pow(mrho,2)) +
        						   (-0.5*pow(mrho,2) + 0.5*s)*s + pow(ma1,2)*
        							(-1.*pow(mrho,2) + 2.*C4*pow(mrho,4) + pow(mpion,2)*(-2. + 4.*C4*pow(mrho,2)) - 2.*C4*pow(s,2)) +
        						   pow(mpion,2)*(-4.*C4*pow(mrho,4) - 1.*s + pow(mrho,2)*(2. + 4.*C4*s)))))*log(fabs(-pow(ma1,2) + t2)))/pow(mrho,2) +
        				0.5*pow(-2. + delta,2)*pow(mpion,2)*log(fabs(-pow(mpion,2) + t2)) +
        				(0.5*(-2. + delta)*(eta1 - 1.*eta2)*pow(mpion,2)*(eta2*pow(mpion,2)*(-1.*pow(mrho,2) + 1.*s) +
        					 eta1*(-0.5*pow(mrho,4) + pow(mpion,2)*(1.*pow(mrho,2) - 1.*s) + 0.5*pow(mrho,2)*s))*log(fabs(-pow(mpion,2) + t2)))/
        				 (-1.*pow(ma1,2) + 1.*pow(mpion,2)) - (2.*(-0.12500000000000003*pow(2. - 1.*delta,2)*pow(mrho,4)*s +
        					 pow(mpion,2)*(C4*(-2. + 1.*delta)*pow(mrho,6) + (0.5 - 0.25*delta)*delta*pow(s,2) +
        						pow(mrho,4)*(1. - 0.5*delta + 4.*C4*s - 2.*C4*delta*s) +
        						pow(mrho,2)*s*(1. - 2.*delta + 0.75*pow(delta,2) - 2.*C4*s + 1.*C4*delta*s)))*log(fabs(-pow(mpion,2) + t2)))/
        				 (pow(mrho,4) - 1.*pow(mrho,2)*s) - 0.0625*pow(eta1 - 1.*eta2,2)*
        				 (eta1*eta2*(-4.*pow(ma1,6) + pow(ma1,4)*(12.*pow(mpion,2) - 6.*s) +
        					  pow(mpion,2)*(4.*pow(mpion,4) - 4.*pow(mrho,4) - 2.*pow(mpion,2)*s + 2.*pow(mrho,2)*s) +
        					  pow(ma1,2)*(-12.*pow(mpion,4) + 2.*pow(mrho,4) + 8.*pow(mpion,2)*s + 4.*pow(mrho,2)*s - 4.*pow(s,2))) +
        				   pow(eta1,2)*(2.*pow(ma1,6) - 2.*pow(mpion,6) + pow(mpion,2)*pow(mrho,2)*s + pow(mrho,2)*(pow(mrho,2) - 1.*s)*s +
        					  pow(mpion,4)*(-3.*pow(mrho,2) + s) + pow(ma1,4)*(-6.*pow(mpion,2) - 3.*pow(mrho,2) + 3.*s) +
        					  pow(ma1,2)*(6.*pow(mpion,4) + pow(mrho,4) + pow(mpion,2)*(6.*pow(mrho,2) - 4.*s) - 4.*pow(mrho,2)*s + 2.*pow(s,2))) +
        				   pow(eta2,2)*(2.*pow(ma1,6) - 2.*pow(mpion,6) - 1.*pow(mpion,2)*pow(mrho,2)*s + pow(mpion,4)*(3.*pow(mrho,2) + s) +
        					  pow(ma1,4)*(-6.*pow(mpion,2) + 3.*pow(mrho,2) + 3.*s) +
        					  pow(ma1,2)*(6.*pow(mpion,4) + pow(mrho,4) + pow(mpion,2)*(-6.*pow(mrho,2) - 4.*s) - 2.*pow(mrho,2)*s + 2.*pow(s,2))))*
        				 log(fabs(-pow(ma1,2) + t1)) + (0.25*(-2. + delta)*(eta1 - 1.*eta2)*
        				   (eta2*(-0.5*pow(ma1,6) - 0.5*pow(mpion,6) + 0.5*pow(mpion,4)*pow(mrho,2) +
        						pow(ma1,4)*(0.5*pow(mpion,2) + 0.5*pow(mrho,2) - 1.*s) +
        						pow(ma1,2)*pow(mpion,2)*(0.5*pow(mpion,2) + 1.*pow(mrho,2) - 1.*s)) +
        					 eta1*(pow(ma1,4)*(1.*pow(mpion,2) + 0.5*s) +
        						pow(mpion,2)*(1.*pow(mpion,4) + 1.*pow(mrho,4) + pow(mpion,2)*(-1.*pow(mrho,2) + 0.5*s) - 0.5*pow(mrho,2)*s) +
        						pow(ma1,2)*(-2.*pow(mpion,4) - 0.5*pow(mrho,2)*s + pow(mpion,2)*(-1.*pow(mrho,2) + 1.*s))))*log(fabs(-pow(ma1,2) + t1)))/
        				 (pow(ma1,2) - 1.*pow(mpion,2)) + (0.125*(eta1 - 1.*eta2)*(1.*pow(mrho,2) - 0.5*delta*s)*
        				   (eta1*(4.*pow(ma1,6) - 4.*pow(mpion,6) + pow(mrho,4)*s + 4.*pow(mpion,2)*pow(s,2) - 1.*pow(s,3) +
        						pow(mpion,4)*(-10.*pow(mrho,2) + 2.*s) + pow(ma1,4)*(-12.*pow(mpion,2) - 6.*pow(mrho,2) + 6.*s) +
        						pow(ma1,2)*(12.*pow(mpion,4) + 2.*pow(mrho,4) + pow(mpion,2)*(16.*pow(mrho,2) - 8.*s) - 8.*pow(mrho,2)*s + 2.*pow(s,2))
        						) + eta2*(-4.*pow(ma1,6) + pow(ma1,4)*(12.*pow(mpion,2) - 4.*pow(mrho,2) - 4.*s) +
        						pow(mpion,2)*(4.*pow(mpion,4) - 1.*pow(mrho,4) + 2.*pow(mrho,2)*s - 1.*pow(s,2)) +
        						pow(ma1,2)*(-12.*pow(mpion,4) + 3.*pow(mrho,4) - 2.*pow(mrho,2)*s - 1.*pow(s,2) + pow(mpion,2)*(4.*pow(mrho,2) + 4.*s))
        						))*log(fabs(-pow(ma1,2) + t1)))/(pow(mrho,4) - 1.*pow(mrho,2)*s) -
        				(0.25*(1.*eta1 - 1.*eta2)*(delta*(eta1*(1.*pow(ma1,6) - 1.*pow(mpion,6) + pow(mpion,4)*(-2.5*pow(mrho,2) + 0.5*s) +
        						   pow(mpion,2)*s*(-0.5*pow(mrho,2) + 1.*s) + pow(ma1,4)*(-3.*pow(mpion,2) - 1.5*pow(mrho,2) + 1.5*s) +
        						   s*(0.5*pow(mrho,4) - 0.25*pow(mrho,2)*s - 0.25*pow(s,2)) +
        						   pow(ma1,2)*(3.*pow(mpion,4) + 0.5*pow(mrho,4) + pow(mpion,2)*(4.*pow(mrho,2) - 2.*s) - 2.*pow(mrho,2)*s +
        							  1.*pow(s,2))) + eta2*(-1.*pow(ma1,6) + pow(ma1,4)*(3.*pow(mpion,2) - 1.*pow(mrho,2) - 1.*s) +
        						   pow(mpion,2)*(1.*pow(mpion,4) - 0.5*pow(mrho,4) + 0.25*pow(mrho,2)*s - 0.25*pow(s,2)) +
        						   pow(ma1,2)*(-3.*pow(mpion,4) + 1.*pow(mrho,4) + 0.25*pow(mrho,2)*s - 0.75*pow(s,2) +
        							  pow(mpion,2)*(1.*pow(mrho,2) + 1.*s)))) +
        					 pow(mrho,2)*(eta2*(pow(ma1,4)*(-1. + 2.*C4*pow(mrho,2)) +
        						   pow(mpion,2)*(0.5*pow(mrho,2) + pow(mpion,2)*(-1. + 2.*C4*pow(mrho,2)) + 0.5*s) +
        						   pow(ma1,2)*(2.*C4*pow(mrho,4) + pow(mpion,2)*(2. - 4.*C4*pow(mrho,2)) + pow(mrho,2)*(-1.5 - 4.*C4*s) +
        							  s*(0.5 + 2.*C4*s))) + eta1*(pow(ma1,4)*(1. - 2.*C4*pow(mrho,2)) + pow(mpion,4)*(1. - 2.*C4*pow(mrho,2)) +
        						   (-0.5*pow(mrho,2) + 0.5*s)*s + pow(ma1,2)*
        							(-1.*pow(mrho,2) + 2.*C4*pow(mrho,4) + pow(mpion,2)*(-2. + 4.*C4*pow(mrho,2)) - 2.*C4*pow(s,2)) +
        						   pow(mpion,2)*(-4.*C4*pow(mrho,4) - 1.*s + pow(mrho,2)*(2. + 4.*C4*s)))))*log(fabs(-pow(ma1,2) + t1)))/pow(mrho,2) -
        				0.5*pow(-2. + delta,2)*pow(mpion,2)*log(fabs(-pow(mpion,2) + t1)) -
        				(0.5*(-2. + delta)*(eta1 - 1.*eta2)*pow(mpion,2)*(eta2*pow(mpion,2)*(-1.*pow(mrho,2) + 1.*s) +
        					 eta1*(-0.5*pow(mrho,4) + pow(mpion,2)*(1.*pow(mrho,2) - 1.*s) + 0.5*pow(mrho,2)*s))*log(fabs(-pow(mpion,2) + t1)))/
        				 (-1.*pow(ma1,2) + 1.*pow(mpion,2)) + (2.*(-0.12500000000000003*pow(2. - 1.*delta,2)*pow(mrho,4)*s +
        					 pow(mpion,2)*(C4*(-2. + 1.*delta)*pow(mrho,6) + (0.5 - 0.25*delta)*delta*pow(s,2) +
        						pow(mrho,4)*(1. - 0.5*delta + 4.*C4*s - 2.*C4*delta*s) +
        						pow(mrho,2)*s*(1. - 2.*delta + 0.75*pow(delta,2) - 2.*C4*s + 1.*C4*delta*s)))*log(fabs(-pow(mpion,2) + t1)))/
        				 (pow(mrho,4) - 1.*pow(mrho,2)*s)))/(16.*Pi*(4*pow(mpion,2) - s)*s));

             process_list.push_back(make_unique<CollisionBranch>(
                *part_out, *photon_out, xsection, ProcessType::TwoToTwo));
          }

          //dummy: just for stable rho
          if (part_a.type().pdgcode() == pdg::pi_p ||
              part_b.type().pdgcode() == pdg::pi_p) {
            part_out = pi_plus_particle;
=======
           m3 = part_out->mass();

           if (gamma_rho_tot > really_small) {
             if (tabulation_pi0_pi_rho == nullptr) {
               tabulation_pi0_pi_rho = make_unique<Tabulation>(
                 2. * m_pi, 15. - 2. * m_pi, num_tab_pts_,
                 [&](double sqrts1) {
                   return integrate(2. * m_pi, sqrts1, [&](double M) {
                      return pi_pi0_rho(M, pow_int(sqrts1, 2)) *
                             part_out->spectral_function(M);
                    });
                  });
            }
            xsection = tabulation_pi0_pi_rho->get_value_linear(sqrts);
>>>>>>> 5f6e8677
          } else {
            part_out = pi_minus_particle;
          }
          m3 = 0.0;

          mandelstam_t = get_t_range(sqrts, m1, m2, m3, 0.0);
          t1 = mandelstam_t[1];
          t2 = mandelstam_t[0];

          xsection = 0.0000000000000001 * to_mb;
          process_list.push_back(make_unique<CollisionBranch>(
              *part_out, *photon_out, xsection, ProcessType::TwoToTwo));
          break;

        case ReactionType::pi_rho0:
          if (part_a.type().pdgcode() == pdg::pi_p) {
            part_out = pi_plus_particle;
          } else {
            part_out = pi_minus_particle;
          }
          m3 = part_out->mass();

          mandelstam_t = get_t_range(sqrts, m1, m2, m3, 0.0);
          t1 = mandelstam_t[1];
          t2 = mandelstam_t[0];

           xsection = to_mb*1/3.0*(pow(Const,2)*pow(ghat,4)*((pow(eta1 - eta2,2)*(-2*eta1*eta2*
                      (pow(ma1,8) + pow(m_pi,8) - pow(m_pi,4)*pow(mrho,4) - 2*pow(ma1,2)*pow(m_pi,2)*(pow(m_pi,2) - pow(mrho,2))*(pow(mrho,2) + s) +
                        pow(ma1,6)*(-4*pow(m_pi,2) + 2*s) + pow(ma1,4)*
                         (4*pow(m_pi,4) - pow(mrho,4) + 2*pow(m_pi,2)*(pow(mrho,2) - 2*s) - 2*pow(mrho,2)*s + 2*pow(s,2))) +
                     pow(eta2,2)*(pow(ma1,8) + pow(m_pi,4)*pow(pow(m_pi,2) - pow(mrho,2),2) + 2*pow(ma1,6)*(-2*pow(m_pi,2) + pow(mrho,2) + s) +
                        2*pow(ma1,2)*pow(m_pi,2)*(-pow(mrho,4) + pow(m_pi,2)*(2*pow(mrho,2) - s) + pow(mrho,2)*s) +
                        pow(ma1,4)*(4*pow(m_pi,4) + pow(mrho,4) - 2*pow(mrho,2)*s + 2*pow(s,2) - 4*pow(m_pi,2)*(pow(mrho,2) + s))) +
                     pow(eta1,2)*(pow(ma1,8) + pow(m_pi,8) - 2*pow(m_pi,6)*pow(mrho,2) - 2*pow(ma1,6)*(2*pow(m_pi,2) + pow(mrho,2) - s) -
                        2*pow(m_pi,2)*pow(mrho,4)*s + pow(m_pi,4)*(3*pow(mrho,4) + 2*pow(mrho,2)*s) +
                        pow(ma1,4)*(4*pow(m_pi,4) + pow(mrho,4) + pow(m_pi,2)*(8*pow(mrho,2) - 4*s) - 4*pow(mrho,2)*s + 2*pow(s,2)) -
                        2*pow(ma1,2)*(pow(mrho,2)*s*(-pow(mrho,2) + s) + pow(m_pi,4)*(3*pow(mrho,2) + s) + pow(m_pi,2)*(2*pow(mrho,4) - 3*pow(mrho,2)*s)))))
                  /((pow(m_pi,4) + pow(pow(mrho,2) - s,2) - 2*pow(m_pi,2)*(pow(mrho,2) + s))*(pow(ma1,2) - t2)) +
                (8*pow(-2 + delta,2)*pow(m_pi,2)*(4*pow(m_pi,2) - pow(mrho,2)))/
                 ((pow(m_pi,4) + pow(pow(mrho,2) - s,2) - 2*pow(m_pi,2)*(pow(mrho,2) + s))*(pow(m_pi,2) - t2)) -
                (8*pow(-2 + delta,2)*pow(m_pi,2)*t2)/(pow(mrho,2)*pow(pow(m_pi,2) - s,2)) -
                (8*pow(-2 + delta,2)*pow(m_pi,2)*t2)/(pow(mrho,2)*(pow(m_pi,4) + pow(pow(mrho,2) - s,2) - 2*pow(m_pi,2)*(pow(mrho,2) + s))) -
                (8*(-2 + delta)*(-8*C4*pow(mrho,4) + pow(m_pi,2)*(2 + delta - 8*C4*pow(mrho,2)) - (2 + 3*delta)*s + pow(mrho,2)*(-2 + 3*delta + 16*C4*s))*t2)/
                 (pow(mrho,2)*(pow(m_pi,4) + pow(pow(mrho,2) - s,2) - 2*pow(m_pi,2)*(pow(mrho,2) + s))) -
                (4*(-2 + delta)*(eta1 - eta2)*(pow(ma1,2) - s)*(eta2*(pow(m_pi,2) + pow(mrho,2) - 2*s)*(pow(m_pi,2) + s) +
                     eta1*(-2*pow(m_pi,4) + pow(mrho,4) - 3*pow(mrho,2)*s + 2*pow(s,2) + pow(m_pi,2)*(pow(mrho,2) + s)))*t2)/
                 ((pow(Gammaa1,2)*pow(ma1,2) + pow(pow(ma1,2) - s,2))*(pow(m_pi,4) + pow(pow(mrho,2) - s,2) - 2*pow(m_pi,2)*(pow(mrho,2) + s))) +
                (pow(eta1 - eta2,2)*(pow(eta1,2)*(3*pow(ma1,4) + 4*pow(m_pi,4) + pow(mrho,4) + pow(m_pi,2)*(8*pow(mrho,2) - 4*s) -
                        4*pow(ma1,2)*(2*pow(m_pi,2) + pow(mrho,2) - s) - 4*pow(mrho,2)*s + 2*pow(s,2)) +
                     pow(eta2,2)*(3*pow(ma1,4) + 4*pow(m_pi,4) + pow(mrho,4) - 2*pow(mrho,2)*s + 2*pow(s,2) - 4*pow(m_pi,2)*(pow(mrho,2) + s) +
                        4*pow(ma1,2)*(-2*pow(m_pi,2) + pow(mrho,2) + s)) -
                     2*eta1*eta2*(3*pow(ma1,4) + 4*pow(m_pi,4) - pow(mrho,4) + 2*pow(m_pi,2)*(pow(mrho,2) - 2*s) - 2*pow(mrho,2)*s + 2*pow(s,2) +
                        pow(ma1,2)*(-8*pow(m_pi,2) + 4*s)))*t2)/(pow(m_pi,4) + pow(pow(mrho,2) - s,2) - 2*pow(m_pi,2)*(pow(mrho,2) + s)) +
                (8*(pow(delta,2)*(8*pow(m_pi,4) + 3*pow(mrho,4) + 4*pow(m_pi,2)*(3*pow(mrho,2) - 2*s) - 6*pow(mrho,2)*s + 2*pow(s,2)) +
                     4*pow(mrho,4)*(3 + 12*C4*(2*pow(m_pi,2) - s) + 8*pow(C4,2)*pow(-2*pow(m_pi,2) + s,2)) -
                     4*delta*pow(mrho,2)*(16*C4*pow(m_pi,4) + 2*pow(m_pi,2)*(3 + 6*C4*pow(mrho,2) - 8*C4*s) + pow(mrho,2)*(3 - 6*C4*s) + s*(-3 + 4*C4*s)))*t2)/
                 (pow(mrho,4)*(pow(m_pi,4) + pow(pow(mrho,2) - s,2) - 2*pow(m_pi,2)*(pow(mrho,2) + s))) +
                (8*(-2 + delta)*(pow(m_pi,4)*(-2 + 3*delta - 8*C4*pow(mrho,2)) + (pow(mrho,2) - s)*((-2 + 3*delta)*s + pow(mrho,2)*(-2 + delta - 8*C4*s)) +
                     4*pow(m_pi,2)*(2*C4*pow(mrho,4) + delta*s - pow(mrho,2)*(-1 + delta + 4*C4*s)))*t2)/
                 (pow(mrho,2)*(pow(m_pi,2) - s)*(pow(m_pi,4) + pow(pow(mrho,2) - s,2) - 2*pow(m_pi,2)*(pow(mrho,2) + s))) +
                (4*(-2 + delta)*(eta1 - eta2)*(pow(ma1,2) - s)*(eta2*(pow(m_pi,2) + s)*(pow(m_pi,4) - pow(m_pi,2)*(pow(mrho,2) - 2*s) + (pow(mrho,2) - s)*s) +
                     eta1*(-4*pow(m_pi,6) + pow(pow(mrho,2) - s,2)*s + pow(m_pi,4)*(3*pow(mrho,2) + s) -
                        pow(m_pi,2)*(pow(mrho,4) - pow(mrho,2)*s + 2*pow(s,2))))*t2)/
                 ((pow(Gammaa1,2)*pow(ma1,2) + pow(pow(ma1,2) - s,2))*(pow(m_pi,2) - s)*
                   (pow(m_pi,4) + pow(pow(mrho,2) - s,2) - 2*pow(m_pi,2)*(pow(mrho,2) + s))) +
                (pow(eta1 - eta2,2)*(-2*eta1*eta2*(pow(m_pi,8) - pow(mrho,4)*pow(s,2) + pow(s,4) -
                        pow(m_pi,4)*(pow(mrho,4) + 2*pow(mrho,2)*s - 4*pow(s,2)) + 2*pow(m_pi,2)*s*(pow(mrho,4) + pow(mrho,2)*s - 2*pow(s,2))) +
                     pow(eta2,2)*(pow(m_pi,8) - 2*pow(m_pi,6)*pow(mrho,2) + pow(s,2)*pow(pow(mrho,2) + s,2) + pow(m_pi,4)*pow(pow(mrho,2) + 2*s,2) -
                        2*pow(m_pi,2)*s*(pow(mrho,4) + 2*pow(mrho,2)*s + 2*pow(s,2))) +
                     pow(eta1,2)*(pow(m_pi,8) - 2*pow(m_pi,6)*pow(mrho,2) - 4*pow(m_pi,2)*pow(pow(mrho,2) - s,2)*s + pow(pow(mrho,2) - s,2)*pow(s,2) +
                        pow(m_pi,4)*(3*pow(mrho,4) - 6*pow(mrho,2)*s + 4*pow(s,2))))*t2)/
                 ((pow(Gammaa1,2)*pow(ma1,2) + pow(pow(ma1,2) - s,2))*(pow(m_pi,4) + pow(pow(mrho,2) - s,2) - 2*pow(m_pi,2)*(pow(mrho,2) + s))) -
                (2*pow(eta1 - eta2,2)*(pow(ma1,2) - s)*(pow(eta1,2)*(pow(ma1,4)*s + pow(m_pi,4)*(-3*pow(mrho,2) + 2*s) +
                        s*(2*pow(mrho,4) - 3*pow(mrho,2)*s + pow(s,2)) - 2*pow(m_pi,2)*(pow(mrho,4) - 4*pow(mrho,2)*s + 2*pow(s,2)) +
                        pow(ma1,2)*(2*pow(m_pi,2)*(pow(mrho,2) - 2*s) + 3*s*(-pow(mrho,2) + s))) -
                     2*eta1*eta2*(pow(ma1,4)*s + s*(2*pow(m_pi,4) + 4*pow(m_pi,2)*(pow(mrho,2) - s) + s*(-2*pow(mrho,2) + s)) +
                        pow(ma1,2)*(pow(m_pi,2)*(pow(mrho,2) - 4*s) + s*(-2*pow(mrho,2) + 3*s))) +
                     pow(eta2,2)*(-4*pow(m_pi,2)*s*(pow(ma1,2) + pow(mrho,2) + s) + pow(m_pi,4)*(pow(mrho,2) + 2*s) +
                        s*(pow(ma1,4) + s*(pow(mrho,2) + s) + pow(ma1,2)*(pow(mrho,2) + 3*s))))*t2)/
                 ((pow(Gammaa1,2)*pow(ma1,2) + pow(pow(ma1,2) - s,2))*(pow(m_pi,4) + pow(pow(mrho,2) - s,2) - 2*pow(m_pi,2)*(pow(mrho,2) + s))) +
                (4*(eta1 - eta2)*(pow(ma1,2) - s)*(eta1*(-4*pow(m_pi,4)*(6*C4*pow(mrho,4) + 2*delta*s + pow(mrho,2)*(1 - 2*delta - 8*C4*s)) +
                        2*pow(m_pi,2)*(4*delta*pow(s,2) + pow(mrho,2)*s*(6 - 7*delta - 16*C4*s) + 2*pow(mrho,4)*(-2 + delta + 8*C4*s)) -
                        (pow(mrho,2) - s)*s*(-2*delta*s + pow(mrho,2)*(-6 + 3*delta + 8*C4*s))) +
                     eta2*(delta*(2*pow(m_pi,4)*(pow(mrho,2) + 4*s) + pow(m_pi,2)*(2*pow(mrho,4) + pow(mrho,2)*s - 8*pow(s,2)) +
                           s*(-2*pow(mrho,4) - pow(mrho,2)*s + 2*pow(s,2))) -
                        2*pow(mrho,2)*(4*C4*pow(m_pi,4)*(pow(mrho,2) + 4*s) + pow(m_pi,2)*(s*(5 - 16*C4*s) + pow(mrho,2)*(2 - 8*C4*s)) +
                           s*(s*(-3 + 4*C4*s) + pow(mrho,2)*(-2 + 4*C4*s)))))*t2)/
                 (pow(mrho,2)*(pow(Gammaa1,2)*pow(ma1,2) + pow(pow(ma1,2) - s,2))*
                   (pow(m_pi,4) + pow(pow(mrho,2) - s,2) - 2*pow(m_pi,2)*(pow(mrho,2) + s))) +
                (8*(eta1 - eta2)*(delta*(eta1*(4*pow(m_pi,6) + pow(m_pi,4)*(7*pow(mrho,2) - 8*s) + pow(ma1,4)*(pow(m_pi,2) - s) -
                           pow(ma1,2)*(2*pow(m_pi,2) + pow(mrho,2) - 2*s)*(2*pow(m_pi,2) - s) + pow(m_pi,2)*s*(-8*pow(mrho,2) + 5*s) +
                           s*(pow(mrho,4) + pow(mrho,2)*s - pow(s,2))) +
                        eta2*(-4*pow(m_pi,6) - pow(m_pi,4)*(pow(mrho,2) - 8*s) + pow(ma1,4)*(-pow(m_pi,2) + s) +
                           pow(m_pi,2)*(2*pow(mrho,4) - 5*pow(s,2)) + s*(-2*pow(mrho,4) + pow(mrho,2)*s + pow(s,2)) +
                           pow(ma1,2)*(4*pow(m_pi,4) - 6*pow(m_pi,2)*s + s*(pow(mrho,2) + 2*s)))) -
                     2*pow(mrho,2)*(eta1*(8*C4*pow(m_pi,6) + pow(m_pi,4)*(3 + 8*C4*(pow(mrho,2) - 2*s)) + 2*C4*pow(ma1,4)*(pow(m_pi,2) - s) +
                           2*pow(m_pi,2)*s*(-1 - 6*C4*pow(mrho,2) + 5*C4*s) -
                           pow(ma1,2)*(8*C4*pow(m_pi,4) + pow(m_pi,2)*(1 + 2*C4*(pow(mrho,2) - 6*s)) + 2*C4*s*(-pow(mrho,2) + 2*s)) +
                           s*(-(s*(1 + 2*C4*s)) + pow(mrho,2)*(1 + 4*C4*s))) +
                        eta2*(2*C4*pow(ma1,4)*(-pow(m_pi,2) + s) - (pow(m_pi,2) - s)*
                            (8*C4*pow(m_pi,4) - 2*pow(mrho,2) + s + 2*C4*pow(s,2) + pow(m_pi,2)*(3 - 4*C4*(pow(mrho,2) + 2*s))) +
                           pow(ma1,2)*(8*C4*pow(m_pi,4) + 2*C4*s*(pow(mrho,2) + 2*s) + pow(m_pi,2)*(1 - 2*C4*(pow(mrho,2) + 6*s))))))*t2)/
                 (pow(mrho,2)*(pow(m_pi,2) - s)*(pow(m_pi,4) + pow(pow(mrho,2) - s,2) - 2*pow(m_pi,2)*(pow(mrho,2) + s))) +
                (8*(-2 + delta)*(delta - 4*C4*pow(mrho,2))*pow(t2,2))/
                 (pow(mrho,2)*(pow(m_pi,4) + pow(pow(mrho,2) - s,2) - 2*pow(m_pi,2)*(pow(mrho,2) + s))) -
                (16*(-2 + delta)*(delta - 4*C4*pow(mrho,2))*s*pow(t2,2))/
                 (pow(mrho,2)*(pow(m_pi,2) - s)*(pow(m_pi,4) + pow(pow(mrho,2) - s,2) - 2*pow(m_pi,2)*(pow(mrho,2) + s))) +
                (pow(eta1 - eta2,2)*(pow(eta1,2)*(pow(mrho,2) - s) + 2*eta1*eta2*s - pow(eta2,2)*s)*
                   (pow(m_pi,4) - pow(m_pi,2)*(pow(mrho,2) - 2*s) + (pow(mrho,2) - s)*s)*pow(t2,2))/
                 ((pow(Gammaa1,2)*pow(ma1,2) + pow(pow(ma1,2) - s,2))*(pow(m_pi,4) + pow(pow(mrho,2) - s,2) - 2*pow(m_pi,2)*(pow(mrho,2) + s))) -
                (2*(-2 + delta)*(eta1 - eta2)*(pow(ma1,2) - s)*(-(eta1*(pow(m_pi,2) + 2*pow(mrho,2) - 3*s)) - eta2*(pow(m_pi,2) + s))*pow(t2,2))/
                 ((pow(Gammaa1,2)*pow(ma1,2) + pow(pow(ma1,2) - s,2))*(pow(m_pi,4) + pow(pow(mrho,2) - s,2) - 2*pow(m_pi,2)*(pow(mrho,2) + s))) +
                (2*(-2 + delta)*(eta1 - eta2)*(pow(ma1,2) - s)*(pow(m_pi,2) + s)*(-2*eta2*s + eta1*(pow(m_pi,2) - pow(mrho,2) + s))*pow(t2,2))/
                 ((pow(Gammaa1,2)*pow(ma1,2) + pow(pow(ma1,2) - s,2))*(pow(m_pi,2) - s)*
                   (pow(m_pi,4) + pow(pow(mrho,2) - s,2) - 2*pow(m_pi,2)*(pow(mrho,2) + s))) +
                (pow(eta1 - eta2,3)*(eta1*(pow(ma1,2) - 2*pow(m_pi,2) - pow(mrho,2) + s) - eta2*(pow(ma1,2) - 2*pow(m_pi,2) + pow(mrho,2) + s))*
                   pow(t2,2))/(pow(m_pi,4) + pow(pow(mrho,2) - s,2) - 2*pow(m_pi,2)*(pow(mrho,2) + s)) -
                (8*(delta - 4*C4*pow(mrho,2))*(delta*(4*pow(m_pi,2) + 3*pow(mrho,2) - 2*s) - 2*pow(mrho,2)*(3 + 8*C4*pow(m_pi,2) - 4*C4*s))*pow(t2,2))/
                 (pow(mrho,4)*(pow(m_pi,4) + pow(pow(mrho,2) - s,2) - 2*pow(m_pi,2)*(pow(mrho,2) + s))) -
                (pow(eta1 - eta2,2)*(pow(ma1,2) - s)*(pow(eta2,2)*s*(pow(ma1,2) - 4*pow(m_pi,2) + pow(mrho,2) + 3*s) +
                     pow(eta1,2)*(2*pow(m_pi,2)*(pow(mrho,2) - 2*s) + s*(pow(ma1,2) - 3*pow(mrho,2) + 3*s)) -
                     2*eta1*eta2*(pow(m_pi,2)*(pow(mrho,2) - 4*s) + s*(pow(ma1,2) - 2*pow(mrho,2) + 3*s)))*pow(t2,2))/
                 ((pow(Gammaa1,2)*pow(ma1,2) + pow(pow(ma1,2) - s,2))*(pow(m_pi,4) + pow(pow(mrho,2) - s,2) - 2*pow(m_pi,2)*(pow(mrho,2) + s))) -
                (2*(eta1 - eta2)*(pow(ma1,2) - s)*(eta1*(4*delta*pow(s,2) - 2*pow(mrho,2)*s*(-2 + 3*delta + 8*C4*s) + pow(mrho,4)*(-2 + delta + 16*C4*s) -
                        2*pow(m_pi,2)*(8*C4*pow(mrho,4) + 4*delta*s + pow(mrho,2)*(2 - 3*delta - 16*C4*s))) +
                     eta2*(pow(m_pi,2)*(8*delta*s + pow(mrho,2)*(-2 + delta - 32*C4*s)) + s*(-4*delta*s + pow(mrho,2)*(-2 + delta + 16*C4*s))))*pow(t2,2))/
                 (pow(mrho,2)*(pow(Gammaa1,2)*pow(ma1,2) + pow(pow(ma1,2) - s,2))*
                   (pow(m_pi,4) + pow(pow(mrho,2) - s,2) - 2*pow(m_pi,2)*(pow(mrho,2) + s))) +
                (4*(eta1 - eta2)*(delta*(eta1*(pow(ma1,2)*(pow(m_pi,2) - s) - (2*pow(m_pi,2) + pow(mrho,2) - 2*s)*(2*pow(m_pi,2) - s)) +
                        eta2*(4*pow(m_pi,4) - 6*pow(m_pi,2)*s + pow(ma1,2)*(-pow(m_pi,2) + s) + s*(pow(mrho,2) + 2*s))) +
                     2*pow(mrho,2)*(eta1*(8*C4*pow(m_pi,4) + 2*C4*s*(pow(ma1,2) - pow(mrho,2) + 2*s) +
                           pow(m_pi,2)*(1 - 2*C4*(pow(ma1,2) - pow(mrho,2) + 6*s))) -
                        eta2*(8*C4*pow(m_pi,4) + 2*C4*s*(pow(ma1,2) + pow(mrho,2) + 2*s) - pow(m_pi,2)*(-1 + 2*C4*(pow(ma1,2) + pow(mrho,2) + 6*s)))))*
                   pow(t2,2))/(pow(mrho,2)*(pow(m_pi,2) - s)*(pow(m_pi,4) + pow(pow(mrho,2) - s,2) - 2*pow(m_pi,2)*(pow(mrho,2) + s))) +
                (pow(eta1 - eta2,4)*pow(t2,3))/(3.*(pow(m_pi,4) + pow(pow(mrho,2) - s,2) - 2*pow(m_pi,2)*(pow(mrho,2) + s))) +
                (8*pow(eta1 - eta2,2)*(delta - 4*C4*pow(mrho,2))*pow(t2,3))/
                 (3.*pow(mrho,2)*(pow(m_pi,4) + pow(pow(mrho,2) - s,2) - 2*pow(m_pi,2)*(pow(mrho,2) + s))) +
                (16*pow(delta - 4*C4*pow(mrho,2),2)*pow(t2,3))/
                 (3.*pow(mrho,4)*(pow(m_pi,4) + pow(pow(mrho,2) - s,2) - 2*pow(m_pi,2)*(pow(mrho,2) + s))) -
                (4*(-2 + delta)*eta1*(eta1 - eta2)*(pow(ma1,2) - s)*pow(t2,3))/
                 (3.*(pow(Gammaa1,2)*pow(ma1,2) + pow(pow(ma1,2) - s,2))*(pow(m_pi,4) + pow(pow(mrho,2) - s,2) - 2*pow(m_pi,2)*(pow(mrho,2) + s))) -
                (2*pow(eta1 - eta2,4)*(pow(ma1,2) - s)*s*pow(t2,3))/
                 (3.*(pow(Gammaa1,2)*pow(ma1,2) + pow(pow(ma1,2) - s,2))*(pow(m_pi,4) + pow(pow(mrho,2) - s,2) - 2*pow(m_pi,2)*(pow(mrho,2) + s))) +
                (2*pow(eta1 - eta2,2)*s*(-2*eta1*eta2*s + pow(eta2,2)*s + pow(eta1,2)*(-pow(mrho,2) + s))*pow(t2,3))/
                 (3.*(pow(Gammaa1,2)*pow(ma1,2) + pow(pow(ma1,2) - s,2))*(pow(m_pi,4) + pow(pow(mrho,2) - s,2) - 2*pow(m_pi,2)*(pow(mrho,2) + s))) +
                (4*(eta1 - eta2)*(pow(ma1,2) - s)*(2*eta2*(delta - 4*C4*pow(mrho,2))*s + eta1*(-2*delta*s + pow(mrho,2)*(-2 + delta + 8*C4*s)))*pow(t2,3))/
                 (3.*pow(mrho,2)*(pow(Gammaa1,2)*pow(ma1,2) + pow(pow(ma1,2) - s,2))*
                   (pow(m_pi,4) + pow(pow(mrho,2) - s,2) - 2*pow(m_pi,2)*(pow(mrho,2) + s))) -
                (pow(eta1 - eta2,2)*(-2*eta1*eta2*(pow(ma1,8) + pow(m_pi,8) - pow(m_pi,4)*pow(mrho,4) -
                        2*pow(ma1,2)*pow(m_pi,2)*(pow(m_pi,2) - pow(mrho,2))*(pow(mrho,2) + s) + pow(ma1,6)*(-4*pow(m_pi,2) + 2*s) +
                        pow(ma1,4)*(4*pow(m_pi,4) - pow(mrho,4) + 2*pow(m_pi,2)*(pow(mrho,2) - 2*s) - 2*pow(mrho,2)*s + 2*pow(s,2))) +
                     pow(eta2,2)*(pow(ma1,8) + pow(m_pi,4)*pow(pow(m_pi,2) - pow(mrho,2),2) + 2*pow(ma1,6)*(-2*pow(m_pi,2) + pow(mrho,2) + s) +
                        2*pow(ma1,2)*pow(m_pi,2)*(-pow(mrho,4) + pow(m_pi,2)*(2*pow(mrho,2) - s) + pow(mrho,2)*s) +
                        pow(ma1,4)*(4*pow(m_pi,4) + pow(mrho,4) - 2*pow(mrho,2)*s + 2*pow(s,2) - 4*pow(m_pi,2)*(pow(mrho,2) + s))) +
                     pow(eta1,2)*(pow(ma1,8) + pow(m_pi,8) - 2*pow(m_pi,6)*pow(mrho,2) - 2*pow(ma1,6)*(2*pow(m_pi,2) + pow(mrho,2) - s) -
                        2*pow(m_pi,2)*pow(mrho,4)*s + pow(m_pi,4)*(3*pow(mrho,4) + 2*pow(mrho,2)*s) +
                        pow(ma1,4)*(4*pow(m_pi,4) + pow(mrho,4) + pow(m_pi,2)*(8*pow(mrho,2) - 4*s) - 4*pow(mrho,2)*s + 2*pow(s,2)) -
                        2*pow(ma1,2)*(pow(mrho,2)*s*(-pow(mrho,2) + s) + pow(m_pi,4)*(3*pow(mrho,2) + s) + pow(m_pi,2)*(2*pow(mrho,4) - 3*pow(mrho,2)*s)))))
                  /((pow(m_pi,4) + pow(pow(mrho,2) - s,2) - 2*pow(m_pi,2)*(pow(mrho,2) + s))*(pow(ma1,2) - t1)) -
                (8*pow(-2 + delta,2)*pow(m_pi,2)*(4*pow(m_pi,2) - pow(mrho,2)))/
                 ((pow(m_pi,4) + pow(pow(mrho,2) - s,2) - 2*pow(m_pi,2)*(pow(mrho,2) + s))*(pow(m_pi,2) - t1)) +
                (8*pow(-2 + delta,2)*pow(m_pi,2)*t1)/(pow(mrho,2)*pow(pow(m_pi,2) - s,2)) +
                (8*pow(-2 + delta,2)*pow(m_pi,2)*t1)/(pow(mrho,2)*(pow(m_pi,4) + pow(pow(mrho,2) - s,2) - 2*pow(m_pi,2)*(pow(mrho,2) + s))) +
                (8*(-2 + delta)*(-8*C4*pow(mrho,4) + pow(m_pi,2)*(2 + delta - 8*C4*pow(mrho,2)) - (2 + 3*delta)*s + pow(mrho,2)*(-2 + 3*delta + 16*C4*s))*t1)/
                 (pow(mrho,2)*(pow(m_pi,4) + pow(pow(mrho,2) - s,2) - 2*pow(m_pi,2)*(pow(mrho,2) + s))) +
                (4*(-2 + delta)*(eta1 - eta2)*(pow(ma1,2) - s)*(eta2*(pow(m_pi,2) + pow(mrho,2) - 2*s)*(pow(m_pi,2) + s) +
                     eta1*(-2*pow(m_pi,4) + pow(mrho,4) - 3*pow(mrho,2)*s + 2*pow(s,2) + pow(m_pi,2)*(pow(mrho,2) + s)))*t1)/
                 ((pow(Gammaa1,2)*pow(ma1,2) + pow(pow(ma1,2) - s,2))*(pow(m_pi,4) + pow(pow(mrho,2) - s,2) - 2*pow(m_pi,2)*(pow(mrho,2) + s))) -
                (pow(eta1 - eta2,2)*(pow(eta1,2)*(3*pow(ma1,4) + 4*pow(m_pi,4) + pow(mrho,4) + pow(m_pi,2)*(8*pow(mrho,2) - 4*s) -
                        4*pow(ma1,2)*(2*pow(m_pi,2) + pow(mrho,2) - s) - 4*pow(mrho,2)*s + 2*pow(s,2)) +
                     pow(eta2,2)*(3*pow(ma1,4) + 4*pow(m_pi,4) + pow(mrho,4) - 2*pow(mrho,2)*s + 2*pow(s,2) - 4*pow(m_pi,2)*(pow(mrho,2) + s) +
                        4*pow(ma1,2)*(-2*pow(m_pi,2) + pow(mrho,2) + s)) -
                     2*eta1*eta2*(3*pow(ma1,4) + 4*pow(m_pi,4) - pow(mrho,4) + 2*pow(m_pi,2)*(pow(mrho,2) - 2*s) - 2*pow(mrho,2)*s + 2*pow(s,2) +
                        pow(ma1,2)*(-8*pow(m_pi,2) + 4*s)))*t1)/(pow(m_pi,4) + pow(pow(mrho,2) - s,2) - 2*pow(m_pi,2)*(pow(mrho,2) + s)) -
                (8*(pow(delta,2)*(8*pow(m_pi,4) + 3*pow(mrho,4) + 4*pow(m_pi,2)*(3*pow(mrho,2) - 2*s) - 6*pow(mrho,2)*s + 2*pow(s,2)) +
                     4*pow(mrho,4)*(3 + 12*C4*(2*pow(m_pi,2) - s) + 8*pow(C4,2)*pow(-2*pow(m_pi,2) + s,2)) -
                     4*delta*pow(mrho,2)*(16*C4*pow(m_pi,4) + 2*pow(m_pi,2)*(3 + 6*C4*pow(mrho,2) - 8*C4*s) + pow(mrho,2)*(3 - 6*C4*s) + s*(-3 + 4*C4*s)))*t1)/
                 (pow(mrho,4)*(pow(m_pi,4) + pow(pow(mrho,2) - s,2) - 2*pow(m_pi,2)*(pow(mrho,2) + s))) -
                (8*(-2 + delta)*(pow(m_pi,4)*(-2 + 3*delta - 8*C4*pow(mrho,2)) + (pow(mrho,2) - s)*((-2 + 3*delta)*s + pow(mrho,2)*(-2 + delta - 8*C4*s)) +
                     4*pow(m_pi,2)*(2*C4*pow(mrho,4) + delta*s - pow(mrho,2)*(-1 + delta + 4*C4*s)))*t1)/
                 (pow(mrho,2)*(pow(m_pi,2) - s)*(pow(m_pi,4) + pow(pow(mrho,2) - s,2) - 2*pow(m_pi,2)*(pow(mrho,2) + s))) -
                (4*(-2 + delta)*(eta1 - eta2)*(pow(ma1,2) - s)*(eta2*(pow(m_pi,2) + s)*(pow(m_pi,4) - pow(m_pi,2)*(pow(mrho,2) - 2*s) + (pow(mrho,2) - s)*s) +
                     eta1*(-4*pow(m_pi,6) + pow(pow(mrho,2) - s,2)*s + pow(m_pi,4)*(3*pow(mrho,2) + s) -
                        pow(m_pi,2)*(pow(mrho,4) - pow(mrho,2)*s + 2*pow(s,2))))*t1)/
                 ((pow(Gammaa1,2)*pow(ma1,2) + pow(pow(ma1,2) - s,2))*(pow(m_pi,2) - s)*
                   (pow(m_pi,4) + pow(pow(mrho,2) - s,2) - 2*pow(m_pi,2)*(pow(mrho,2) + s))) -
                (pow(eta1 - eta2,2)*(-2*eta1*eta2*(pow(m_pi,8) - pow(mrho,4)*pow(s,2) + pow(s,4) -
                        pow(m_pi,4)*(pow(mrho,4) + 2*pow(mrho,2)*s - 4*pow(s,2)) + 2*pow(m_pi,2)*s*(pow(mrho,4) + pow(mrho,2)*s - 2*pow(s,2))) +
                     pow(eta2,2)*(pow(m_pi,8) - 2*pow(m_pi,6)*pow(mrho,2) + pow(s,2)*pow(pow(mrho,2) + s,2) + pow(m_pi,4)*pow(pow(mrho,2) + 2*s,2) -
                        2*pow(m_pi,2)*s*(pow(mrho,4) + 2*pow(mrho,2)*s + 2*pow(s,2))) +
                     pow(eta1,2)*(pow(m_pi,8) - 2*pow(m_pi,6)*pow(mrho,2) - 4*pow(m_pi,2)*pow(pow(mrho,2) - s,2)*s + pow(pow(mrho,2) - s,2)*pow(s,2) +
                        pow(m_pi,4)*(3*pow(mrho,4) - 6*pow(mrho,2)*s + 4*pow(s,2))))*t1)/
                 ((pow(Gammaa1,2)*pow(ma1,2) + pow(pow(ma1,2) - s,2))*(pow(m_pi,4) + pow(pow(mrho,2) - s,2) - 2*pow(m_pi,2)*(pow(mrho,2) + s))) +
                (2*pow(eta1 - eta2,2)*(pow(ma1,2) - s)*(pow(eta1,2)*(pow(ma1,4)*s + pow(m_pi,4)*(-3*pow(mrho,2) + 2*s) +
                        s*(2*pow(mrho,4) - 3*pow(mrho,2)*s + pow(s,2)) - 2*pow(m_pi,2)*(pow(mrho,4) - 4*pow(mrho,2)*s + 2*pow(s,2)) +
                        pow(ma1,2)*(2*pow(m_pi,2)*(pow(mrho,2) - 2*s) + 3*s*(-pow(mrho,2) + s))) -
                     2*eta1*eta2*(pow(ma1,4)*s + s*(2*pow(m_pi,4) + 4*pow(m_pi,2)*(pow(mrho,2) - s) + s*(-2*pow(mrho,2) + s)) +
                        pow(ma1,2)*(pow(m_pi,2)*(pow(mrho,2) - 4*s) + s*(-2*pow(mrho,2) + 3*s))) +
                     pow(eta2,2)*(-4*pow(m_pi,2)*s*(pow(ma1,2) + pow(mrho,2) + s) + pow(m_pi,4)*(pow(mrho,2) + 2*s) +
                        s*(pow(ma1,4) + s*(pow(mrho,2) + s) + pow(ma1,2)*(pow(mrho,2) + 3*s))))*t1)/
                 ((pow(Gammaa1,2)*pow(ma1,2) + pow(pow(ma1,2) - s,2))*(pow(m_pi,4) + pow(pow(mrho,2) - s,2) - 2*pow(m_pi,2)*(pow(mrho,2) + s))) +
                (4*(eta1 - eta2)*(pow(ma1,2) - s)*(eta1*(4*pow(m_pi,4)*(6*C4*pow(mrho,4) + 2*delta*s + pow(mrho,2)*(1 - 2*delta - 8*C4*s)) -
                        2*pow(m_pi,2)*(4*delta*pow(s,2) + pow(mrho,2)*s*(6 - 7*delta - 16*C4*s) + 2*pow(mrho,4)*(-2 + delta + 8*C4*s)) +
                        (pow(mrho,2) - s)*s*(-2*delta*s + pow(mrho,2)*(-6 + 3*delta + 8*C4*s))) +
                     eta2*(-(delta*(2*pow(m_pi,4)*(pow(mrho,2) + 4*s) + pow(m_pi,2)*(2*pow(mrho,4) + pow(mrho,2)*s - 8*pow(s,2)) +
                             s*(-2*pow(mrho,4) - pow(mrho,2)*s + 2*pow(s,2)))) +
                        2*pow(mrho,2)*(4*C4*pow(m_pi,4)*(pow(mrho,2) + 4*s) + pow(m_pi,2)*(s*(5 - 16*C4*s) + pow(mrho,2)*(2 - 8*C4*s)) +
                           s*(s*(-3 + 4*C4*s) + pow(mrho,2)*(-2 + 4*C4*s)))))*t1)/
                 (pow(mrho,2)*(pow(Gammaa1,2)*pow(ma1,2) + pow(pow(ma1,2) - s,2))*
                   (pow(m_pi,4) + pow(pow(mrho,2) - s,2) - 2*pow(m_pi,2)*(pow(mrho,2) + s))) -
                (8*(eta1 - eta2)*(delta*(eta1*(4*pow(m_pi,6) + pow(m_pi,4)*(7*pow(mrho,2) - 8*s) + pow(ma1,4)*(pow(m_pi,2) - s) -
                           pow(ma1,2)*(2*pow(m_pi,2) + pow(mrho,2) - 2*s)*(2*pow(m_pi,2) - s) + pow(m_pi,2)*s*(-8*pow(mrho,2) + 5*s) +
                           s*(pow(mrho,4) + pow(mrho,2)*s - pow(s,2))) +
                        eta2*(-4*pow(m_pi,6) - pow(m_pi,4)*(pow(mrho,2) - 8*s) + pow(ma1,4)*(-pow(m_pi,2) + s) +
                           pow(m_pi,2)*(2*pow(mrho,4) - 5*pow(s,2)) + s*(-2*pow(mrho,4) + pow(mrho,2)*s + pow(s,2)) +
                           pow(ma1,2)*(4*pow(m_pi,4) - 6*pow(m_pi,2)*s + s*(pow(mrho,2) + 2*s)))) -
                     2*pow(mrho,2)*(eta1*(8*C4*pow(m_pi,6) + pow(m_pi,4)*(3 + 8*C4*(pow(mrho,2) - 2*s)) + 2*C4*pow(ma1,4)*(pow(m_pi,2) - s) +
                           2*pow(m_pi,2)*s*(-1 - 6*C4*pow(mrho,2) + 5*C4*s) -
                           pow(ma1,2)*(8*C4*pow(m_pi,4) + pow(m_pi,2)*(1 + 2*C4*(pow(mrho,2) - 6*s)) + 2*C4*s*(-pow(mrho,2) + 2*s)) +
                           s*(-(s*(1 + 2*C4*s)) + pow(mrho,2)*(1 + 4*C4*s))) +
                        eta2*(2*C4*pow(ma1,4)*(-pow(m_pi,2) + s) - (pow(m_pi,2) - s)*
                            (8*C4*pow(m_pi,4) - 2*pow(mrho,2) + s + 2*C4*pow(s,2) + pow(m_pi,2)*(3 - 4*C4*(pow(mrho,2) + 2*s))) +
                           pow(ma1,2)*(8*C4*pow(m_pi,4) + 2*C4*s*(pow(mrho,2) + 2*s) + pow(m_pi,2)*(1 - 2*C4*(pow(mrho,2) + 6*s))))))*t1)/
                 (pow(mrho,2)*(pow(m_pi,2) - s)*(pow(m_pi,4) + pow(pow(mrho,2) - s,2) - 2*pow(m_pi,2)*(pow(mrho,2) + s))) -
                (8*(-2 + delta)*(delta - 4*C4*pow(mrho,2))*pow(t1,2))/
                 (pow(mrho,2)*(pow(m_pi,4) + pow(pow(mrho,2) - s,2) - 2*pow(m_pi,2)*(pow(mrho,2) + s))) +
                (16*(-2 + delta)*(delta - 4*C4*pow(mrho,2))*s*pow(t1,2))/
                 (pow(mrho,2)*(pow(m_pi,2) - s)*(pow(m_pi,4) + pow(pow(mrho,2) - s,2) - 2*pow(m_pi,2)*(pow(mrho,2) + s))) -
                (pow(eta1 - eta2,2)*(pow(eta1,2)*(pow(mrho,2) - s) + 2*eta1*eta2*s - pow(eta2,2)*s)*
                   (pow(m_pi,4) - pow(m_pi,2)*(pow(mrho,2) - 2*s) + (pow(mrho,2) - s)*s)*pow(t1,2))/
                 ((pow(Gammaa1,2)*pow(ma1,2) + pow(pow(ma1,2) - s,2))*(pow(m_pi,4) + pow(pow(mrho,2) - s,2) - 2*pow(m_pi,2)*(pow(mrho,2) + s))) +
                (2*(-2 + delta)*(eta1 - eta2)*(pow(ma1,2) - s)*(-(eta1*(pow(m_pi,2) + 2*pow(mrho,2) - 3*s)) - eta2*(pow(m_pi,2) + s))*pow(t1,2))/
                 ((pow(Gammaa1,2)*pow(ma1,2) + pow(pow(ma1,2) - s,2))*(pow(m_pi,4) + pow(pow(mrho,2) - s,2) - 2*pow(m_pi,2)*(pow(mrho,2) + s))) -
                (2*(-2 + delta)*(eta1 - eta2)*(pow(ma1,2) - s)*(pow(m_pi,2) + s)*(-2*eta2*s + eta1*(pow(m_pi,2) - pow(mrho,2) + s))*pow(t1,2))/
                 ((pow(Gammaa1,2)*pow(ma1,2) + pow(pow(ma1,2) - s,2))*(pow(m_pi,2) - s)*
                   (pow(m_pi,4) + pow(pow(mrho,2) - s,2) - 2*pow(m_pi,2)*(pow(mrho,2) + s))) +
                (pow(eta1 - eta2,3)*(-(eta1*(pow(ma1,2) - 2*pow(m_pi,2) - pow(mrho,2) + s)) + eta2*(pow(ma1,2) - 2*pow(m_pi,2) + pow(mrho,2) + s))*
                   pow(t1,2))/(pow(m_pi,4) + pow(pow(mrho,2) - s,2) - 2*pow(m_pi,2)*(pow(mrho,2) + s)) +
                (8*(delta - 4*C4*pow(mrho,2))*(delta*(4*pow(m_pi,2) + 3*pow(mrho,2) - 2*s) - 2*pow(mrho,2)*(3 + 8*C4*pow(m_pi,2) - 4*C4*s))*pow(t1,2))/
                 (pow(mrho,4)*(pow(m_pi,4) + pow(pow(mrho,2) - s,2) - 2*pow(m_pi,2)*(pow(mrho,2) + s))) +
                (pow(eta1 - eta2,2)*(pow(ma1,2) - s)*(pow(eta2,2)*s*(pow(ma1,2) - 4*pow(m_pi,2) + pow(mrho,2) + 3*s) +
                     pow(eta1,2)*(2*pow(m_pi,2)*(pow(mrho,2) - 2*s) + s*(pow(ma1,2) - 3*pow(mrho,2) + 3*s)) -
                     2*eta1*eta2*(pow(m_pi,2)*(pow(mrho,2) - 4*s) + s*(pow(ma1,2) - 2*pow(mrho,2) + 3*s)))*pow(t1,2))/
                 ((pow(Gammaa1,2)*pow(ma1,2) + pow(pow(ma1,2) - s,2))*(pow(m_pi,4) + pow(pow(mrho,2) - s,2) - 2*pow(m_pi,2)*(pow(mrho,2) + s))) +
                (2*(eta1 - eta2)*(pow(ma1,2) - s)*(eta1*(4*delta*pow(s,2) - 2*pow(mrho,2)*s*(-2 + 3*delta + 8*C4*s) + pow(mrho,4)*(-2 + delta + 16*C4*s) -
                        2*pow(m_pi,2)*(8*C4*pow(mrho,4) + 4*delta*s + pow(mrho,2)*(2 - 3*delta - 16*C4*s))) +
                     eta2*(pow(m_pi,2)*(8*delta*s + pow(mrho,2)*(-2 + delta - 32*C4*s)) + s*(-4*delta*s + pow(mrho,2)*(-2 + delta + 16*C4*s))))*pow(t1,2))/
                 (pow(mrho,2)*(pow(Gammaa1,2)*pow(ma1,2) + pow(pow(ma1,2) - s,2))*
                   (pow(m_pi,4) + pow(pow(mrho,2) - s,2) - 2*pow(m_pi,2)*(pow(mrho,2) + s))) -
                (4*(eta1 - eta2)*(delta*(eta1*(pow(ma1,2)*(pow(m_pi,2) - s) - (2*pow(m_pi,2) + pow(mrho,2) - 2*s)*(2*pow(m_pi,2) - s)) +
                        eta2*(4*pow(m_pi,4) - 6*pow(m_pi,2)*s + pow(ma1,2)*(-pow(m_pi,2) + s) + s*(pow(mrho,2) + 2*s))) +
                     2*pow(mrho,2)*(eta1*(8*C4*pow(m_pi,4) + 2*C4*s*(pow(ma1,2) - pow(mrho,2) + 2*s) +
                           pow(m_pi,2)*(1 - 2*C4*(pow(ma1,2) - pow(mrho,2) + 6*s))) -
                        eta2*(8*C4*pow(m_pi,4) + 2*C4*s*(pow(ma1,2) + pow(mrho,2) + 2*s) - pow(m_pi,2)*(-1 + 2*C4*(pow(ma1,2) + pow(mrho,2) + 6*s)))))*
                   pow(t1,2))/(pow(mrho,2)*(pow(m_pi,2) - s)*(pow(m_pi,4) + pow(pow(mrho,2) - s,2) - 2*pow(m_pi,2)*(pow(mrho,2) + s))) -
                (pow(eta1 - eta2,4)*pow(t1,3))/(3.*(pow(m_pi,4) + pow(pow(mrho,2) - s,2) - 2*pow(m_pi,2)*(pow(mrho,2) + s))) -
                (8*pow(eta1 - eta2,2)*(delta - 4*C4*pow(mrho,2))*pow(t1,3))/
                 (3.*pow(mrho,2)*(pow(m_pi,4) + pow(pow(mrho,2) - s,2) - 2*pow(m_pi,2)*(pow(mrho,2) + s))) -
                (16*pow(delta - 4*C4*pow(mrho,2),2)*pow(t1,3))/
                 (3.*pow(mrho,4)*(pow(m_pi,4) + pow(pow(mrho,2) - s,2) - 2*pow(m_pi,2)*(pow(mrho,2) + s))) +
                (4*(-2 + delta)*eta1*(eta1 - eta2)*(pow(ma1,2) - s)*pow(t1,3))/
                 (3.*(pow(Gammaa1,2)*pow(ma1,2) + pow(pow(ma1,2) - s,2))*(pow(m_pi,4) + pow(pow(mrho,2) - s,2) - 2*pow(m_pi,2)*(pow(mrho,2) + s))) +
                (2*pow(eta1 - eta2,4)*(pow(ma1,2) - s)*s*pow(t1,3))/
                 (3.*(pow(Gammaa1,2)*pow(ma1,2) + pow(pow(ma1,2) - s,2))*(pow(m_pi,4) + pow(pow(mrho,2) - s,2) - 2*pow(m_pi,2)*(pow(mrho,2) + s))) -
                (2*pow(eta1 - eta2,2)*s*(-2*eta1*eta2*s + pow(eta2,2)*s + pow(eta1,2)*(-pow(mrho,2) + s))*pow(t1,3))/
                 (3.*(pow(Gammaa1,2)*pow(ma1,2) + pow(pow(ma1,2) - s,2))*(pow(m_pi,4) + pow(pow(mrho,2) - s,2) - 2*pow(m_pi,2)*(pow(mrho,2) + s))) -
                (4*(eta1 - eta2)*(pow(ma1,2) - s)*(2*eta2*(delta - 4*C4*pow(mrho,2))*s + eta1*(-2*delta*s + pow(mrho,2)*(-2 + delta + 8*C4*s)))*pow(t1,3))/
                 (3.*pow(mrho,2)*(pow(Gammaa1,2)*pow(ma1,2) + pow(pow(ma1,2) - s,2))*
                   (pow(m_pi,4) + pow(pow(mrho,2) - s,2) - 2*pow(m_pi,2)*(pow(mrho,2) + s))) +
                (2*pow(eta1 - eta2,2)*(pow(eta1,2)*(2*pow(ma1,6) - 3*pow(ma1,4)*(2*pow(m_pi,2) + pow(mrho,2) - s) + pow(mrho,2)*(pow(mrho,2) - s)*s -
                        pow(m_pi,4)*(3*pow(mrho,2) + s) + pow(m_pi,2)*(-2*pow(mrho,4) + 3*pow(mrho,2)*s) +
                        pow(ma1,2)*(4*pow(m_pi,4) + pow(mrho,4) + pow(m_pi,2)*(8*pow(mrho,2) - 4*s) - 4*pow(mrho,2)*s + 2*pow(s,2))) -
                     2*eta1*eta2*(2*pow(ma1,6) - pow(m_pi,2)*(pow(m_pi,2) - pow(mrho,2))*(pow(mrho,2) + s) + pow(ma1,4)*(-6*pow(m_pi,2) + 3*s) +
                        pow(ma1,2)*(4*pow(m_pi,4) - pow(mrho,4) + 2*pow(m_pi,2)*(pow(mrho,2) - 2*s) - 2*pow(mrho,2)*s + 2*pow(s,2))) +
                     pow(eta2,2)*(2*pow(ma1,6) + 3*pow(ma1,4)*(-2*pow(m_pi,2) + pow(mrho,2) + s) +
                        pow(m_pi,2)*(-pow(mrho,4) + pow(m_pi,2)*(2*pow(mrho,2) - s) + pow(mrho,2)*s) +
                        pow(ma1,2)*(4*pow(m_pi,4) + pow(mrho,4) - 2*pow(mrho,2)*s + 2*pow(s,2) - 4*pow(m_pi,2)*(pow(mrho,2) + s))))*log(fabs(-pow(ma1,2) + t2)))
                  /(pow(m_pi,4) + pow(pow(mrho,2) - s,2) - 2*pow(m_pi,2)*(pow(mrho,2) + s)) -
                (2*pow(eta1 - eta2,2)*(pow(ma1,2) - s)*(-2*eta1*eta2*(pow(m_pi,8) - 2*pow(m_pi,6)*pow(mrho,2) + 2*pow(ma1,2)*pow(m_pi,4)*s +
                        pow(m_pi,2)*(pow(ma1,4)*(pow(mrho,2) - 4*s) + 4*pow(ma1,2)*(pow(mrho,2) - s)*s + pow(mrho,2)*pow(s,2)) +
                        pow(ma1,2)*s*(pow(ma1,4) + s*(-2*pow(mrho,2) + s) + pow(ma1,2)*(-2*pow(mrho,2) + 3*s))) +
                     pow(eta2,2)*(pow(m_pi,8) - 4*pow(ma1,2)*pow(m_pi,2)*s*(pow(ma1,2) + pow(mrho,2) + s) +
                        pow(m_pi,4)*(pow(mrho,2)*s + pow(ma1,2)*(pow(mrho,2) + 2*s)) +
                        pow(ma1,2)*s*(pow(ma1,4) + s*(pow(mrho,2) + s) + pow(ma1,2)*(pow(mrho,2) + 3*s))) +
                     pow(eta1,2)*(pow(m_pi,8) + pow(ma1,2)*s*(pow(ma1,4) + 2*pow(mrho,4) - 3*pow(ma1,2)*(pow(mrho,2) - s) - 3*pow(mrho,2)*s + pow(s,2)) +
                        pow(m_pi,4)*(2*pow(mrho,4) - 3*pow(mrho,2)*s + pow(ma1,2)*(-3*pow(mrho,2) + 2*s)) +
                        2*pow(m_pi,2)*(pow(ma1,4)*(pow(mrho,2) - 2*s) + pow(mrho,2)*s*(-pow(mrho,2) + s) -
                           pow(ma1,2)*(pow(mrho,4) - 4*pow(mrho,2)*s + 2*pow(s,2)))))*log(fabs(-pow(ma1,2) + t2)))/
                 ((pow(Gammaa1,2)*pow(ma1,2) + pow(pow(ma1,2) - s,2))*(pow(m_pi,4) + pow(pow(mrho,2) - s,2) - 2*pow(m_pi,2)*(pow(mrho,2) + s))) +
                (8*(eta1 - eta2)*(delta*(eta2*(pow(m_pi,6)*pow(mrho,2)*(2*pow(m_pi,2) - s) + pow(ma1,8)*(-pow(m_pi,2) + s) +
                           pow(ma1,6)*(5*pow(m_pi,4) - 7*pow(m_pi,2)*s + s*(pow(mrho,2) + 2*s)) +
                           pow(ma1,4)*(-8*pow(m_pi,6) - pow(m_pi,4)*(pow(mrho,2) - 14*s) + pow(m_pi,2)*(2*pow(mrho,4) - pow(mrho,2)*s - 7*pow(s,2)) +
                              s*(-2*pow(mrho,4) + pow(mrho,2)*s + pow(s,2))) +
                           pow(ma1,2)*pow(m_pi,2)*(4*pow(m_pi,6) + pow(m_pi,4)*(pow(mrho,2) - 8*s) + s*(2*pow(mrho,4) + pow(mrho,2)*s - pow(s,2)) +
                              pow(m_pi,2)*(-2*pow(mrho,4) - 3*pow(mrho,2)*s + 5*pow(s,2)))) +
                        eta1*(pow(ma1,8)*(pow(m_pi,2) - s) + pow(ma1,6)*(-5*pow(m_pi,4) + (pow(mrho,2) - 2*s)*s + pow(m_pi,2)*(-2*pow(mrho,2) + 7*s)) +
                           pow(m_pi,2)*pow(mrho,2)*(2*pow(m_pi,6) + pow(m_pi,4)*(4*pow(mrho,2) - 5*s) + pow(mrho,4)*s -
                              pow(m_pi,2)*(pow(mrho,4) + 3*pow(mrho,2)*s - 2*pow(s,2))) +
                           pow(ma1,4)*(8*pow(m_pi,6) + pow(m_pi,4)*(9*pow(mrho,2) - 14*s) + pow(m_pi,2)*s*(-9*pow(mrho,2) + 7*s) +
                              s*(pow(mrho,4) + pow(mrho,2)*s - pow(s,2))) +
                           pow(ma1,2)*(-4*pow(m_pi,8) + pow(mrho,4)*s*(-pow(mrho,2) + s) + pow(m_pi,6)*(-11*pow(mrho,2) + 8*s) +
                              pow(m_pi,4)*(-3*pow(mrho,4) + 17*pow(mrho,2)*s - 5*pow(s,2)) + pow(m_pi,2)*(pow(mrho,6) - 5*pow(mrho,2)*pow(s,2) + pow(s,3))
                              ))) - 2*pow(mrho,2)*(eta2*(pow(m_pi,8)*(1 + 2*C4*pow(mrho,2)) - 2*C4*pow(m_pi,6)*pow(mrho,2)*s +
                           2*C4*pow(ma1,8)*(-pow(m_pi,2) + s) + pow(ma1,4)*
                            (-16*C4*pow(m_pi,6) + pow(m_pi,4)*(-4 + 6*C4*pow(mrho,2) + 28*C4*s) +
                              2*pow(m_pi,2)*(pow(mrho,2) + s - 3*C4*pow(mrho,2)*s - 7*C4*pow(s,2)) + s*(-2*pow(mrho,2) + s + 2*C4*pow(s,2))) +
                           pow(ma1,6)*(10*C4*pow(m_pi,4) + 2*C4*s*(pow(mrho,2) + 2*s) + pow(m_pi,2)*(1 - 2*C4*(pow(mrho,2) + 7*s))) +
                           pow(ma1,2)*pow(m_pi,2)*(8*C4*pow(m_pi,6) - 2*pow(m_pi,4)*(-2 + 3*C4*pow(mrho,2) + 8*C4*s) +
                              s*(2*pow(mrho,2) + s - 2*C4*pow(s,2)) + 2*pow(m_pi,2)*(pow(mrho,2)*(-1 + 3*C4*s) + s*(-3 + 5*C4*s)))) +
                        eta1*(pow(m_pi,8)*(-1 + 6*C4*pow(mrho,2)) + 2*C4*pow(ma1,8)*(pow(m_pi,2) - s) + pow(m_pi,2)*pow(mrho,4)*s +
                           2*pow(m_pi,6)*pow(mrho,2)*(2 - 5*C4*s) - pow(ma1,6)*
                            (10*C4*pow(m_pi,4) + pow(m_pi,2)*(1 + 2*C4*(pow(mrho,2) - 7*s)) + 2*C4*s*(-pow(mrho,2) + 2*s)) -
                           pow(m_pi,4)*pow(mrho,2)*(pow(mrho,2) + s*(3 - 4*C4*s)) +
                           pow(ma1,4)*(16*C4*pow(m_pi,6) + 2*pow(m_pi,4)*(2 + 5*C4*pow(mrho,2) - 14*C4*s) + 2*pow(m_pi,2)*s*(-1 - 7*C4*pow(mrho,2) + 7*C4*s) +
                              s*(-(s*(1 + 2*C4*s)) + pow(mrho,2)*(1 + 4*C4*s))) -
                           pow(ma1,2)*(8*C4*pow(m_pi,8) + pow(mrho,2)*(pow(mrho,2) - s)*s + 2*pow(m_pi,6)*(2 + 7*C4*pow(mrho,2) - 8*C4*s) +
                              pow(m_pi,2)*(-pow(mrho,4) + pow(s,2) + 8*C4*pow(mrho,2)*pow(s,2) - 2*C4*pow(s,3)) +
                              pow(m_pi,4)*(pow(mrho,2)*(3 - 22*C4*s) + 2*s*(-3 + 5*C4*s))))))*log(fabs(-pow(ma1,2) + t2)))/
                 ((pow(ma1,2) - pow(m_pi,2))*pow(mrho,2)*(pow(m_pi,2) - s)*(pow(m_pi,4) + pow(pow(mrho,2) - s,2) - 2*pow(m_pi,2)*(pow(mrho,2) + s))) +
                (16*pow(-2 + delta,2)*pow(m_pi,2)*log(fabs(-pow(m_pi,2) + t2)))/(pow(m_pi,4) + pow(pow(mrho,2) - s,2) - 2*pow(m_pi,2)*(pow(mrho,2) + s)) -
                (8*pow(-2 + delta,2)*(3*pow(m_pi,4) - 4*pow(m_pi,2)*(pow(mrho,2) - s) + pow(pow(mrho,2) - s,2))*log(fabs(-pow(m_pi,2) + t2)))/
                 ((pow(m_pi,2) - s)*(pow(m_pi,4) + pow(pow(mrho,2) - s,2) - 2*pow(m_pi,2)*(pow(mrho,2) + s))) +
                (8*(-2 + delta)*(eta1 - eta2)*pow(m_pi,2)*(2*eta1*pow(m_pi,2) - 2*eta2*pow(m_pi,2) - eta1*pow(mrho,2))*(pow(m_pi,2) - s)*
                   log(fabs(-pow(m_pi,2) + t2)))/((pow(ma1,2) - pow(m_pi,2))*(pow(m_pi,4) + pow(pow(mrho,2) - s,2) - 2*pow(m_pi,2)*(pow(mrho,2) + s))) +
                (8*(-2 + delta)*(eta1 - eta2)*pow(m_pi,2)*(pow(ma1,2) - s)*(pow(m_pi,2) - s)*
                   (-(eta2*(pow(m_pi,2) + s)) + eta1*(pow(m_pi,2) - pow(mrho,2) + s))*log(fabs(-pow(m_pi,2) + t2)))/
                 ((pow(Gammaa1,2)*pow(ma1,2) + pow(pow(ma1,2) - s,2))*(pow(m_pi,4) + pow(pow(mrho,2) - s,2) - 2*pow(m_pi,2)*(pow(mrho,2) + s))) +
                (8*(-2 + delta)*(-(delta*(4*pow(m_pi,2) - pow(mrho,2))*(pow(m_pi,2) + pow(mrho,2) - s)) +
                     2*pow(mrho,2)*(8*C4*pow(m_pi,4) - pow(mrho,2) + s + pow(m_pi,2)*(3 - 8*C4*s)))*log(fabs(-pow(m_pi,2) + t2)))/
                 (pow(mrho,2)*(pow(m_pi,4) + pow(pow(mrho,2) - s,2) - 2*pow(m_pi,2)*(pow(mrho,2) + s))) -
                (2*pow(eta1 - eta2,2)*(pow(eta1,2)*(2*pow(ma1,6) - 3*pow(ma1,4)*(2*pow(m_pi,2) + pow(mrho,2) - s) + pow(mrho,2)*(pow(mrho,2) - s)*s -
                        pow(m_pi,4)*(3*pow(mrho,2) + s) + pow(m_pi,2)*(-2*pow(mrho,4) + 3*pow(mrho,2)*s) +
                        pow(ma1,2)*(4*pow(m_pi,4) + pow(mrho,4) + pow(m_pi,2)*(8*pow(mrho,2) - 4*s) - 4*pow(mrho,2)*s + 2*pow(s,2))) -
                     2*eta1*eta2*(2*pow(ma1,6) - pow(m_pi,2)*(pow(m_pi,2) - pow(mrho,2))*(pow(mrho,2) + s) + pow(ma1,4)*(-6*pow(m_pi,2) + 3*s) +
                        pow(ma1,2)*(4*pow(m_pi,4) - pow(mrho,4) + 2*pow(m_pi,2)*(pow(mrho,2) - 2*s) - 2*pow(mrho,2)*s + 2*pow(s,2))) +
                     pow(eta2,2)*(2*pow(ma1,6) + 3*pow(ma1,4)*(-2*pow(m_pi,2) + pow(mrho,2) + s) +
                        pow(m_pi,2)*(-pow(mrho,4) + pow(m_pi,2)*(2*pow(mrho,2) - s) + pow(mrho,2)*s) +
                        pow(ma1,2)*(4*pow(m_pi,4) + pow(mrho,4) - 2*pow(mrho,2)*s + 2*pow(s,2) - 4*pow(m_pi,2)*(pow(mrho,2) + s))))*log(fabs(-pow(ma1,2) + t1)))
                  /(pow(m_pi,4) + pow(pow(mrho,2) - s,2) - 2*pow(m_pi,2)*(pow(mrho,2) + s)) +
                (2*pow(eta1 - eta2,2)*(pow(ma1,2) - s)*(-2*eta1*eta2*(pow(m_pi,8) - 2*pow(m_pi,6)*pow(mrho,2) + 2*pow(ma1,2)*pow(m_pi,4)*s +
                        pow(m_pi,2)*(pow(ma1,4)*(pow(mrho,2) - 4*s) + 4*pow(ma1,2)*(pow(mrho,2) - s)*s + pow(mrho,2)*pow(s,2)) +
                        pow(ma1,2)*s*(pow(ma1,4) + s*(-2*pow(mrho,2) + s) + pow(ma1,2)*(-2*pow(mrho,2) + 3*s))) +
                     pow(eta2,2)*(pow(m_pi,8) - 4*pow(ma1,2)*pow(m_pi,2)*s*(pow(ma1,2) + pow(mrho,2) + s) +
                        pow(m_pi,4)*(pow(mrho,2)*s + pow(ma1,2)*(pow(mrho,2) + 2*s)) +
                        pow(ma1,2)*s*(pow(ma1,4) + s*(pow(mrho,2) + s) + pow(ma1,2)*(pow(mrho,2) + 3*s))) +
                     pow(eta1,2)*(pow(m_pi,8) + pow(ma1,2)*s*(pow(ma1,4) + 2*pow(mrho,4) - 3*pow(ma1,2)*(pow(mrho,2) - s) - 3*pow(mrho,2)*s + pow(s,2)) +
                        pow(m_pi,4)*(2*pow(mrho,4) - 3*pow(mrho,2)*s + pow(ma1,2)*(-3*pow(mrho,2) + 2*s)) +
                        2*pow(m_pi,2)*(pow(ma1,4)*(pow(mrho,2) - 2*s) + pow(mrho,2)*s*(-pow(mrho,2) + s) -
                           pow(ma1,2)*(pow(mrho,4) - 4*pow(mrho,2)*s + 2*pow(s,2)))))*log(fabs(-pow(ma1,2) + t1)))/
                 ((pow(Gammaa1,2)*pow(ma1,2) + pow(pow(ma1,2) - s,2))*(pow(m_pi,4) + pow(pow(mrho,2) - s,2) - 2*pow(m_pi,2)*(pow(mrho,2) + s))) -
                (8*(eta1 - eta2)*(delta*(eta2*(pow(m_pi,6)*pow(mrho,2)*(2*pow(m_pi,2) - s) + pow(ma1,8)*(-pow(m_pi,2) + s) +
                           pow(ma1,6)*(5*pow(m_pi,4) - 7*pow(m_pi,2)*s + s*(pow(mrho,2) + 2*s)) +
                           pow(ma1,4)*(-8*pow(m_pi,6) - pow(m_pi,4)*(pow(mrho,2) - 14*s) + pow(m_pi,2)*(2*pow(mrho,4) - pow(mrho,2)*s - 7*pow(s,2)) +
                              s*(-2*pow(mrho,4) + pow(mrho,2)*s + pow(s,2))) +
                           pow(ma1,2)*pow(m_pi,2)*(4*pow(m_pi,6) + pow(m_pi,4)*(pow(mrho,2) - 8*s) + s*(2*pow(mrho,4) + pow(mrho,2)*s - pow(s,2)) +
                              pow(m_pi,2)*(-2*pow(mrho,4) - 3*pow(mrho,2)*s + 5*pow(s,2)))) +
                        eta1*(pow(ma1,8)*(pow(m_pi,2) - s) + pow(ma1,6)*(-5*pow(m_pi,4) + (pow(mrho,2) - 2*s)*s + pow(m_pi,2)*(-2*pow(mrho,2) + 7*s)) +
                           pow(m_pi,2)*pow(mrho,2)*(2*pow(m_pi,6) + pow(m_pi,4)*(4*pow(mrho,2) - 5*s) + pow(mrho,4)*s -
                              pow(m_pi,2)*(pow(mrho,4) + 3*pow(mrho,2)*s - 2*pow(s,2))) +
                           pow(ma1,4)*(8*pow(m_pi,6) + pow(m_pi,4)*(9*pow(mrho,2) - 14*s) + pow(m_pi,2)*s*(-9*pow(mrho,2) + 7*s) +
                              s*(pow(mrho,4) + pow(mrho,2)*s - pow(s,2))) +
                           pow(ma1,2)*(-4*pow(m_pi,8) + pow(mrho,4)*s*(-pow(mrho,2) + s) + pow(m_pi,6)*(-11*pow(mrho,2) + 8*s) +
                              pow(m_pi,4)*(-3*pow(mrho,4) + 17*pow(mrho,2)*s - 5*pow(s,2)) + pow(m_pi,2)*(pow(mrho,6) - 5*pow(mrho,2)*pow(s,2) + pow(s,3))
                              ))) - 2*pow(mrho,2)*(eta2*(pow(m_pi,8)*(1 + 2*C4*pow(mrho,2)) - 2*C4*pow(m_pi,6)*pow(mrho,2)*s +
                           2*C4*pow(ma1,8)*(-pow(m_pi,2) + s) + pow(ma1,4)*
                            (-16*C4*pow(m_pi,6) + pow(m_pi,4)*(-4 + 6*C4*pow(mrho,2) + 28*C4*s) +
                              2*pow(m_pi,2)*(pow(mrho,2) + s - 3*C4*pow(mrho,2)*s - 7*C4*pow(s,2)) + s*(-2*pow(mrho,2) + s + 2*C4*pow(s,2))) +
                           pow(ma1,6)*(10*C4*pow(m_pi,4) + 2*C4*s*(pow(mrho,2) + 2*s) + pow(m_pi,2)*(1 - 2*C4*(pow(mrho,2) + 7*s))) +
                           pow(ma1,2)*pow(m_pi,2)*(8*C4*pow(m_pi,6) - 2*pow(m_pi,4)*(-2 + 3*C4*pow(mrho,2) + 8*C4*s) +
                              s*(2*pow(mrho,2) + s - 2*C4*pow(s,2)) + 2*pow(m_pi,2)*(pow(mrho,2)*(-1 + 3*C4*s) + s*(-3 + 5*C4*s)))) +
                        eta1*(pow(m_pi,8)*(-1 + 6*C4*pow(mrho,2)) + 2*C4*pow(ma1,8)*(pow(m_pi,2) - s) + pow(m_pi,2)*pow(mrho,4)*s +
                           2*pow(m_pi,6)*pow(mrho,2)*(2 - 5*C4*s) - pow(ma1,6)*
                            (10*C4*pow(m_pi,4) + pow(m_pi,2)*(1 + 2*C4*(pow(mrho,2) - 7*s)) + 2*C4*s*(-pow(mrho,2) + 2*s)) -
                           pow(m_pi,4)*pow(mrho,2)*(pow(mrho,2) + s*(3 - 4*C4*s)) +
                           pow(ma1,4)*(16*C4*pow(m_pi,6) + 2*pow(m_pi,4)*(2 + 5*C4*pow(mrho,2) - 14*C4*s) + 2*pow(m_pi,2)*s*(-1 - 7*C4*pow(mrho,2) + 7*C4*s) +
                              s*(-(s*(1 + 2*C4*s)) + pow(mrho,2)*(1 + 4*C4*s))) -
                           pow(ma1,2)*(8*C4*pow(m_pi,8) + pow(mrho,2)*(pow(mrho,2) - s)*s + 2*pow(m_pi,6)*(2 + 7*C4*pow(mrho,2) - 8*C4*s) +
                              pow(m_pi,2)*(-pow(mrho,4) + pow(s,2) + 8*C4*pow(mrho,2)*pow(s,2) - 2*C4*pow(s,3)) +
                              pow(m_pi,4)*(pow(mrho,2)*(3 - 22*C4*s) + 2*s*(-3 + 5*C4*s))))))*log(fabs(-pow(ma1,2) + t1)))/
                 ((pow(ma1,2) - pow(m_pi,2))*pow(mrho,2)*(pow(m_pi,2) - s)*(pow(m_pi,4) + pow(pow(mrho,2) - s,2) - 2*pow(m_pi,2)*(pow(mrho,2) + s))) -
                (16*pow(-2 + delta,2)*pow(m_pi,2)*log(fabs(-pow(m_pi,2) + t1)))/(pow(m_pi,4) + pow(pow(mrho,2) - s,2) - 2*pow(m_pi,2)*(pow(mrho,2) + s)) +
                (8*pow(-2 + delta,2)*(3*pow(m_pi,4) - 4*pow(m_pi,2)*(pow(mrho,2) - s) + pow(pow(mrho,2) - s,2))*log(fabs(-pow(m_pi,2) + t1)))/
                 ((pow(m_pi,2) - s)*(pow(m_pi,4) + pow(pow(mrho,2) - s,2) - 2*pow(m_pi,2)*(pow(mrho,2) + s))) -
                (8*(-2 + delta)*(eta1 - eta2)*pow(m_pi,2)*(2*eta1*pow(m_pi,2) - 2*eta2*pow(m_pi,2) - eta1*pow(mrho,2))*(pow(m_pi,2) - s)*
                   log(fabs(-pow(m_pi,2) + t1)))/((pow(ma1,2) - pow(m_pi,2))*(pow(m_pi,4) + pow(pow(mrho,2) - s,2) - 2*pow(m_pi,2)*(pow(mrho,2) + s))) -
                (8*(-2 + delta)*(eta1 - eta2)*pow(m_pi,2)*(pow(ma1,2) - s)*(pow(m_pi,2) - s)*
                   (-(eta2*(pow(m_pi,2) + s)) + eta1*(pow(m_pi,2) - pow(mrho,2) + s))*log(fabs(-pow(m_pi,2) + t1)))/
                 ((pow(Gammaa1,2)*pow(ma1,2) + pow(pow(ma1,2) - s,2))*(pow(m_pi,4) + pow(pow(mrho,2) - s,2) - 2*pow(m_pi,2)*(pow(mrho,2) + s))) +
                (8*(-2 + delta)*(delta*(4*pow(m_pi,2) - pow(mrho,2))*(pow(m_pi,2) + pow(mrho,2) - s) -
                     2*pow(mrho,2)*(8*C4*pow(m_pi,4) - pow(mrho,2) + s + pow(m_pi,2)*(3 - 8*C4*s)))*log(fabs(-pow(m_pi,2) + t1)))/
                 (pow(mrho,2)*(pow(m_pi,4) + pow(pow(mrho,2) - s,2) - 2*pow(m_pi,2)*(pow(mrho,2) + s)))))/(512.*Pi);

          process_list.push_back(make_unique<CollisionBranch>(
              *part_out, *photon_out, xsection, ProcessType::TwoToTwo));
          break;

        case ReactionType::pi_rho:
          part_out = pi0_particle;
          m3 = part_out->mass();

          mandelstam_t = get_t_range(sqrts, m1, m2, m3, 0.0);
          t1 = mandelstam_t[1];
          t2 = mandelstam_t[0];

          xsection = to_mb*1/3.0*((0.019894367886486918*pow(Const,2)*pow(ghat,4)*
                        (0. + (0.03125*pow(eta1 - 1.*eta2,2)*(pow(eta2,2)*
                          (1.*pow(ma1,8) + 1.*pow(mpion,8) - 2.*pow(mpion,6)*pow(mrho,2) +
                            1.*pow(mpion,4)*pow(mrho,4) + pow(ma1,6)*(-4.*pow(mpion,2) + 2.*pow(mrho,2) + 2.*s) +
                            pow(ma1,2)*pow(mpion,2)*(-2.*pow(mrho,4) + pow(mpion,2)*(4.*pow(mrho,2) - 2.*s) +
                               2.*pow(mrho,2)*s) + pow(ma1,4)*
                             (4.*pow(mpion,4) + 1.*pow(mrho,4) + pow(mpion,2)*(-4.*pow(mrho,2) - 4.*s) -
                               2.*pow(mrho,2)*s + 2.*pow(s,2))) +
                         eta1*eta2*(-2.*pow(ma1,8) - 2.*pow(mpion,8) + 2.*pow(mpion,4)*pow(mrho,4) +
                            pow(ma1,6)*(8.*pow(mpion,2) - 4.*s) +
                            pow(ma1,2)*pow(mpion,2)*(-4.*pow(mrho,4) - 4.*pow(mrho,2)*s +
                               pow(mpion,2)*(4.*pow(mrho,2) + 4.*s)) +
                            pow(ma1,4)*(-8.*pow(mpion,4) + 2.*pow(mrho,4) + 4.*pow(mrho,2)*s - 4.*pow(s,2) +
                               pow(mpion,2)*(-4.*pow(mrho,2) + 8.*s))) +
                         pow(eta1,2)*(1.*pow(ma1,8) + 1.*pow(mpion,8) - 2.*pow(mpion,6)*pow(mrho,2) -
                            2.*pow(mpion,2)*pow(mrho,4)*s + pow(ma1,6)*(-4.*pow(mpion,2) - 2.*pow(mrho,2) + 2.*s) +
                            pow(mpion,4)*(3.*pow(mrho,4) + 2.*pow(mrho,2)*s) +
                            pow(ma1,4)*(4.*pow(mpion,4) + 1.*pow(mrho,4) + pow(mpion,2)*(8.*pow(mrho,2) - 4.*s) -
                               4.*pow(mrho,2)*s + 2.*pow(s,2)) +
                            pow(ma1,2)*(pow(mpion,4)*(-6.*pow(mrho,2) - 2.*s) +
                               pow(mrho,2)*(2.*pow(mrho,2) - 2.*s)*s +
                               pow(mpion,2)*(-4.*pow(mrho,4) + 6.*pow(mrho,2)*s)))))/(1.*pow(ma1,2) - 1.*t2) +
                    (1.*pow(-2. + delta,2)*pow(mpion,2)*(1.*pow(mpion,2) - 0.25*pow(mrho,2)))/
                     (1.*pow(mpion,2) - 1.*t2) - (0.25*pow(-2. + delta,2)*pow(mpion,2)*t2)/pow(mrho,2) +
                    0.125*(-2. + delta)*(eta1 - 1.*eta2)*(eta2*(-1.*pow(ma1,2) + pow(mrho,2) - 2.*s) +
                       eta1*(pow(ma1,2) - 1.*pow(mpion,2) - 2.*pow(mrho,2) + s))*t2 +
                    0.03125*pow(eta1 - 1.*eta2,2)*(pow(eta1,2)*
                        (3.*pow(ma1,4) + 4.*pow(mpion,4) + pow(mrho,4) + pow(mpion,2)*(8.*pow(mrho,2) - 4.*s) -
                          4.*pow(mrho,2)*s + 2.*pow(s,2) + pow(ma1,2)*(-8.*pow(mpion,2) - 4.*pow(mrho,2) + 4.*s)) +
                       pow(eta2,2)*(3.*pow(ma1,4) + 4.*pow(mpion,4) + pow(mrho,4) +
                          pow(mpion,2)*(-4.*pow(mrho,2) - 4.*s) - 2.*pow(mrho,2)*s + 2.*pow(s,2) +
                          pow(ma1,2)*(-8.*pow(mpion,2) + 4.*pow(mrho,2) + 4.*s)) +
                       eta1*eta2*(-6.*pow(ma1,4) - 8.*pow(mpion,4) + 2.*pow(mrho,4) +
                          pow(ma1,2)*(16.*pow(mpion,2) - 8.*s) + 4.*pow(mrho,2)*s - 4.*pow(s,2) +
                          pow(mpion,2)*(-4.*pow(mrho,2) + 8.*s)))*t2 +
                    (2.*(0. - 0.25*pow(mrho,4) - 1.*C4*pow(mrho,6) +
                         pow(mpion,2)*(0.75*pow(mrho,2) - 1.*C4*pow(mrho,4)) + 2.*C4*pow(mrho,4)*s +
                         pow(delta,2)*(-0.125*pow(mpion,4) - 0.1875*pow(mrho,4) +
                            pow(mpion,2)*(0.0625*pow(mrho,2) + 0.0625*s) + 0.1875*pow(mrho,2)*s) +
                         delta*(0.25*pow(mpion,4) + 0.5*C4*pow(mrho,6) +
                            pow(mpion,2)*(-0.5*pow(mrho,2) + 0.5*C4*pow(mrho,4) - 0.125*s) - 0.375*pow(mrho,2)*s +
                            pow(mrho,4)*(0.5 - 1.*C4*s)))*t2)/pow(mrho,4) -
                    (0.0625*(0. + 8.*pow(mpion,2)*pow(mrho,4) - 12.*pow(mrho,6) + 4.*pow(mrho,4)*s +
                         delta*pow(mrho,2)*(-16.*pow(mpion,4) - 16.*pow(mpion,2)*pow(mrho,2) - 4.*pow(mrho,4) +
                            16.*pow(mrho,2)*s + 4.*pow(s,2)) +
                         pow(delta,2)*(8.*pow(mpion,6) + 9.*pow(mrho,6) + pow(mpion,4)*(4.*pow(mrho,2) - 4.*s) -
                            13.*pow(mrho,4)*s - 5.*pow(mrho,2)*pow(s,2) + 1.*pow(s,3) +
                            pow(mpion,2)*(-2.*pow(mrho,4) + 4.*pow(mrho,2)*s - 2.*pow(s,2))))*t2)/pow(mrho,6) -
                    (0.0625*(1.*eta1 - 1.*eta2)*(pow(mrho,2)*
                          (eta1*(2.*pow(ma1,2) + 2.*pow(mrho,2)) +
                            eta2*(-2.*pow(ma1,2) + 2.*pow(mpion,2) - 8.*pow(mrho,2) + 6.*s)) +
                         delta*(eta1*(1.*pow(ma1,4) - 2.*pow(mpion,4) - 3.*pow(mrho,4) +
                               pow(mpion,2)*(4.*pow(mrho,2) - 4.*s) - 2.*pow(mrho,2)*s + 5.000000000000001*pow(s,2) +
                               pow(ma1,2)*(-2.*pow(mpion,2) + 1.*s)) +
                            eta2*(-1.*pow(ma1,4) - 4.*pow(mpion,4) + 4.*pow(mrho,4) +
                               pow(mpion,2)*(-1.*pow(mrho,2) - 2.*s) + 1.*pow(mrho,2)*s - 1.*pow(s,2) +
                               pow(ma1,2)*(3.*pow(mpion,2) - 3.*pow(mrho,2) + 2.*s))))*t2)/pow(mrho,2) -
                    (0.5*(pow(mrho,6)*(-1.5 + C4*(-12.*pow(mpion,2) + 6.*s) +
                            pow(C4,2)*(-16.*pow(mpion,4) + 16.*pow(mpion,2)*s - 4.*pow(s,2))) +
                         pow(delta,2)*(1.*pow(mpion,6) - 2.*pow(mpion,4)*pow(mrho,2) + 0.125*pow(mrho,6) +
                            0.25*pow(mrho,4)*s - 0.875*pow(mrho,2)*pow(s,2) + 0.25*pow(s,3) +
                            pow(mpion,2)*(-2.5*pow(mrho,4) + 2.25*pow(mrho,2)*s - 0.75*pow(s,2))) +
                         delta*pow(mrho,2)*(pow(mpion,4)*(1. + 8.*C4*pow(mrho,2)) + 0.5*pow(s,2) +
                            pow(mrho,4)*(1.5 - 5.*C4*s) + pow(mrho,2)*s*(-0.5 + 1.*C4*s) +
                            pow(mpion,2)*(6.*C4*pow(mrho,4) - 1.5*s + pow(mrho,2)*(3. - 6.*C4*s))))*t2)/pow(mrho,6) -
                    (0.5*(0. - 4.*C4*pow(mrho,8) - 0.5*pow(mrho,4)*s + pow(mrho,6)*(2. + 2.*C4*s) +
                         pow(delta,2)*(-2.*pow(mpion,6) - 2.*pow(mrho,6) + 0.5*pow(mpion,4)*s + 2.125*pow(mrho,4)*s +
                            1.25*pow(mrho,2)*pow(s,2) - 0.375*pow(s,3) +
                            pow(mpion,2)*(1.5*pow(mrho,4) - 1.5*pow(mrho,2)*s + 1.*pow(s,2))) +
                         delta*pow(mrho,2)*(2.*pow(mpion,4) + 2.*C4*pow(mrho,6) - 1.*pow(s,2) +
                            pow(mrho,2)*s*(-3. + 1.*C4*s) + pow(mrho,4)*(1. + 1.*C4*s) +
                            pow(mpion,2)*(1.*s + pow(mrho,2)*(1. - 2.*C4*s))))*t2)/pow(mrho,6) +
                    (0.0625*(1.*eta1 - 1.*eta2)*(delta*(eta1*
                             (3.*pow(ma1,4) + 6.*pow(mpion,4) + pow(mrho,4) + pow(mpion,2)*(18.*pow(mrho,2) - 12.*s) -
                               8.*pow(mrho,2)*s + 7.*pow(s,2) + pow(ma1,2)*(-10.*pow(mpion,2) - 4.*pow(mrho,2) + 5.*s))
                              + eta2*(-3.*pow(ma1,4) - 12.*pow(mpion,4) + 2.*pow(mrho,4) +
                               pow(ma1,2)*(11.*pow(mpion,2) - 3.*pow(mrho,2) - 2.*s) + 5.*pow(mrho,2)*s -
                               3.*pow(s,2) + pow(mpion,2)*(-1.*pow(mrho,2) + 6.*s))) +
                         pow(mrho,2)*(eta1*(-8.*C4*pow(ma1,4) - 32.*C4*pow(mpion,4) - 6.*pow(mrho,2) +
                               pow(ma1,2)*(6. + C4*(32.*pow(mpion,2) + 8.*pow(mrho,2) - 16.*s)) + 4.*s +
                               16.*C4*pow(mrho,2)*s - 8.*C4*pow(s,2) +
                               pow(mpion,2)*(-12. - 32.*C4*pow(mrho,2) + 32.*C4*s)) +
                            eta2*(8.*C4*pow(ma1,4) + 32.*C4*pow(mpion,4) - 4.*pow(mrho,2) - 2.*s + 8.*C4*pow(s,2) +
                               pow(mpion,2)*(10. - 16.*C4*pow(mrho,2) - 32.*C4*s) +
                               pow(ma1,2)*(-6. + C4*(-32.*pow(mpion,2) + 8.*pow(mrho,2) + 16.*s)))))*t2)/pow(mrho,2) +
                    0.0625*(-2. + delta)*pow(eta1 - 1.*eta2,2)*pow(t2,2) +
                    (0.1875*(1.3333333333333333*pow(mrho,2) + 5.333333333333333*C4*pow(mrho,4) +
                         pow(delta,2)*(1.*pow(mpion,2) + 1.3333333333333333*pow(mrho,2) - 0.3333333333333333*s) +
                         delta*(-2.*pow(mpion,2) - 3.3333333333333335*pow(mrho,2) - 2.6666666666666665*C4*pow(mrho,4) +
                            0.6666666666666666*s))*pow(t2,2))/pow(mrho,4) +
                    0.03125*pow(eta1 - 1.*eta2,3)*(eta2*(-1.*pow(ma1,2) + 2.*pow(mpion,2) - 1.*pow(mrho,2) - 1.*s) +
                       eta1*(pow(ma1,2) - 2.*pow(mpion,2) - 1.*pow(mrho,2) + s))*pow(t2,2) -
                    (0.375*(0.3333333333333333*pow(mrho,4) - 1.3333333333333333*C4*pow(mrho,6) +
                         delta*pow(mrho,2)*(1.3333333333333333*pow(mrho,2) - 0.6666666666666666*C4*pow(mrho,4) +
                            pow(mpion,2)*(-0.6666666666666666 + 1.3333333333333333*C4*pow(mrho,2)) - 0.6666666666666666*s) +
                         pow(delta,2)*(1.*pow(mpion,4) + 0.25*pow(mrho,4) +
                            pow(mpion,2)*(-0.3333333333333333*pow(mrho,2) + 0.6666666666666666*s) -
                            0.5833333333333334*pow(s,2)))*pow(t2,2))/pow(mrho,6) -
                    (0.03125*(1.*eta1 - 1.*eta2)*((2.*eta1 - 2.*eta2)*pow(mrho,2) +
                         delta*(eta1*(1.*pow(ma1,2) - 2.*pow(mpion,2) + 1.*s) +
                            eta2*(-1.*pow(ma1,2) + 3.*pow(mpion,2) - 3.*pow(mrho,2) + 2.*s)))*pow(t2,2))/pow(mrho,2)\
                     + (0.03125*(0. - 4.*pow(mrho,4) + delta*(16.*pow(mrho,4) - 8.*pow(mrho,2)*s) +
                         pow(delta,2)*(4.*pow(mpion,4) - 3.*pow(mrho,4) + 2.*pow(mrho,2)*s - 3.*pow(s,2) +
                            pow(mpion,2)*(-4.*pow(mrho,2) + 4.*s)))*pow(t2,2))/pow(mrho,6) +
                    (0.25*(C4*pow(mrho,6)*(-6. - 16.*C4*pow(mpion,2) + 8.*C4*s) +
                         pow(delta,2)*(1.*pow(mpion,4) - 0.25*pow(mrho,4) + pow(mpion,2)*(-1.75*pow(mrho,2) + 0.5*s) +
                            0.5*pow(mrho,2)*s - 0.5*pow(s,2)) +
                         delta*pow(mrho,2)*(1.*C4*pow(mrho,4) + pow(mpion,2)*(0.5 + 10.*C4*pow(mrho,2)) - 0.5*s +
                            pow(mrho,2)*(2.5 - 4.*C4*s)))*pow(t2,2))/pow(mrho,6) +
                    (0.09375*(1.*eta1 - 1.*eta2)*(delta*(eta2*
                             (-1.*pow(ma1,2) + 3.6666666666666665*pow(mpion,2) - 1.*pow(mrho,2) - 0.6666666666666666*s) +
                            eta1*(1.*pow(ma1,2) - 3.3333333333333335*pow(mpion,2) - 1.3333333333333333*pow(mrho,2) +
                               1.6666666666666667*s)) + pow(mrho,2)*
                          (eta1*(2. + C4*(-2.6666666666666665*pow(ma1,2) + 10.666666666666666*pow(mpion,2) +
                                  2.6666666666666665*pow(mrho,2) - 5.333333333333333*s)) +
                            eta2*(-2. + C4*(2.6666666666666665*pow(ma1,2) - 10.666666666666666*pow(mpion,2) +
                                  2.6666666666666665*pow(mrho,2) + 5.333333333333333*s))))*pow(t2,2))/pow(mrho,2) +
                    0.010416666666666666*pow(eta1 - 1.*eta2,4)*pow(t2,3) -
                    (0.041666666666666664*delta*(-2. + 1.*delta)*pow(t2,3))/pow(mrho,4) -
                    (0.020833333333333332*delta*pow(1.*eta1 - 1.*eta2,2)*pow(t2,3))/pow(mrho,2) -
                    (0.16666666666666666*pow(1.*eta1 - 1.*eta2,2)*(-0.375*delta + 1.*C4*pow(mrho,2))*pow(t2,3))/
                     pow(mrho,2) + (0.10416666666666666*delta*
                       (-0.8*pow(mrho,2) + delta*(0.4*pow(mpion,2) + 1.*pow(mrho,2) - 0.6*s))*pow(t2,3))/pow(mrho,6)\
                     + (0.16666666666666666*delta*(0. - 0.75*delta*pow(mrho,2) + 1.*C4*pow(mrho,4) + 0.625*delta*s)*
                       pow(t2,3))/pow(mrho,6) - (0.041666666666666664*
                       (12.*C4*delta*pow(mrho,4) - 16.*pow(C4,2)*pow(mrho,6) +
                         pow(delta,2)*(1.*pow(mpion,2) - 2.5*pow(mrho,2) + 1.*s))*pow(t2,3))/pow(mrho,6) +
                    (0. - 0.5000000000000001*pow(2. - 1.*delta,2)*pow(mpion,4)*pow(mrho,6) +
                       0.25*pow(2. - 1.*delta,2)*pow(mrho,10) -
                       0.5000000000000001*pow(2. - 1.*delta,2)*pow(mrho,6)*pow(s,2) +
                       pow(2. - 1.*delta,2)*pow(mpion,2)*pow(mrho,6)*(-1.*pow(mrho,2) + 1.*s))/
                     (pow(mrho,6)*(-2.*pow(mpion,2) + 1.*s + 1.*t2)) -
                    (0.0625*(1.*eta1 - 1.*eta2)*(2.*pow(mrho,2) +
                         delta*(1.*pow(ma1,2) - 2.*pow(mpion,2) - 1.*pow(mrho,2) + 1.*s))*
                       (eta2*(-1.*pow(ma1,6) + pow(mpion,2)*(4.*pow(mpion,2) - 1.*s)*s +
                            pow(ma1,4)*(3.*pow(mpion,2) - 4.*pow(mrho,2) + 2.*s) +
                            pow(ma1,2)*(-4.*pow(mpion,4) - 2.*pow(mpion,2)*s + (4.*pow(mrho,2) - 1.*s)*s)) +
                         eta1*(1.*pow(ma1,6) + 8.*pow(mpion,6) + pow(mpion,4)*(-4.*pow(mrho,2) - 6.*s) +
                            pow(mpion,2)*(4.*pow(mrho,2) - 2.*s)*s +
                            pow(ma1,4)*(-2.*pow(mpion,2) + 1.*pow(mrho,2) + 1.*s) +
                            s*(2.*pow(mrho,4) - 3.*pow(mrho,2)*s + 1.*pow(s,2)) +
                            pow(ma1,2)*(-2.*pow(mpion,4) - 2.*pow(mrho,4) + pow(mpion,2)*(4.*pow(mrho,2) - 4.*s) -
                               2.*pow(mrho,2)*s + 5.*pow(s,2))))*log(fabs(-1.*pow(ma1,2) + t2)))/
                     (pow(mrho,2)*(pow(ma1,2) - 2.*pow(mpion,2) + s)) +
                    (0.125*(-2. + delta)*(eta1 - 1.*eta2)*(eta2*
                          (-1.*pow(ma1,6) + pow(mpion,6) - 1.*pow(mpion,4)*pow(mrho,2) +
                            pow(ma1,4)*(pow(mpion,2) + pow(mrho,2) - 2.*s) +
                            pow(ma1,2)*(3.*pow(mpion,4) - 2.*pow(mpion,2)*s)) +
                         eta1*(pow(ma1,6) + pow(ma1,4)*(-2.*pow(mpion,2) - 2.*pow(mrho,2) + s) +
                            pow(mpion,2)*(-4.*pow(mpion,4) - 1.*pow(mrho,4) - 1.*pow(mrho,2)*s +
                               pow(mpion,2)*(3.*pow(mrho,2) + s)) +
                            pow(ma1,2)*(pow(mpion,4) + pow(mrho,4) - 1.*pow(mrho,2)*s +
                               pow(mpion,2)*(pow(mrho,2) + 2.*s))))*log(fabs(-1.*pow(ma1,2) + t2)))/
                     (pow(ma1,2) - 1.*pow(mpion,2)) + 0.0625*pow(eta1 - 1.*eta2,2)*
                     (pow(eta1,2)*(2.*pow(ma1,6) + pow(mpion,4)*(-3.*pow(mrho,2) - 1.*s) +
                          pow(mrho,2)*(pow(mrho,2) - 1.*s)*s + pow(ma1,4)*(-6.*pow(mpion,2) - 3.*pow(mrho,2) + 3.*s) +
                          pow(mpion,2)*(-2.*pow(mrho,4) + 3.*pow(mrho,2)*s) +
                          pow(ma1,2)*(4.*pow(mpion,4) + pow(mrho,4) + pow(mpion,2)*(8.*pow(mrho,2) - 4.*s) -
                             4.*pow(mrho,2)*s + 2.*pow(s,2))) +
                       pow(eta2,2)*(2.*pow(ma1,6) + pow(ma1,4)*(-6.*pow(mpion,2) + 3.*pow(mrho,2) + 3.*s) +
                          pow(mpion,2)*(-1.*pow(mrho,4) + pow(mpion,2)*(2.*pow(mrho,2) - 1.*s) + pow(mrho,2)*s) +
                          pow(ma1,2)*(4.*pow(mpion,4) + pow(mrho,4) + pow(mpion,2)*(-4.*pow(mrho,2) - 4.*s) -
                             2.*pow(mrho,2)*s + 2.*pow(s,2))) +
                       eta1*eta2*(-4.*pow(ma1,6) + pow(ma1,4)*(12.*pow(mpion,2) - 6.*s) +
                          pow(mpion,2)*(-2.*pow(mrho,4) - 2.*pow(mrho,2)*s + pow(mpion,2)*(2.*pow(mrho,2) + 2.*s)) +
                          pow(ma1,2)*(-8.*pow(mpion,4) + 2.*pow(mrho,4) + 4.*pow(mrho,2)*s - 4.*pow(s,2) +
                             pow(mpion,2)*(-4.*pow(mrho,2) + 8.*s))))*log(fabs(-1.*pow(ma1,2) + t2)) +
                    (0.0625*(1.*eta1 - 1.*eta2)*(delta*(eta1*
                             (3.*pow(ma1,6) + 8.*pow(mpion,6) + pow(mpion,4)*(-12.*pow(mrho,2) - 6.*s) +
                               pow(ma1,4)*(-10.*pow(mpion,2) - 4.*pow(mrho,2) + 5.*s) +
                               pow(mpion,2)*(-4.*pow(mrho,4) + 10.*pow(mrho,2)*s - 2.*pow(s,2)) +
                               s*(3.*pow(mrho,4) - 4.*pow(mrho,2)*s + pow(s,2)) +
                               pow(ma1,2)*(6.*pow(mpion,4) + pow(mrho,4) + pow(mpion,2)*(18.*pow(mrho,2) - 12.*s) -
                                  8.*pow(mrho,2)*s + 7.*pow(s,2))) +
                            eta2*(-3.*pow(ma1,6) + pow(ma1,4)*(11.*pow(mpion,2) - 3.*pow(mrho,2) - 2.*s) +
                               pow(mpion,2)*(-2.*pow(mrho,4) + pow(mrho,2)*s - 1.*pow(s,2) +
                                  pow(mpion,2)*(-2.*pow(mrho,2) + 4.*s)) +
                               pow(ma1,2)*(-12.*pow(mpion,4) + 2.*pow(mrho,4) + 5.*pow(mrho,2)*s - 3.*pow(s,2) +
                                  pow(mpion,2)*(-1.*pow(mrho,2) + 6.*s)))) +
                         pow(mrho,2)*(eta2*(8.*C4*pow(ma1,6) +
                               pow(mpion,2)*((4. + 8.*C4*pow(mpion,2))*pow(mrho,2) - 2.*s) +
                               pow(ma1,4)*(-6. + C4*(-32.*pow(mpion,2) + 8.*pow(mrho,2) + 16.*s)) +
                               pow(ma1,2)*(32.*C4*pow(mpion,4) - 4.*pow(mrho,2) +
                                  pow(mpion,2)*(10. - 16.*C4*pow(mrho,2) - 32.*C4*s) + s*(-2. + 8.*C4*s))) +
                            eta1*(-8.*C4*pow(ma1,6) + pow(mpion,4)*(4. + 24.*C4*pow(mrho,2)) +
                               pow(ma1,4)*(6. + C4*(32.*pow(mpion,2) + 8.*pow(mrho,2) - 16.*s)) +
                               s*(-2.*pow(mrho,2) + 2.*s) + pow(mpion,2)*(-4.*s + pow(mrho,2)*(8. - 16.*C4*s)) +
                               pow(ma1,2)*(-32.*C4*pow(mpion,4) + s*(4. - 8.*C4*s) + pow(mrho,2)*(-6. + 16.*C4*s) +
                                  pow(mpion,2)*(-12. - 32.*C4*pow(mrho,2) + 32.*C4*s)))))*log(fabs(-1.*pow(ma1,2) + t2)))/
                     pow(mrho,2) + 0.5*pow(-2. + delta,2)*pow(mpion,2)*log(fabs(-1.*pow(mpion,2) + t2)) -
                    (0.25*(-2. + delta)*(eta1 - 1.*eta2)*(eta2*(2.*pow(mpion,6) - 2.*pow(mpion,4)*s) +
                         eta1*(-2.*pow(mpion,6) - 1.*pow(mpion,2)*pow(mrho,2)*s + pow(mpion,4)*(pow(mrho,2) + 2.*s)))*
                       log(fabs(-1.*pow(mpion,2) + t2)))/(pow(ma1,2) - 1.*pow(mpion,2)) -
                    (0.125*(0. - 32.*C4*pow(mpion,6)*pow(mrho,4) - 8.*pow(mrho,8) + 8.*pow(mrho,6)*s +
                         pow(mpion,4)*pow(mrho,4)*(16. + 64.*C4*s) +
                         pow(mpion,2)*pow(mrho,4)*(24.*pow(mrho,2) + s*(-16. - 32.*C4*s)) +
                         pow(delta,2)*pow(mrho,2)*(-4.*pow(mpion,6) - 2.*pow(mrho,6) + 2.*pow(mrho,4)*s +
                            pow(mpion,4)*(4.*pow(mrho,2) + 8.*s) +
                            pow(mpion,2)*(6.*pow(mrho,4) - 4.*pow(mrho,2)*s - 4.000000000000001*pow(s,2))) +
                         delta*pow(mrho,2)*(8.*pow(mrho,6) + pow(mpion,6)*(8. + 16.*C4*pow(mrho,2)) -
                            8.*pow(mrho,4)*s + pow(mpion,4)*(-16.*s + pow(mrho,2)*(-15.999999999999996 - 32.*C4*s)) +
                            pow(mpion,2)*(-24.*pow(mrho,4) + 8.*pow(s,2) + pow(mrho,2)*s*(16. + 16.*C4*s))))*
                       log(fabs(-1.*pow(mpion,2) + t2)))/(pow(mrho,4)*(-1.*pow(mpion,2) + 1.*s)) -
                    (0.25*(1.*eta1 - 1.*eta2)*(eta2*((2. - 1.*delta)*pow(mpion,6) +
                            pow(mpion,2)*s*((-12. + 6.*delta)*pow(mrho,2) + (6. - 3.*delta)*s) +
                            pow(s,2)*((4. - 2.*delta)*pow(mrho,2) + (-2. + 1.*delta)*s) +
                            pow(mpion,4)*((8. - 4.*delta)*pow(mrho,2) + (-6. + 3.*delta)*s)) +
                         eta1*((-2. + 1.*delta)*pow(mpion,6) + (-2. + 1.*delta)*pow(mrho,4)*s + (2. - 1.*delta)*pow(s,3) +
                            pow(mpion,4)*((-4. + 2.*delta)*pow(mrho,2) + (6. - 3.*delta)*s) +
                            pow(mpion,2)*((2. - 1.*delta)*pow(mrho,4) + (4. - 2.*delta)*pow(mrho,2)*s +
                               (-6. + 3.*delta)*pow(s,2))))*log(fabs(-2.*pow(mpion,2) + s + t2)))/
                     (pow(ma1,2) - 2.*pow(mpion,2) + s) +
                    (0.125*(0. + (32. - 31.999999999999993*delta + 8.*pow(delta,2))*pow(mpion,4)*pow(mrho,4) -
                         2.0000000000000004*pow(2. - 1.*delta,2)*pow(mrho,8) +
                         pow(mpion,2)*pow(mrho,4)*(8.000000000000002*pow(2. - 1.*delta,2)*pow(mrho,2) +
                            (-32. + 31.999999999999996*delta - 8.*pow(delta,2))*s))*log(fabs(-2.*pow(mpion,2) + 1.*s + 1.*t2)))/
                     (pow(mrho,4)*(-1.*pow(mpion,2) + 1.*s)) +
                    (0.25*(0. + 8.*pow(mpion,2)*pow(mrho,6) + 4.*pow(mrho,8) - 8.*pow(mrho,6)*s +
                         delta*pow(mrho,4)*(8.*pow(mpion,4) - 8.*pow(mrho,4) + pow(mpion,2)*(8.*pow(mrho,2) - 16.*s) +
                            8.*pow(mrho,2)*s + 8.*pow(s,2)) +
                         pow(delta,2)*pow(mrho,4)*(-4.*pow(mpion,4) + 3.*pow(mrho,4) - 2.*pow(mrho,2)*s -
                            4.*pow(s,2) + pow(mpion,2)*(-6.*pow(mrho,2) + 8.*s)))*log(fabs(-2.*pow(mpion,2) + 1.*s + 1.*t2)))
                      /pow(mrho,6) - (0.5*(0. + pow(mpion,2)*(4.*pow(mrho,6) - 8.*C4*pow(mrho,8)) - 4.*pow(mrho,6)*s +
                         8.*C4*pow(mrho,8)*s + pow(delta,2)*pow(mrho,4)*
                          (-2.*pow(mpion,4) + 1.*pow(mrho,4) - 2.*pow(s,2) + pow(mpion,2)*(-4.*pow(mrho,2) + 4.*s)) +
                         delta*pow(mrho,4)*(4.*pow(mpion,4) +
                            pow(mpion,2)*(6.*pow(mrho,2) + 4.*C4*pow(mrho,4) - 8.*s) + 2.*pow(mrho,2)*s +
                            4.*pow(s,2) + pow(mrho,4)*(-2. - 4.*C4*s)))*log(fabs(-2.*pow(mpion,2) + 1.*s + 1.*t2)))/
                     pow(mrho,6)))/(0.3400429294240001 - 1.24244*s + pow(s,2)) -
                     (0.019894367886486918*pow(Const,2)*pow(ghat,4)*
                  (0. + (0.03125*pow(eta1 - 1.*eta2,2)*(pow(eta2,2)*
                          (1.*pow(ma1,8) + 1.*pow(mpion,8) - 2.*pow(mpion,6)*pow(mrho,2) +
                            1.*pow(mpion,4)*pow(mrho,4) + pow(ma1,6)*(-4.*pow(mpion,2) + 2.*pow(mrho,2) + 2.*s) +
                            pow(ma1,2)*pow(mpion,2)*(-2.*pow(mrho,4) + pow(mpion,2)*(4.*pow(mrho,2) - 2.*s) +
                               2.*pow(mrho,2)*s) + pow(ma1,4)*
                             (4.*pow(mpion,4) + 1.*pow(mrho,4) + pow(mpion,2)*(-4.*pow(mrho,2) - 4.*s) -
                               2.*pow(mrho,2)*s + 2.*pow(s,2))) +
                         eta1*eta2*(-2.*pow(ma1,8) - 2.*pow(mpion,8) + 2.*pow(mpion,4)*pow(mrho,4) +
                            pow(ma1,6)*(8.*pow(mpion,2) - 4.*s) +
                            pow(ma1,2)*pow(mpion,2)*(-4.*pow(mrho,4) - 4.*pow(mrho,2)*s +
                               pow(mpion,2)*(4.*pow(mrho,2) + 4.*s)) +
                            pow(ma1,4)*(-8.*pow(mpion,4) + 2.*pow(mrho,4) + 4.*pow(mrho,2)*s - 4.*pow(s,2) +
                               pow(mpion,2)*(-4.*pow(mrho,2) + 8.*s))) +
                         pow(eta1,2)*(1.*pow(ma1,8) + 1.*pow(mpion,8) - 2.*pow(mpion,6)*pow(mrho,2) -
                            2.*pow(mpion,2)*pow(mrho,4)*s + pow(ma1,6)*(-4.*pow(mpion,2) - 2.*pow(mrho,2) + 2.*s) +
                            pow(mpion,4)*(3.*pow(mrho,4) + 2.*pow(mrho,2)*s) +
                            pow(ma1,4)*(4.*pow(mpion,4) + 1.*pow(mrho,4) + pow(mpion,2)*(8.*pow(mrho,2) - 4.*s) -
                               4.*pow(mrho,2)*s + 2.*pow(s,2)) +
                            pow(ma1,2)*(pow(mpion,4)*(-6.*pow(mrho,2) - 2.*s) +
                               pow(mrho,2)*(2.*pow(mrho,2) - 2.*s)*s +
                               pow(mpion,2)*(-4.*pow(mrho,4) + 6.*pow(mrho,2)*s)))))/(1.*pow(ma1,2) - 1.*t1) +
                    (1.*pow(-2. + delta,2)*pow(mpion,2)*(1.*pow(mpion,2) - 0.25*pow(mrho,2)))/
                     (1.*pow(mpion,2) - 1.*t1) - (0.25*pow(-2. + delta,2)*pow(mpion,2)*t1)/pow(mrho,2) +
                    0.125*(-2. + delta)*(eta1 - 1.*eta2)*(eta2*(-1.*pow(ma1,2) + pow(mrho,2) - 2.*s) +
                       eta1*(pow(ma1,2) - 1.*pow(mpion,2) - 2.*pow(mrho,2) + s))*t1 +
                    0.03125*pow(eta1 - 1.*eta2,2)*(pow(eta1,2)*
                        (3.*pow(ma1,4) + 4.*pow(mpion,4) + pow(mrho,4) + pow(mpion,2)*(8.*pow(mrho,2) - 4.*s) -
                          4.*pow(mrho,2)*s + 2.*pow(s,2) + pow(ma1,2)*(-8.*pow(mpion,2) - 4.*pow(mrho,2) + 4.*s)) +
                       pow(eta2,2)*(3.*pow(ma1,4) + 4.*pow(mpion,4) + pow(mrho,4) +
                          pow(mpion,2)*(-4.*pow(mrho,2) - 4.*s) - 2.*pow(mrho,2)*s + 2.*pow(s,2) +
                          pow(ma1,2)*(-8.*pow(mpion,2) + 4.*pow(mrho,2) + 4.*s)) +
                       eta1*eta2*(-6.*pow(ma1,4) - 8.*pow(mpion,4) + 2.*pow(mrho,4) +
                          pow(ma1,2)*(16.*pow(mpion,2) - 8.*s) + 4.*pow(mrho,2)*s - 4.*pow(s,2) +
                          pow(mpion,2)*(-4.*pow(mrho,2) + 8.*s)))*t1 +
                    (2.*(0. - 0.25*pow(mrho,4) - 1.*C4*pow(mrho,6) +
                         pow(mpion,2)*(0.75*pow(mrho,2) - 1.*C4*pow(mrho,4)) + 2.*C4*pow(mrho,4)*s +
                         pow(delta,2)*(-0.125*pow(mpion,4) - 0.1875*pow(mrho,4) +
                            pow(mpion,2)*(0.0625*pow(mrho,2) + 0.0625*s) + 0.1875*pow(mrho,2)*s) +
                         delta*(0.25*pow(mpion,4) + 0.5*C4*pow(mrho,6) +
                            pow(mpion,2)*(-0.5*pow(mrho,2) + 0.5*C4*pow(mrho,4) - 0.125*s) - 0.375*pow(mrho,2)*s +
                            pow(mrho,4)*(0.5 - 1.*C4*s)))*t1)/pow(mrho,4) -
                    (0.0625*(0. + 8.*pow(mpion,2)*pow(mrho,4) - 12.*pow(mrho,6) + 4.*pow(mrho,4)*s +
                         delta*pow(mrho,2)*(-16.*pow(mpion,4) - 16.*pow(mpion,2)*pow(mrho,2) - 4.*pow(mrho,4) +
                            16.*pow(mrho,2)*s + 4.*pow(s,2)) +
                         pow(delta,2)*(8.*pow(mpion,6) + 9.*pow(mrho,6) + pow(mpion,4)*(4.*pow(mrho,2) - 4.*s) -
                            13.*pow(mrho,4)*s - 5.*pow(mrho,2)*pow(s,2) + 1.*pow(s,3) +
                            pow(mpion,2)*(-2.*pow(mrho,4) + 4.*pow(mrho,2)*s - 2.*pow(s,2))))*t1)/pow(mrho,6) -
                    (0.0625*(1.*eta1 - 1.*eta2)*(pow(mrho,2)*
                          (eta1*(2.*pow(ma1,2) + 2.*pow(mrho,2)) +
                            eta2*(-2.*pow(ma1,2) + 2.*pow(mpion,2) - 8.*pow(mrho,2) + 6.*s)) +
                         delta*(eta1*(1.*pow(ma1,4) - 2.*pow(mpion,4) - 3.*pow(mrho,4) +
                               pow(mpion,2)*(4.*pow(mrho,2) - 4.*s) - 2.*pow(mrho,2)*s + 5.000000000000001*pow(s,2) +
                               pow(ma1,2)*(-2.*pow(mpion,2) + 1.*s)) +
                            eta2*(-1.*pow(ma1,4) - 4.*pow(mpion,4) + 4.*pow(mrho,4) +
                               pow(mpion,2)*(-1.*pow(mrho,2) - 2.*s) + 1.*pow(mrho,2)*s - 1.*pow(s,2) +
                               pow(ma1,2)*(3.*pow(mpion,2) - 3.*pow(mrho,2) + 2.*s))))*t1)/pow(mrho,2) -
                    (0.5*(pow(mrho,6)*(-1.5 + C4*(-12.*pow(mpion,2) + 6.*s) +
                            pow(C4,2)*(-16.*pow(mpion,4) + 16.*pow(mpion,2)*s - 4.*pow(s,2))) +
                         pow(delta,2)*(1.*pow(mpion,6) - 2.*pow(mpion,4)*pow(mrho,2) + 0.125*pow(mrho,6) +
                            0.25*pow(mrho,4)*s - 0.875*pow(mrho,2)*pow(s,2) + 0.25*pow(s,3) +
                            pow(mpion,2)*(-2.5*pow(mrho,4) + 2.25*pow(mrho,2)*s - 0.75*pow(s,2))) +
                         delta*pow(mrho,2)*(pow(mpion,4)*(1. + 8.*C4*pow(mrho,2)) + 0.5*pow(s,2) +
                            pow(mrho,4)*(1.5 - 5.*C4*s) + pow(mrho,2)*s*(-0.5 + 1.*C4*s) +
                            pow(mpion,2)*(6.*C4*pow(mrho,4) - 1.5*s + pow(mrho,2)*(3. - 6.*C4*s))))*t1)/pow(mrho,6) -
                    (0.5*(0. - 4.*C4*pow(mrho,8) - 0.5*pow(mrho,4)*s + pow(mrho,6)*(2. + 2.*C4*s) +
                         pow(delta,2)*(-2.*pow(mpion,6) - 2.*pow(mrho,6) + 0.5*pow(mpion,4)*s + 2.125*pow(mrho,4)*s +
                            1.25*pow(mrho,2)*pow(s,2) - 0.375*pow(s,3) +
                            pow(mpion,2)*(1.5*pow(mrho,4) - 1.5*pow(mrho,2)*s + 1.*pow(s,2))) +
                         delta*pow(mrho,2)*(2.*pow(mpion,4) + 2.*C4*pow(mrho,6) - 1.*pow(s,2) +
                            pow(mrho,2)*s*(-3. + 1.*C4*s) + pow(mrho,4)*(1. + 1.*C4*s) +
                            pow(mpion,2)*(1.*s + pow(mrho,2)*(1. - 2.*C4*s))))*t1)/pow(mrho,6) +
                    (0.0625*(1.*eta1 - 1.*eta2)*(delta*(eta1*
                             (3.*pow(ma1,4) + 6.*pow(mpion,4) + pow(mrho,4) + pow(mpion,2)*(18.*pow(mrho,2) - 12.*s) -
                               8.*pow(mrho,2)*s + 7.*pow(s,2) + pow(ma1,2)*(-10.*pow(mpion,2) - 4.*pow(mrho,2) + 5.*s))
                              + eta2*(-3.*pow(ma1,4) - 12.*pow(mpion,4) + 2.*pow(mrho,4) +
                               pow(ma1,2)*(11.*pow(mpion,2) - 3.*pow(mrho,2) - 2.*s) + 5.*pow(mrho,2)*s -
                               3.*pow(s,2) + pow(mpion,2)*(-1.*pow(mrho,2) + 6.*s))) +
                         pow(mrho,2)*(eta1*(-8.*C4*pow(ma1,4) - 32.*C4*pow(mpion,4) - 6.*pow(mrho,2) +
                               pow(ma1,2)*(6. + C4*(32.*pow(mpion,2) + 8.*pow(mrho,2) - 16.*s)) + 4.*s +
                               16.*C4*pow(mrho,2)*s - 8.*C4*pow(s,2) +
                               pow(mpion,2)*(-12. - 32.*C4*pow(mrho,2) + 32.*C4*s)) +
                            eta2*(8.*C4*pow(ma1,4) + 32.*C4*pow(mpion,4) - 4.*pow(mrho,2) - 2.*s + 8.*C4*pow(s,2) +
                               pow(mpion,2)*(10. - 16.*C4*pow(mrho,2) - 32.*C4*s) +
                               pow(ma1,2)*(-6. + C4*(-32.*pow(mpion,2) + 8.*pow(mrho,2) + 16.*s)))))*t1)/pow(mrho,2) +
                    0.0625*(-2. + delta)*pow(eta1 - 1.*eta2,2)*pow(t1,2) +
                    (0.1875*(1.3333333333333333*pow(mrho,2) + 5.333333333333333*C4*pow(mrho,4) +
                         pow(delta,2)*(1.*pow(mpion,2) + 1.3333333333333333*pow(mrho,2) - 0.3333333333333333*s) +
                         delta*(-2.*pow(mpion,2) - 3.3333333333333335*pow(mrho,2) - 2.6666666666666665*C4*pow(mrho,4) +
                            0.6666666666666666*s))*pow(t1,2))/pow(mrho,4) +
                    0.03125*pow(eta1 - 1.*eta2,3)*(eta2*(-1.*pow(ma1,2) + 2.*pow(mpion,2) - 1.*pow(mrho,2) - 1.*s) +
                       eta1*(pow(ma1,2) - 2.*pow(mpion,2) - 1.*pow(mrho,2) + s))*pow(t1,2) -
                    (0.375*(0.3333333333333333*pow(mrho,4) - 1.3333333333333333*C4*pow(mrho,6) +
                         delta*pow(mrho,2)*(1.3333333333333333*pow(mrho,2) - 0.6666666666666666*C4*pow(mrho,4) +
                            pow(mpion,2)*(-0.6666666666666666 + 1.3333333333333333*C4*pow(mrho,2)) - 0.6666666666666666*s) +
                         pow(delta,2)*(1.*pow(mpion,4) + 0.25*pow(mrho,4) +
                            pow(mpion,2)*(-0.3333333333333333*pow(mrho,2) + 0.6666666666666666*s) -
                            0.5833333333333334*pow(s,2)))*pow(t1,2))/pow(mrho,6) -
                    (0.03125*(1.*eta1 - 1.*eta2)*((2.*eta1 - 2.*eta2)*pow(mrho,2) +
                         delta*(eta1*(1.*pow(ma1,2) - 2.*pow(mpion,2) + 1.*s) +
                            eta2*(-1.*pow(ma1,2) + 3.*pow(mpion,2) - 3.*pow(mrho,2) + 2.*s)))*pow(t1,2))/pow(mrho,2)\
                     + (0.03125*(0. - 4.*pow(mrho,4) + delta*(16.*pow(mrho,4) - 8.*pow(mrho,2)*s) +
                         pow(delta,2)*(4.*pow(mpion,4) - 3.*pow(mrho,4) + 2.*pow(mrho,2)*s - 3.*pow(s,2) +
                            pow(mpion,2)*(-4.*pow(mrho,2) + 4.*s)))*pow(t1,2))/pow(mrho,6) +
                    (0.25*(C4*pow(mrho,6)*(-6. - 16.*C4*pow(mpion,2) + 8.*C4*s) +
                         pow(delta,2)*(1.*pow(mpion,4) - 0.25*pow(mrho,4) + pow(mpion,2)*(-1.75*pow(mrho,2) + 0.5*s) +
                            0.5*pow(mrho,2)*s - 0.5*pow(s,2)) +
                         delta*pow(mrho,2)*(1.*C4*pow(mrho,4) + pow(mpion,2)*(0.5 + 10.*C4*pow(mrho,2)) - 0.5*s +
                            pow(mrho,2)*(2.5 - 4.*C4*s)))*pow(t1,2))/pow(mrho,6) +
                    (0.09375*(1.*eta1 - 1.*eta2)*(delta*(eta2*
                             (-1.*pow(ma1,2) + 3.6666666666666665*pow(mpion,2) - 1.*pow(mrho,2) - 0.6666666666666666*s) +
                            eta1*(1.*pow(ma1,2) - 3.3333333333333335*pow(mpion,2) - 1.3333333333333333*pow(mrho,2) +
                               1.6666666666666667*s)) + pow(mrho,2)*
                          (eta1*(2. + C4*(-2.6666666666666665*pow(ma1,2) + 10.666666666666666*pow(mpion,2) +
                                  2.6666666666666665*pow(mrho,2) - 5.333333333333333*s)) +
                            eta2*(-2. + C4*(2.6666666666666665*pow(ma1,2) - 10.666666666666666*pow(mpion,2) +
                                  2.6666666666666665*pow(mrho,2) + 5.333333333333333*s))))*pow(t1,2))/pow(mrho,2) +
                    0.010416666666666666*pow(eta1 - 1.*eta2,4)*pow(t1,3) -
                    (0.041666666666666664*delta*(-2. + 1.*delta)*pow(t1,3))/pow(mrho,4) -
                    (0.020833333333333332*delta*pow(1.*eta1 - 1.*eta2,2)*pow(t1,3))/pow(mrho,2) -
                    (0.16666666666666666*pow(1.*eta1 - 1.*eta2,2)*(-0.375*delta + 1.*C4*pow(mrho,2))*pow(t1,3))/
                     pow(mrho,2) + (0.10416666666666666*delta*
                       (-0.8*pow(mrho,2) + delta*(0.4*pow(mpion,2) + 1.*pow(mrho,2) - 0.6*s))*pow(t1,3))/pow(mrho,6)\
                     + (0.16666666666666666*delta*(0. - 0.75*delta*pow(mrho,2) + 1.*C4*pow(mrho,4) + 0.625*delta*s)*
                       pow(t1,3))/pow(mrho,6) - (0.041666666666666664*
                       (12.*C4*delta*pow(mrho,4) - 16.*pow(C4,2)*pow(mrho,6) +
                         pow(delta,2)*(1.*pow(mpion,2) - 2.5*pow(mrho,2) + 1.*s))*pow(t1,3))/pow(mrho,6) +
                    (0. - 0.5000000000000001*pow(2. - 1.*delta,2)*pow(mpion,4)*pow(mrho,6) +
                       0.25*pow(2. - 1.*delta,2)*pow(mrho,10) -
                       0.5000000000000001*pow(2. - 1.*delta,2)*pow(mrho,6)*pow(s,2) +
                       pow(2. - 1.*delta,2)*pow(mpion,2)*pow(mrho,6)*(-1.*pow(mrho,2) + 1.*s))/
                     (pow(mrho,6)*(-2.*pow(mpion,2) + 1.*s + 1.*t1)) -
                    (0.0625*(1.*eta1 - 1.*eta2)*(2.*pow(mrho,2) +
                         delta*(1.*pow(ma1,2) - 2.*pow(mpion,2) - 1.*pow(mrho,2) + 1.*s))*
                       (eta2*(-1.*pow(ma1,6) + pow(mpion,2)*(4.*pow(mpion,2) - 1.*s)*s +
                            pow(ma1,4)*(3.*pow(mpion,2) - 4.*pow(mrho,2) + 2.*s) +
                            pow(ma1,2)*(-4.*pow(mpion,4) - 2.*pow(mpion,2)*s + (4.*pow(mrho,2) - 1.*s)*s)) +
                         eta1*(1.*pow(ma1,6) + 8.*pow(mpion,6) + pow(mpion,4)*(-4.*pow(mrho,2) - 6.*s) +
                            pow(mpion,2)*(4.*pow(mrho,2) - 2.*s)*s +
                            pow(ma1,4)*(-2.*pow(mpion,2) + 1.*pow(mrho,2) + 1.*s) +
                            s*(2.*pow(mrho,4) - 3.*pow(mrho,2)*s + 1.*pow(s,2)) +
                            pow(ma1,2)*(-2.*pow(mpion,4) - 2.*pow(mrho,4) + pow(mpion,2)*(4.*pow(mrho,2) - 4.*s) -
                               2.*pow(mrho,2)*s + 5.*pow(s,2))))*log(fabs(-1.*pow(ma1,2) + t1)))/
                     (pow(mrho,2)*(pow(ma1,2) - 2.*pow(mpion,2) + s)) +
                    (0.125*(-2. + delta)*(eta1 - 1.*eta2)*(eta2*
                          (-1.*pow(ma1,6) + pow(mpion,6) - 1.*pow(mpion,4)*pow(mrho,2) +
                            pow(ma1,4)*(pow(mpion,2) + pow(mrho,2) - 2.*s) +
                            pow(ma1,2)*(3.*pow(mpion,4) - 2.*pow(mpion,2)*s)) +
                         eta1*(pow(ma1,6) + pow(ma1,4)*(-2.*pow(mpion,2) - 2.*pow(mrho,2) + s) +
                            pow(mpion,2)*(-4.*pow(mpion,4) - 1.*pow(mrho,4) - 1.*pow(mrho,2)*s +
                               pow(mpion,2)*(3.*pow(mrho,2) + s)) +
                            pow(ma1,2)*(pow(mpion,4) + pow(mrho,4) - 1.*pow(mrho,2)*s +
                               pow(mpion,2)*(pow(mrho,2) + 2.*s))))*log(fabs(-1.*pow(ma1,2) + t1)))/
                     (pow(ma1,2) - 1.*pow(mpion,2)) + 0.0625*pow(eta1 - 1.*eta2,2)*
                     (pow(eta1,2)*(2.*pow(ma1,6) + pow(mpion,4)*(-3.*pow(mrho,2) - 1.*s) +
                          pow(mrho,2)*(pow(mrho,2) - 1.*s)*s + pow(ma1,4)*(-6.*pow(mpion,2) - 3.*pow(mrho,2) + 3.*s) +
                          pow(mpion,2)*(-2.*pow(mrho,4) + 3.*pow(mrho,2)*s) +
                          pow(ma1,2)*(4.*pow(mpion,4) + pow(mrho,4) + pow(mpion,2)*(8.*pow(mrho,2) - 4.*s) -
                             4.*pow(mrho,2)*s + 2.*pow(s,2))) +
                       pow(eta2,2)*(2.*pow(ma1,6) + pow(ma1,4)*(-6.*pow(mpion,2) + 3.*pow(mrho,2) + 3.*s) +
                          pow(mpion,2)*(-1.*pow(mrho,4) + pow(mpion,2)*(2.*pow(mrho,2) - 1.*s) + pow(mrho,2)*s) +
                          pow(ma1,2)*(4.*pow(mpion,4) + pow(mrho,4) + pow(mpion,2)*(-4.*pow(mrho,2) - 4.*s) -
                             2.*pow(mrho,2)*s + 2.*pow(s,2))) +
                       eta1*eta2*(-4.*pow(ma1,6) + pow(ma1,4)*(12.*pow(mpion,2) - 6.*s) +
                          pow(mpion,2)*(-2.*pow(mrho,4) - 2.*pow(mrho,2)*s + pow(mpion,2)*(2.*pow(mrho,2) + 2.*s)) +
                          pow(ma1,2)*(-8.*pow(mpion,4) + 2.*pow(mrho,4) + 4.*pow(mrho,2)*s - 4.*pow(s,2) +
                             pow(mpion,2)*(-4.*pow(mrho,2) + 8.*s))))*log(fabs(-1.*pow(ma1,2) + t1)) +
                    (0.0625*(1.*eta1 - 1.*eta2)*(delta*(eta1*
                             (3.*pow(ma1,6) + 8.*pow(mpion,6) + pow(mpion,4)*(-12.*pow(mrho,2) - 6.*s) +
                               pow(ma1,4)*(-10.*pow(mpion,2) - 4.*pow(mrho,2) + 5.*s) +
                               pow(mpion,2)*(-4.*pow(mrho,4) + 10.*pow(mrho,2)*s - 2.*pow(s,2)) +
                               s*(3.*pow(mrho,4) - 4.*pow(mrho,2)*s + pow(s,2)) +
                               pow(ma1,2)*(6.*pow(mpion,4) + pow(mrho,4) + pow(mpion,2)*(18.*pow(mrho,2) - 12.*s) -
                                  8.*pow(mrho,2)*s + 7.*pow(s,2))) +
                            eta2*(-3.*pow(ma1,6) + pow(ma1,4)*(11.*pow(mpion,2) - 3.*pow(mrho,2) - 2.*s) +
                               pow(mpion,2)*(-2.*pow(mrho,4) + pow(mrho,2)*s - 1.*pow(s,2) +
                                  pow(mpion,2)*(-2.*pow(mrho,2) + 4.*s)) +
                               pow(ma1,2)*(-12.*pow(mpion,4) + 2.*pow(mrho,4) + 5.*pow(mrho,2)*s - 3.*pow(s,2) +
                                  pow(mpion,2)*(-1.*pow(mrho,2) + 6.*s)))) +
                         pow(mrho,2)*(eta2*(8.*C4*pow(ma1,6) +
                               pow(mpion,2)*((4. + 8.*C4*pow(mpion,2))*pow(mrho,2) - 2.*s) +
                               pow(ma1,4)*(-6. + C4*(-32.*pow(mpion,2) + 8.*pow(mrho,2) + 16.*s)) +
                               pow(ma1,2)*(32.*C4*pow(mpion,4) - 4.*pow(mrho,2) +
                                  pow(mpion,2)*(10. - 16.*C4*pow(mrho,2) - 32.*C4*s) + s*(-2. + 8.*C4*s))) +
                            eta1*(-8.*C4*pow(ma1,6) + pow(mpion,4)*(4. + 24.*C4*pow(mrho,2)) +
                               pow(ma1,4)*(6. + C4*(32.*pow(mpion,2) + 8.*pow(mrho,2) - 16.*s)) +
                               s*(-2.*pow(mrho,2) + 2.*s) + pow(mpion,2)*(-4.*s + pow(mrho,2)*(8. - 16.*C4*s)) +
                               pow(ma1,2)*(-32.*C4*pow(mpion,4) + s*(4. - 8.*C4*s) + pow(mrho,2)*(-6. + 16.*C4*s) +
                                  pow(mpion,2)*(-12. - 32.*C4*pow(mrho,2) + 32.*C4*s)))))*log(fabs(-1.*pow(ma1,2) + t1)))/
                     pow(mrho,2) + 0.5*pow(-2. + delta,2)*pow(mpion,2)*log(fabs(-1.*pow(mpion,2) + t1)) -
                    (0.25*(-2. + delta)*(eta1 - 1.*eta2)*(eta2*(2.*pow(mpion,6) - 2.*pow(mpion,4)*s) +
                         eta1*(-2.*pow(mpion,6) - 1.*pow(mpion,2)*pow(mrho,2)*s + pow(mpion,4)*(pow(mrho,2) + 2.*s)))*
                       log(fabs(-1.*pow(mpion,2) + t1)))/(pow(ma1,2) - 1.*pow(mpion,2)) -
                    (0.125*(0. - 32.*C4*pow(mpion,6)*pow(mrho,4) - 8.*pow(mrho,8) + 8.*pow(mrho,6)*s +
                         pow(mpion,4)*pow(mrho,4)*(16. + 64.*C4*s) +
                         pow(mpion,2)*pow(mrho,4)*(24.*pow(mrho,2) + s*(-16. - 32.*C4*s)) +
                         pow(delta,2)*pow(mrho,2)*(-4.*pow(mpion,6) - 2.*pow(mrho,6) + 2.*pow(mrho,4)*s +
                            pow(mpion,4)*(4.*pow(mrho,2) + 8.*s) +
                            pow(mpion,2)*(6.*pow(mrho,4) - 4.*pow(mrho,2)*s - 4.000000000000001*pow(s,2))) +
                         delta*pow(mrho,2)*(8.*pow(mrho,6) + pow(mpion,6)*(8. + 16.*C4*pow(mrho,2)) -
                            8.*pow(mrho,4)*s + pow(mpion,4)*(-16.*s + pow(mrho,2)*(-15.999999999999996 - 32.*C4*s)) +
                            pow(mpion,2)*(-24.*pow(mrho,4) + 8.*pow(s,2) + pow(mrho,2)*s*(16. + 16.*C4*s))))*
                       log(fabs(-1.*pow(mpion,2) + t1)))/(pow(mrho,4)*(-1.*pow(mpion,2) + 1.*s)) -
                    (0.25*(1.*eta1 - 1.*eta2)*(eta2*((2. - 1.*delta)*pow(mpion,6) +
                            pow(mpion,2)*s*((-12. + 6.*delta)*pow(mrho,2) + (6. - 3.*delta)*s) +
                            pow(s,2)*((4. - 2.*delta)*pow(mrho,2) + (-2. + 1.*delta)*s) +
                            pow(mpion,4)*((8. - 4.*delta)*pow(mrho,2) + (-6. + 3.*delta)*s)) +
                         eta1*((-2. + 1.*delta)*pow(mpion,6) + (-2. + 1.*delta)*pow(mrho,4)*s + (2. - 1.*delta)*pow(s,3) +
                            pow(mpion,4)*((-4. + 2.*delta)*pow(mrho,2) + (6. - 3.*delta)*s) +
                            pow(mpion,2)*((2. - 1.*delta)*pow(mrho,4) + (4. - 2.*delta)*pow(mrho,2)*s +
                               (-6. + 3.*delta)*pow(s,2))))*log(fabs(-2.*pow(mpion,2) + s + t1)))/
                     (pow(ma1,2) - 2.*pow(mpion,2) + s) +
                    (0.125*(0. + (32. - 31.999999999999993*delta + 8.*pow(delta,2))*pow(mpion,4)*pow(mrho,4) -
                         2.0000000000000004*pow(2. - 1.*delta,2)*pow(mrho,8) +
                         pow(mpion,2)*pow(mrho,4)*(8.000000000000002*pow(2. - 1.*delta,2)*pow(mrho,2) +
                            (-32. + 31.999999999999996*delta - 8.*pow(delta,2))*s))*log(fabs(-2.*pow(mpion,2) + s + t1)))/
                     (pow(mrho,4)*(-1.*pow(mpion,2) + 1.*s)) +
                    (0.25*(0. + 8.*pow(mpion,2)*pow(mrho,6) + 4.*pow(mrho,8) - 8.*pow(mrho,6)*s +
                         delta*pow(mrho,4)*(8.*pow(mpion,4) - 8.*pow(mrho,4) + pow(mpion,2)*(8.*pow(mrho,2) - 16.*s) +
                            8.*pow(mrho,2)*s + 8.*pow(s,2)) +
                         pow(delta,2)*pow(mrho,4)*(-4.*pow(mpion,4) + 3.*pow(mrho,4) - 2.*pow(mrho,2)*s -
                            4.*pow(s,2) + pow(mpion,2)*(-6.*pow(mrho,2) + 8.*s)))*log(fabs(-2.*pow(mpion,2) + s + t1)))
                      /pow(mrho,6) - (0.5*(0. + pow(mpion,2)*(4.*pow(mrho,6) - 8.*C4*pow(mrho,8)) - 4.*pow(mrho,6)*s +
                         8.*C4*pow(mrho,8)*s + pow(delta,2)*pow(mrho,4)*
                          (-2.*pow(mpion,4) + 1.*pow(mrho,4) - 2.*pow(s,2) + pow(mpion,2)*(-4.*pow(mrho,2) + 4.*s)) +
                         delta*pow(mrho,4)*(4.*pow(mpion,4) +
                            pow(mpion,2)*(6.*pow(mrho,2) + 4.*C4*pow(mrho,4) - 8.*s) + 2.*pow(mrho,2)*s +
                            4.*pow(s,2) + pow(mrho,4)*(-2. - 4.*C4*s)))*log(fabs(-2.*pow(mpion,2) + s + t1)))/
                     pow(mrho,6)))/(0.3400429294240001 - 1.24244*s + pow(s,2)));

          //omega:
          /*xsection = to_mb*1/3.0*(0.0024867959858108648*pow(Const,2)*pow(g_POR,4)*(pow(mpion,8)*(t2 - t1) + pow(mpion,6)*pow(mrho,2)*(-2.*t2 + 2.*t1) +
               pow(mpion,4)*(pow(mrho,4)*(t2 - t1) + s*(4.*s*t2 - pow(t2,2) - 4.*s*t1 + pow(t1,2))) +
               pow(s,2)*(pow(s,2)*t2 + s*pow(t2,2) + 0.6666666666666666*pow(t2,3) + pow(mrho,4)*(t2 - t1) -
                  pow(s,2)*t1 - s*pow(t1,2) - 0.6666666666666666*pow(t1,3) +
                  pow(mrho,2)*(-2.*s*t2 - pow(t2,2) + 2.*s*t1 + pow(t1,2))) +
               pow(mpion,2)*s*(pow(mrho,4)*(-2.*t2 + 2.*t1) + pow(mrho,2)*(4.*s*t2 + pow(t2,2) - 4.*s*t1 - pow(t1,2)) +
                  s*(-4.*s*t2 - 2.*pow(t2,2) + 4.*s*t1 + 2.*pow(t1,2)))))/
           (pow(pow(momega,2) - s,2)*(pow(mpion,4) + pow(mrho,4) + pow(mpion,2)*(-2.*pow(mrho,2) - 2.*s) - 2.*pow(mrho,2)*s + pow(s,2))); */

          process_list.push_back(make_unique<CollisionBranch>(
              *part_out, *photon_out, xsection, ProcessType::TwoToTwo));
          break;

        case ReactionType::pi0_rho:
          if (part_b.type().pdgcode() == pdg::rho_p) {
            part_out = pi_plus_particle;
          } else {
            part_out = pi_minus_particle;
          }
          m3 = part_out->mass();

          mandelstam_t = get_t_range(sqrts, m1, m2, m3, 0.0);
          t1 = mandelstam_t[1];
          t2 = mandelstam_t[0];

          xsection = to_mb*1/3.0*((0.019894367886486918*pow(Const,2)*pow(ghat,4)*
                (0. - (0.25*pow(-2 + delta,2)*pow(mpion,2)*
                     (pow(mpion,4) + pow(pow(mrho,2) - s,2) - 2*pow(mpion,2)*(pow(mrho,2) + s))*t2)/
                   (pow(mrho,2)*pow(pow(mpion,2) - s,2)) -
                  (0.0625*(0. + 8.*pow(mpion,2)*pow(mrho,4) - 12.*pow(mrho,6) + 4.*pow(mrho,4)*s +
                       delta*pow(mrho,2)*(-16.*pow(mpion,4) - 16.*pow(mpion,2)*pow(mrho,2) - 4.*pow(mrho,4) +
                          16.*pow(mrho,2)*s + 4.*pow(s,2)) +
                       pow(delta,2)*(8.*pow(mpion,6) + 9.*pow(mrho,6) + pow(mpion,4)*(4.*pow(mrho,2) - 4.*s) -
                          13.*pow(mrho,4)*s - 5.*pow(mrho,2)*pow(s,2) + 1.*pow(s,3) +
                          pow(mpion,2)*(-2.*pow(mrho,4) + 4.*pow(mrho,2)*s - 2.*pow(s,2))))*t2)/pow(mrho,6) -
                  (0.125*(-2. + delta)*(eta1 - 1.*eta2)*(pow(ma1,2) - 1.*s)*
                     (eta2*(pow(mpion,6) + pow(mpion,2)*pow(s,2) + (pow(mrho,2) - 1.*s)*pow(s,2) +
                          pow(mpion,4)*(-1.*pow(mrho,2) + 3.*s)) +
                       eta1*(-4.*pow(mpion,6) + pow(mpion,4)*(3.*pow(mrho,2) + s) +
                          pow(mpion,2)*(-1.*pow(mrho,4) + pow(mrho,2)*s - 2.*pow(s,2)) +
                          s*(pow(mrho,4) - 2.*pow(mrho,2)*s + pow(s,2))))*t2)/
                   ((-1.*pow(mpion,2) + s)*(pow(Gammaa1,2)*pow(ma1,2) + pow(ma1,4) - 2.*pow(ma1,2)*s + pow(s,2))) +
                  (0.03125*pow(eta1 - 1.*eta2,2)*(pow(eta1,2)*
                        (1.*pow(mpion,8) - 2.*pow(mpion,6)*pow(mrho,2) +
                          pow(mpion,2)*s*(-4.*pow(mrho,4) + 8.*pow(mrho,2)*s - 4.*pow(s,2)) +
                          pow(s,2)*(1.*pow(mrho,4) - 2.*pow(mrho,2)*s + 1.*pow(s,2)) +
                          pow(mpion,4)*(3.*pow(mrho,4) - 6.*pow(mrho,2)*s + 4.*pow(s,2))) +
                       pow(eta2,2)*(1.*pow(mpion,8) - 2.*pow(mpion,6)*pow(mrho,2) +
                          pow(mpion,2)*s*(-2.*pow(mrho,4) - 4.*pow(mrho,2)*s - 4.*pow(s,2)) +
                          pow(s,2)*(1.*pow(mrho,4) + 2.*pow(mrho,2)*s + 1.*pow(s,2)) +
                          pow(mpion,4)*(1.*pow(mrho,4) + 4.*pow(mrho,2)*s + 4.*pow(s,2))) +
                       eta1*eta2*(-2.*pow(mpion,8) + 2.*pow(mrho,4)*pow(s,2) - 2.*pow(s,4) +
                          pow(mpion,4)*(2.*pow(mrho,4) + 4.*pow(mrho,2)*s - 8.*pow(s,2)) +
                          pow(mpion,2)*s*(-4.*pow(mrho,4) - 4.*pow(mrho,2)*s + 8.*pow(s,2))))*t2)/
                   (pow(Gammaa1,2)*pow(ma1,2) + pow(ma1,4) - 2.*pow(ma1,2)*s + pow(s,2)) +
                  (0.5*(0. - 4.*C4*pow(mrho,8) - 0.5*pow(mrho,4)*s + pow(mrho,6)*(2. + 2.*C4*s) +
                       pow(delta,2)*(2.*pow(mpion,6) + 2.*pow(mrho,6) - 1.5*pow(mpion,4)*s - 2.375*pow(mrho,4)*s -
                          0.75*pow(mrho,2)*pow(s,2) + 0.125*pow(s,3) +
                          pow(mpion,2)*(-1.5*pow(mrho,4) + 0.5*pow(mrho,2)*s)) +
                       delta*pow(mrho,2)*(-2.*pow(mpion,4) + pow(mpion,2)*(1.*s + pow(mrho,2)*(-1. - 2.*C4*s)) +
                          pow(mrho,2)*(2.*C4*pow(mrho,4) + pow(mrho,2)*(-3. + 1.*C4*s) + s*(2. + 1.*C4*s))))*t2)/
                   pow(mrho,6) - (0.5*(pow(mrho,6)*(-1.5 + C4*(-12.*pow(mpion,2) + 6.*s) +
                          pow(C4,2)*(-16.*pow(mpion,4) + 16.*pow(mpion,2)*s - 4.*pow(s,2))) +
                       pow(delta,2)*(1.*pow(mpion,6) + 0.125*pow(mrho,6) + pow(mpion,4)*(-2.*pow(mrho,2) - 1.*s) +
                          0.25*pow(mrho,4)*s - 0.625*pow(mrho,2)*pow(s,2) +
                          pow(mpion,2)*(-2.5*pow(mrho,4) + 1.75*pow(mrho,2)*s + 0.25*pow(s,2))) +
                       delta*pow(mrho,2)*(pow(mpion,4)*(1. + 8.*C4*pow(mrho,2)) +
                          pow(mpion,2)*(6.*C4*pow(mrho,4) - 0.5*s + pow(mrho,2)*(3. - 10.*C4*s)) +
                          pow(mrho,2)*(pow(mrho,2)*(1.5 - 1.*C4*s) + s*(-2.5 + 3.*C4*s))))*t2)/pow(mrho,6) -
                  (0.25*(pow(delta,2)*(1.*pow(mpion,6) - 1.*pow(mrho,6) +
                          pow(mpion,4)*(-2.499999999999999*pow(mrho,2) - 2.5*s) - 1.5*pow(mrho,4)*s +
                          2.*pow(mrho,2)*pow(s,2) - 0.5*pow(s,3) +
                          pow(mpion,2)*(3.5*pow(mrho,4) - 1.5000000000000004*pow(mrho,2)*s + 2.*pow(s,2))) +
                       pow(mrho,2)*(pow(mpion,4)*(-6. - 8.*C4*pow(mrho,2)) + 2.*pow(s,2) +
                          pow(mrho,4)*(-4. - 8.*C4*s) + pow(mrho,2)*s*(-2. + 8.*C4*s) +
                          pow(mpion,2)*(8.*C4*pow(mrho,4) + 4.*s + pow(mrho,2)*(10. - 16.*C4*s))) +
                       delta*(-2.*pow(mpion,6) - 5.*pow(mrho,2)*pow(s,2) + 1.*pow(s,3) +
                          pow(mpion,4)*(8.*pow(mrho,2) + 4.*C4*pow(mrho,4) + 5.*s) + pow(mrho,4)*s*(4. - 4.*C4*s) +
                          pow(mrho,6)*(4. + 4.*C4*s) + pow(mpion,2)*
                           (-4.*C4*pow(mrho,6) + 1.*pow(mrho,2)*s - 4.*pow(s,2) + pow(mrho,4)*(-12. + 8.*C4*s))))*t2)/
                   (pow(mrho,4)*(pow(mpion,2) - 1.*s)) +
                  (0.0625*(eta1 - 1.*eta2)*(pow(ma1,2) - 1.*s)*
                     (pow(mrho,2)*(eta2*(4.*pow(mpion,4) - 6.*pow(mpion,2)*s + s*(8.*pow(mrho,2) + 6.*s)) +
                          eta1*(-12.*pow(mpion,4) + 4.*pow(mrho,4) + 2.*pow(mrho,2)*s - 6.*pow(s,2) +
                             pow(mpion,2)*(-4.*pow(mrho,2) + 8.*s))) +
                       delta*(eta1*(8.*pow(mpion,6) - 2.*pow(mrho,6) + pow(mpion,4)*(2.*pow(mrho,2) - 2.*s) -
                             3.*pow(mrho,4)*s + 4.*pow(mrho,2)*pow(s,2) + 1.*pow(s,3) +
                             pow(mpion,2)*(2.*pow(mrho,4) - 2.*pow(s,2))) +
                          eta2*(pow(mpion,4)*(-2.*pow(mrho,2) - 4.*s) + pow(mpion,2)*s*(3.*pow(mrho,2) + 3.*s) +
                             s*(-4.*pow(mrho,4) - 7.*pow(mrho,2)*s - 1.*pow(s,2)))))*t2)/
                   (pow(mrho,2)*(pow(Gammaa1,2)*pow(ma1,2) + pow(ma1,4) - 2.*pow(ma1,2)*s + pow(s,2))) -
                  (0.1875*(eta1 - 1.*eta2)*(pow(ma1,2) - 1.*s)*
                     (delta*(eta1*(2.6666666666666665*pow(mpion,6) + pow(mpion,4)*(-4.*pow(mrho,2) + 2.*s) +
                             pow(mpion,2)*(-1.3333333333333333*pow(mrho,4) + 6.*pow(mrho,2)*s -
                                3.3333333333333335*pow(s,2)) +
                             s*(0.3333333333333333*pow(mrho,4) - 1.3333333333333333*pow(mrho,2)*s + 1.*pow(s,2))) +
                          eta2*(pow(mpion,4)*(-0.6666666666666666*pow(mrho,2) - 4.*s) +
                             s*(0.6666666666666666*pow(mrho,4) - 1.*pow(mrho,2)*s - 1.*pow(s,2)) +
                             pow(mpion,2)*(-0.6666666666666666*pow(mrho,4) - 0.3333333333333333*pow(mrho,2)*s +
                                3.6666666666666665*pow(s,2)))) +
                       pow(mrho,2)*(eta2*(C4*pow(mpion,4)*(2.6666666666666665*pow(mrho,2) + 10.666666666666666*s) +
                             pow(mpion,2)*(s*(3.3333333333333335 - 10.666666666666666*C4*s) +
                                pow(mrho,2)*(1.3333333333333333 - 5.333333333333333*C4*s)) +
                             s*(s*(-2. + 2.6666666666666665*C4*s) +
                                pow(mrho,2)*(-1.3333333333333333 + 2.6666666666666665*C4*s))) +
                          eta1*(pow(mpion,4)*(1.3333333333333333 + 8.*C4*pow(mrho,2) - 10.666666666666666*C4*s) +
                             s*(s*(2. - 2.6666666666666665*C4*s) + pow(mrho,2)*(-2. + 2.6666666666666665*C4*s)) +
                             pow(mpion,2)*(pow(mrho,2)*(2.6666666666666665 - 10.666666666666666*C4*s) +
                                s*(-4. + 10.666666666666666*C4*s)))))*t2)/
                   (pow(mrho,2)*(pow(Gammaa1,2)*pow(ma1,2) + pow(ma1,4) - 2.*pow(ma1,2)*s + pow(s,2))) -
                  (0.0625*(-2. + delta)*(eta1 - 1.*eta2)*(pow(ma1,2) - 1.*s)*(pow(mpion,2) + s)*
                     (-2.*eta2*s + eta1*(pow(mpion,2) - 1.*pow(mrho,2) + s))*pow(t2,2))/
                   ((-1.*pow(mpion,2) + s)*(pow(Gammaa1,2)*pow(ma1,2) + pow(ma1,4) - 2.*pow(ma1,2)*s + pow(s,2))) +
                  (0.03125*pow(eta1 - 1.*eta2,2)*(pow(eta1,2)*(pow(mrho,2) - 1.*s) + 2.*eta1*eta2*s - 1.*pow(eta2,2)*s)*
                     (pow(mpion,4) + (pow(mrho,2) - 1.*s)*s + pow(mpion,2)*(-1.*pow(mrho,2) + 2.*s))*pow(t2,2))/
                   (pow(Gammaa1,2)*pow(ma1,2) + pow(ma1,4) - 2.*pow(ma1,2)*s + pow(s,2)) -
                  (0.125*(-1.*pow(mrho,4) + 4.*C4*pow(mrho,6) +
                       delta*pow(mrho,2)*(2.*pow(mrho,2) + 2.*C4*pow(mrho,4) +
                          pow(mpion,2)*(2. - 4.*C4*pow(mrho,2)) - 2.*s) +
                       pow(delta,2)*(1.*pow(mpion,4) + 0.25*pow(mrho,4) - 1.25*pow(s,2) +
                          pow(mpion,2)*(-3.*pow(mrho,2) + 2.*s)))*pow(t2,2))/pow(mrho,6) +
                  (0.03125*(0. - 4.*pow(mrho,4) + delta*(16.*pow(mrho,4) - 8.*pow(mrho,2)*s) +
                       pow(delta,2)*(4.*pow(mpion,4) - 3.*pow(mrho,4) + 2.*pow(mrho,2)*s - 3.*pow(s,2) +
                          pow(mpion,2)*(-4.*pow(mrho,2) + 4.*s)))*pow(t2,2))/pow(mrho,6) +
                  (0.0625*(-32.*C4*pow(mrho,4)*s + pow(delta,2)*
                        (1.*pow(mpion,4) + pow(mpion,2)*(-1.0000000000000009*pow(mrho,2) - 2.*s) +
                          s*(-3.*pow(mrho,2) + 1.*s)) +
                       delta*(-2.*pow(mpion,4) + (6.*pow(mrho,2) + 16.*C4*pow(mrho,4) - 2.*s)*s +
                          pow(mpion,2)*(2.*pow(mrho,2) + 4.*s)))*pow(t2,2))/(pow(mrho,4)*(pow(mpion,2) - 1.*s)) -
                  (0.5625*(C4*pow(mrho,6)*(2.6666666666666665 + 7.111111111111112*C4*pow(mpion,2) -
                          3.555555555555556*C4*s) + pow(delta,2)*
                        (0.11111111111111112*pow(mrho,4) + pow(mpion,2)*(1.*pow(mrho,2) - 0.22222222222222224*s) -
                          0.22222222222222224*pow(mrho,2)*s + 0.11111111111111112*pow(s,2)) +
                       delta*pow(mrho,2)*(-2.2222222222222223*C4*pow(mrho,4) +
                          pow(mpion,2)*(-0.6666666666666666 - 2.6666666666666665*C4*pow(mrho,2)) + 0.22222222222222224*s +
                          pow(mrho,2)*(-0.22222222222222224 + 1.777777777777778*C4*s)))*pow(t2,2))/pow(mrho,6) +
                  (0.03125*(eta1 - 1.*eta2)*(pow(ma1,2) - 1.*s)*
                     (pow(mrho,2)*(-2.*eta2*pow(mpion,2) - 5.999999999999999*eta1*pow(mrho,2) + 8.*eta1*s - 2.*eta2*s) +
                       delta*(eta1*(-5.999999999999999*pow(mpion,4) + 5.*pow(mrho,4) +
                             pow(mpion,2)*(4.*pow(mrho,2) - 4.*s) - 5.999999999999999*pow(mrho,2)*s + 1.*pow(s,2)) +
                          eta2*(4.*pow(mpion,4) + pow(mpion,2)*(1.*pow(mrho,2) - 2.*s) + s*(5.*pow(mrho,2) + 2.*s))))*
                     pow(t2,2))/
                   (pow(mrho,2)*(pow(Gammaa1,2)*pow(ma1,2) + pow(ma1,4) - 2.*pow(ma1,2)*s + pow(s,2))) -
                  (0.15625*(eta1 - 1.*eta2)*(pow(ma1,2) - 1.*s)*
                     (delta*(eta1*(-1.2*pow(mpion,4) + 0.6*pow(mrho,4) + pow(mpion,2)*(2.*pow(mrho,2) - 2.4*s) -
                             1.6*pow(mrho,2)*s + 1.*pow(s,2)) +
                          eta2*(0.8*pow(mpion,4) + (1.*pow(mrho,2) - 0.4*s)*s + pow(mpion,2)*(0.2*pow(mrho,2) + 1.2*s)))
                         + pow(mrho,2)*(eta2*(pow(mpion,2)*(-0.4 - 6.4*C4*s) + s*(-0.4 + 3.2*C4*s)) +
                          eta1*(s*(0.8 - 3.2*C4*s) + pow(mrho,2)*(-0.4 + 3.2*C4*s) +
                             pow(mpion,2)*(-0.8 - 3.2*C4*pow(mrho,2) + 6.4*C4*s))))*pow(t2,2))/
                   (pow(mrho,2)*(pow(Gammaa1,2)*pow(ma1,2) + pow(ma1,4) - 2.*pow(ma1,2)*s + pow(s,2))) -
                  (0.20833333333333331*delta*(-0.8*pow(mrho,2) + 0.8*C4*pow(mrho,4) +
                       delta*(0.8*pow(mpion,2) + 1.*pow(mrho,2) - 0.7*s))*pow(t2,3))/pow(mrho,6) +
                  (0.125*(5.333333333333333*pow(C4,2)*pow(mrho,6) +
                       delta*(-0.6666666666666666*pow(mrho,2) - 1.3333333333333333*C4*pow(mrho,4)) +
                       pow(delta,2)*(1.*pow(mpion,2) + 1.1666666666666667*pow(mrho,2) - 0.6666666666666666*s))*
                     pow(t2,3))/pow(mrho,6) + (0.10416666666666666*delta*
                     (-0.8*pow(mrho,2) + delta*(0.4*pow(mpion,2) + 1.*pow(mrho,2) - 0.6*s))*pow(t2,3))/pow(mrho,6)\
                   + (0.020833333333333332*pow(eta1 - 1.*eta2,2)*s*
                     (-2.*eta1*eta2*s + pow(eta2,2)*s + pow(eta1,2)*(-1.*pow(mrho,2) + s))*pow(t2,3))/
                   (pow(Gammaa1,2)*pow(ma1,2) + pow(ma1,4) - 2.*pow(ma1,2)*s + pow(s,2)) +
                  (0.10416666666666666*(eta1 - 1.*eta2)*(pow(ma1,2) - 1.*s)*
                     (0.4*eta1*pow(mrho,2) + delta*(-0.2*eta2*pow(mpion,2) - 0.2*eta2*s +
                          eta1*(-0.4*pow(mpion,2) - 0.8*pow(mrho,2) + 1.*s)))*pow(t2,3))/
                   (pow(mrho,2)*(pow(Gammaa1,2)*pow(ma1,2) + pow(ma1,4) - 2.*pow(ma1,2)*s + pow(s,2))) -
                  (0.14583333333333331*(eta1 - 1.*eta2)*(pow(ma1,2) - 1.*s)*
                     (delta*(-0.14285714285714285*eta2*pow(mpion,2) - 0.42857142857142855*eta2*s +
                          eta1*(-0.2857142857142857*pow(mpion,2) - 0.5714285714285714*pow(mrho,2) + 1.*s)) +
                       pow(mrho,2)*(1.1428571428571428*C4*eta2*s + eta1*(0.2857142857142857 - 1.1428571428571428*C4*s)))*
                     pow(t2,3))/
                   (pow(mrho,2)*(pow(Gammaa1,2)*pow(ma1,2) + pow(ma1,4) - 2.*pow(ma1,2)*s + pow(s,2))) +
                  (0. - 0.5000000000000001*pow(2. - 1.*delta,2)*pow(mpion,4)*pow(mrho,6) +
                     0.25*pow(2. - 1.*delta,2)*pow(mrho,10) -
                     0.5000000000000001*pow(2. - 1.*delta,2)*pow(mrho,6)*pow(s,2) +
                     pow(2. - 1.*delta,2)*pow(mpion,2)*pow(mrho,6)*(-1.*pow(mrho,2) + 1.*s))/
                   (pow(mrho,6)*(-2.*pow(mpion,2) + 1.*s + 1.*t2)) +
                  (2.*(0. - 2.*pow(mpion,4)*pow(mrho,4) - 0.5*pow(mrho,8) +
                       delta*pow(mrho,4)*(2.*pow(mpion,4) + 0.5*pow(mrho,4) +
                          pow(mpion,2)*(-2.*pow(mrho,2) - 1.9999999999999998*s)) +
                       pow(mpion,2)*(2.*pow(mrho,6) + 2.*pow(mrho,4)*s) +
                       pow(delta,2)*pow(mrho,2)*(-2.220446049250313e-16*pow(mpion,6) - 0.125*pow(mrho,6) +
                          pow(mpion,4)*(-0.5*pow(mrho,2) + 2.220446049250313e-16*s) +
                          pow(mpion,2)*(0.5*pow(mrho,4) + 0.5*pow(mrho,2)*s)))*log(fabs(-1.*pow(mpion,2) + 0.5*s + 0.5*t2)))
                    /(pow(mrho,4)*(pow(mpion,2) - 1.*s)) -
                  (0.25*(eta1 - 1.*eta2)*(pow(ma1,2) - 1.*s)*
                     (eta2*((-2. + 1.*delta)*pow(mpion,6) + (6. - 3.*delta)*pow(mpion,4)*s +
                          pow(s,2)*((4. - 2.*delta)*pow(mrho,2) + (2. - 1.*delta)*s) +
                          pow(mpion,2)*s*((-4. + 2.*delta)*pow(mrho,2) + (-6. + 3.*delta)*s)) +
                       eta1*((2. - 1.*delta)*pow(mpion,6) + (2. - 1.*delta)*pow(mrho,4)*s + (-2. + 1.*delta)*pow(s,3) +
                          pow(mpion,4)*((4. - 2.*delta)*pow(mrho,2) + (-6. + 3.*delta)*s) +
                          pow(mpion,2)*((-2. + 1.*delta)*pow(mrho,4) + (-4. + 2.*delta)*pow(mrho,2)*s +
                             (6. - 3.*delta)*pow(s,2))))*log(fabs(-2.*pow(mpion,2) + s + t2)))/
                   (pow(Gammaa1,2)*pow(ma1,2) + pow(ma1,4) - 2.*pow(ma1,2)*s + pow(s,2)) +
                  (0.25*(0. + 8.*pow(mpion,2)*pow(mrho,6) + 4.*pow(mrho,8) - 8.*pow(mrho,6)*s +
                       delta*pow(mrho,4)*(8.*pow(mpion,4) - 8.*pow(mrho,4) + pow(mpion,2)*(8.*pow(mrho,2) - 16.*s) +
                          8.*pow(mrho,2)*s + 8.*pow(s,2)) +
                       pow(delta,2)*pow(mrho,4)*(-4.*pow(mpion,4) + 3.*pow(mrho,4) - 2.*pow(mrho,2)*s -
                          4.*pow(s,2) + pow(mpion,2)*(-6.*pow(mrho,2) + 8.*s)))*log(fabs(-2.*pow(mpion,2) + 1.*s + 1.*t2)))/
                   pow(mrho,6) + (0.5*(0. + pow(mpion,2)*(4.*pow(mrho,6) - 8.*C4*pow(mrho,8)) - 4.*pow(mrho,6)*s +
                       8.*C4*pow(mrho,8)*s + pow(delta,2)*pow(mrho,4)*
                        (2.*pow(mpion,4) - 1.*pow(mrho,4) + pow(mpion,2)*(4.*pow(mrho,2) - 4.*s) + 2.*pow(s,2)) +
                       delta*pow(mrho,4)*(-4.*pow(mpion,4) + 2.*pow(mrho,2)*s - 4.*pow(s,2) +
                          pow(mpion,2)*(-10.*pow(mrho,2) + 4.*C4*pow(mrho,4) + 8.*s) + pow(mrho,4)*(2. - 4.*C4*s)))*
                     log(fabs(-2.*pow(mpion,2) + 1.*s + 1.*t2)))/pow(mrho,6)))/(0.3400429294240001 - 1.24244*s + pow(s,2)) -
             (0.019894367886486918*pow(Const,2)*pow(ghat,4)*
                (0. - (0.25*pow(-2 + delta,2)*pow(mpion,2)*
                     (pow(mpion,4) + pow(pow(mrho,2) - s,2) - 2*pow(mpion,2)*(pow(mrho,2) + s))*t1)/
                   (pow(mrho,2)*pow(pow(mpion,2) - s,2)) -
                  (0.0625*(0. + 8.*pow(mpion,2)*pow(mrho,4) - 12.*pow(mrho,6) + 4.*pow(mrho,4)*s +
                       delta*pow(mrho,2)*(-16.*pow(mpion,4) - 16.*pow(mpion,2)*pow(mrho,2) - 4.*pow(mrho,4) +
                          16.*pow(mrho,2)*s + 4.*pow(s,2)) +
                       pow(delta,2)*(8.*pow(mpion,6) + 9.*pow(mrho,6) + pow(mpion,4)*(4.*pow(mrho,2) - 4.*s) -
                          13.*pow(mrho,4)*s - 5.*pow(mrho,2)*pow(s,2) + 1.*pow(s,3) +
                          pow(mpion,2)*(-2.*pow(mrho,4) + 4.*pow(mrho,2)*s - 2.*pow(s,2))))*t1)/pow(mrho,6) -
                  (0.125*(-2. + delta)*(eta1 - 1.*eta2)*(pow(ma1,2) - 1.*s)*
                     (eta2*(pow(mpion,6) + pow(mpion,2)*pow(s,2) + (pow(mrho,2) - 1.*s)*pow(s,2) +
                          pow(mpion,4)*(-1.*pow(mrho,2) + 3.*s)) +
                       eta1*(-4.*pow(mpion,6) + pow(mpion,4)*(3.*pow(mrho,2) + s) +
                          pow(mpion,2)*(-1.*pow(mrho,4) + pow(mrho,2)*s - 2.*pow(s,2)) +
                          s*(pow(mrho,4) - 2.*pow(mrho,2)*s + pow(s,2))))*t1)/
                   ((-1.*pow(mpion,2) + s)*(pow(Gammaa1,2)*pow(ma1,2) + pow(ma1,4) - 2.*pow(ma1,2)*s + pow(s,2))) +
                  (0.03125*pow(eta1 - 1.*eta2,2)*(pow(eta1,2)*
                        (1.*pow(mpion,8) - 2.*pow(mpion,6)*pow(mrho,2) +
                          pow(mpion,2)*s*(-4.*pow(mrho,4) + 8.*pow(mrho,2)*s - 4.*pow(s,2)) +
                          pow(s,2)*(1.*pow(mrho,4) - 2.*pow(mrho,2)*s + 1.*pow(s,2)) +
                          pow(mpion,4)*(3.*pow(mrho,4) - 6.*pow(mrho,2)*s + 4.*pow(s,2))) +
                       pow(eta2,2)*(1.*pow(mpion,8) - 2.*pow(mpion,6)*pow(mrho,2) +
                          pow(mpion,2)*s*(-2.*pow(mrho,4) - 4.*pow(mrho,2)*s - 4.*pow(s,2)) +
                          pow(s,2)*(1.*pow(mrho,4) + 2.*pow(mrho,2)*s + 1.*pow(s,2)) +
                          pow(mpion,4)*(1.*pow(mrho,4) + 4.*pow(mrho,2)*s + 4.*pow(s,2))) +
                       eta1*eta2*(-2.*pow(mpion,8) + 2.*pow(mrho,4)*pow(s,2) - 2.*pow(s,4) +
                          pow(mpion,4)*(2.*pow(mrho,4) + 4.*pow(mrho,2)*s - 8.*pow(s,2)) +
                          pow(mpion,2)*s*(-4.*pow(mrho,4) - 4.*pow(mrho,2)*s + 8.*pow(s,2))))*t1)/
                   (pow(Gammaa1,2)*pow(ma1,2) + pow(ma1,4) - 2.*pow(ma1,2)*s + pow(s,2)) +
                  (0.5*(0. - 4.*C4*pow(mrho,8) - 0.5*pow(mrho,4)*s + pow(mrho,6)*(2. + 2.*C4*s) +
                       pow(delta,2)*(2.*pow(mpion,6) + 2.*pow(mrho,6) - 1.5*pow(mpion,4)*s - 2.375*pow(mrho,4)*s -
                          0.75*pow(mrho,2)*pow(s,2) + 0.125*pow(s,3) +
                          pow(mpion,2)*(-1.5*pow(mrho,4) + 0.5*pow(mrho,2)*s)) +
                       delta*pow(mrho,2)*(-2.*pow(mpion,4) + pow(mpion,2)*(1.*s + pow(mrho,2)*(-1. - 2.*C4*s)) +
                          pow(mrho,2)*(2.*C4*pow(mrho,4) + pow(mrho,2)*(-3. + 1.*C4*s) + s*(2. + 1.*C4*s))))*t1)/
                   pow(mrho,6) - (0.5*(pow(mrho,6)*(-1.5 + C4*(-12.*pow(mpion,2) + 6.*s) +
                          pow(C4,2)*(-16.*pow(mpion,4) + 16.*pow(mpion,2)*s - 4.*pow(s,2))) +
                       pow(delta,2)*(1.*pow(mpion,6) + 0.125*pow(mrho,6) + pow(mpion,4)*(-2.*pow(mrho,2) - 1.*s) +
                          0.25*pow(mrho,4)*s - 0.625*pow(mrho,2)*pow(s,2) +
                          pow(mpion,2)*(-2.5*pow(mrho,4) + 1.75*pow(mrho,2)*s + 0.25*pow(s,2))) +
                       delta*pow(mrho,2)*(pow(mpion,4)*(1. + 8.*C4*pow(mrho,2)) +
                          pow(mpion,2)*(6.*C4*pow(mrho,4) - 0.5*s + pow(mrho,2)*(3. - 10.*C4*s)) +
                          pow(mrho,2)*(pow(mrho,2)*(1.5 - 1.*C4*s) + s*(-2.5 + 3.*C4*s))))*t1)/pow(mrho,6) -
                  (0.25*(pow(delta,2)*(1.*pow(mpion,6) - 1.*pow(mrho,6) +
                          pow(mpion,4)*(-2.499999999999999*pow(mrho,2) - 2.5*s) - 1.5*pow(mrho,4)*s +
                          2.*pow(mrho,2)*pow(s,2) - 0.5*pow(s,3) +
                          pow(mpion,2)*(3.5*pow(mrho,4) - 1.5000000000000004*pow(mrho,2)*s + 2.*pow(s,2))) +
                       pow(mrho,2)*(pow(mpion,4)*(-6. - 8.*C4*pow(mrho,2)) + 2.*pow(s,2) +
                          pow(mrho,4)*(-4. - 8.*C4*s) + pow(mrho,2)*s*(-2. + 8.*C4*s) +
                          pow(mpion,2)*(8.*C4*pow(mrho,4) + 4.*s + pow(mrho,2)*(10. - 16.*C4*s))) +
                       delta*(-2.*pow(mpion,6) - 5.*pow(mrho,2)*pow(s,2) + 1.*pow(s,3) +
                          pow(mpion,4)*(8.*pow(mrho,2) + 4.*C4*pow(mrho,4) + 5.*s) + pow(mrho,4)*s*(4. - 4.*C4*s) +
                          pow(mrho,6)*(4. + 4.*C4*s) + pow(mpion,2)*
                           (-4.*C4*pow(mrho,6) + 1.*pow(mrho,2)*s - 4.*pow(s,2) + pow(mrho,4)*(-12. + 8.*C4*s))))*t1)/
                   (pow(mrho,4)*(pow(mpion,2) - 1.*s)) +
                  (0.0625*(eta1 - 1.*eta2)*(pow(ma1,2) - 1.*s)*
                     (pow(mrho,2)*(eta2*(4.*pow(mpion,4) - 6.*pow(mpion,2)*s + s*(8.*pow(mrho,2) + 6.*s)) +
                          eta1*(-12.*pow(mpion,4) + 4.*pow(mrho,4) + 2.*pow(mrho,2)*s - 6.*pow(s,2) +
                             pow(mpion,2)*(-4.*pow(mrho,2) + 8.*s))) +
                       delta*(eta1*(8.*pow(mpion,6) - 2.*pow(mrho,6) + pow(mpion,4)*(2.*pow(mrho,2) - 2.*s) -
                             3.*pow(mrho,4)*s + 4.*pow(mrho,2)*pow(s,2) + 1.*pow(s,3) +
                             pow(mpion,2)*(2.*pow(mrho,4) - 2.*pow(s,2))) +
                          eta2*(pow(mpion,4)*(-2.*pow(mrho,2) - 4.*s) + pow(mpion,2)*s*(3.*pow(mrho,2) + 3.*s) +
                             s*(-4.*pow(mrho,4) - 7.*pow(mrho,2)*s - 1.*pow(s,2)))))*t1)/
                   (pow(mrho,2)*(pow(Gammaa1,2)*pow(ma1,2) + pow(ma1,4) - 2.*pow(ma1,2)*s + pow(s,2))) -
                  (0.1875*(eta1 - 1.*eta2)*(pow(ma1,2) - 1.*s)*
                     (delta*(eta1*(2.6666666666666665*pow(mpion,6) + pow(mpion,4)*(-4.*pow(mrho,2) + 2.*s) +
                             pow(mpion,2)*(-1.3333333333333333*pow(mrho,4) + 6.*pow(mrho,2)*s -
                                3.3333333333333335*pow(s,2)) +
                             s*(0.3333333333333333*pow(mrho,4) - 1.3333333333333333*pow(mrho,2)*s + 1.*pow(s,2))) +
                          eta2*(pow(mpion,4)*(-0.6666666666666666*pow(mrho,2) - 4.*s) +
                             s*(0.6666666666666666*pow(mrho,4) - 1.*pow(mrho,2)*s - 1.*pow(s,2)) +
                             pow(mpion,2)*(-0.6666666666666666*pow(mrho,4) - 0.3333333333333333*pow(mrho,2)*s +
                                3.6666666666666665*pow(s,2)))) +
                       pow(mrho,2)*(eta2*(C4*pow(mpion,4)*(2.6666666666666665*pow(mrho,2) + 10.666666666666666*s) +
                             pow(mpion,2)*(s*(3.3333333333333335 - 10.666666666666666*C4*s) +
                                pow(mrho,2)*(1.3333333333333333 - 5.333333333333333*C4*s)) +
                             s*(s*(-2. + 2.6666666666666665*C4*s) +
                                pow(mrho,2)*(-1.3333333333333333 + 2.6666666666666665*C4*s))) +
                          eta1*(pow(mpion,4)*(1.3333333333333333 + 8.*C4*pow(mrho,2) - 10.666666666666666*C4*s) +
                             s*(s*(2. - 2.6666666666666665*C4*s) + pow(mrho,2)*(-2. + 2.6666666666666665*C4*s)) +
                             pow(mpion,2)*(pow(mrho,2)*(2.6666666666666665 - 10.666666666666666*C4*s) +
                                s*(-4. + 10.666666666666666*C4*s)))))*t1)/
                   (pow(mrho,2)*(pow(Gammaa1,2)*pow(ma1,2) + pow(ma1,4) - 2.*pow(ma1,2)*s + pow(s,2))) -
                  (0.0625*(-2. + delta)*(eta1 - 1.*eta2)*(pow(ma1,2) - 1.*s)*(pow(mpion,2) + s)*
                     (-2.*eta2*s + eta1*(pow(mpion,2) - 1.*pow(mrho,2) + s))*pow(t1,2))/
                   ((-1.*pow(mpion,2) + s)*(pow(Gammaa1,2)*pow(ma1,2) + pow(ma1,4) - 2.*pow(ma1,2)*s + pow(s,2))) +
                  (0.03125*pow(eta1 - 1.*eta2,2)*(pow(eta1,2)*(pow(mrho,2) - 1.*s) + 2.*eta1*eta2*s - 1.*pow(eta2,2)*s)*
                     (pow(mpion,4) + (pow(mrho,2) - 1.*s)*s + pow(mpion,2)*(-1.*pow(mrho,2) + 2.*s))*pow(t1,2))/
                   (pow(Gammaa1,2)*pow(ma1,2) + pow(ma1,4) - 2.*pow(ma1,2)*s + pow(s,2)) -
                  (0.125*(-1.*pow(mrho,4) + 4.*C4*pow(mrho,6) +
                       delta*pow(mrho,2)*(2.*pow(mrho,2) + 2.*C4*pow(mrho,4) +
                          pow(mpion,2)*(2. - 4.*C4*pow(mrho,2)) - 2.*s) +
                       pow(delta,2)*(1.*pow(mpion,4) + 0.25*pow(mrho,4) - 1.25*pow(s,2) +
                          pow(mpion,2)*(-3.*pow(mrho,2) + 2.*s)))*pow(t1,2))/pow(mrho,6) +
                  (0.03125*(0. - 4.*pow(mrho,4) + delta*(16.*pow(mrho,4) - 8.*pow(mrho,2)*s) +
                       pow(delta,2)*(4.*pow(mpion,4) - 3.*pow(mrho,4) + 2.*pow(mrho,2)*s - 3.*pow(s,2) +
                          pow(mpion,2)*(-4.*pow(mrho,2) + 4.*s)))*pow(t1,2))/pow(mrho,6) +
                  (0.0625*(-32.*C4*pow(mrho,4)*s + pow(delta,2)*
                        (1.*pow(mpion,4) + pow(mpion,2)*(-1.0000000000000009*pow(mrho,2) - 2.*s) +
                          s*(-3.*pow(mrho,2) + 1.*s)) +
                       delta*(-2.*pow(mpion,4) + (6.*pow(mrho,2) + 16.*C4*pow(mrho,4) - 2.*s)*s +
                          pow(mpion,2)*(2.*pow(mrho,2) + 4.*s)))*pow(t1,2))/(pow(mrho,4)*(pow(mpion,2) - 1.*s)) -
                  (0.5625*(C4*pow(mrho,6)*(2.6666666666666665 + 7.111111111111112*C4*pow(mpion,2) -
                          3.555555555555556*C4*s) + pow(delta,2)*
                        (0.11111111111111112*pow(mrho,4) + pow(mpion,2)*(1.*pow(mrho,2) - 0.22222222222222224*s) -
                          0.22222222222222224*pow(mrho,2)*s + 0.11111111111111112*pow(s,2)) +
                       delta*pow(mrho,2)*(-2.2222222222222223*C4*pow(mrho,4) +
                          pow(mpion,2)*(-0.6666666666666666 - 2.6666666666666665*C4*pow(mrho,2)) + 0.22222222222222224*s +
                          pow(mrho,2)*(-0.22222222222222224 + 1.777777777777778*C4*s)))*pow(t1,2))/pow(mrho,6) +
                  (0.03125*(eta1 - 1.*eta2)*(pow(ma1,2) - 1.*s)*
                     (pow(mrho,2)*(-2.*eta2*pow(mpion,2) - 5.999999999999999*eta1*pow(mrho,2) + 8.*eta1*s - 2.*eta2*s) +
                       delta*(eta1*(-5.999999999999999*pow(mpion,4) + 5.*pow(mrho,4) +
                             pow(mpion,2)*(4.*pow(mrho,2) - 4.*s) - 5.999999999999999*pow(mrho,2)*s + 1.*pow(s,2)) +
                          eta2*(4.*pow(mpion,4) + pow(mpion,2)*(1.*pow(mrho,2) - 2.*s) + s*(5.*pow(mrho,2) + 2.*s))))*
                     pow(t1,2))/
                   (pow(mrho,2)*(pow(Gammaa1,2)*pow(ma1,2) + pow(ma1,4) - 2.*pow(ma1,2)*s + pow(s,2))) -
                  (0.15625*(eta1 - 1.*eta2)*(pow(ma1,2) - 1.*s)*
                     (delta*(eta1*(-1.2*pow(mpion,4) + 0.6*pow(mrho,4) + pow(mpion,2)*(2.*pow(mrho,2) - 2.4*s) -
                             1.6*pow(mrho,2)*s + 1.*pow(s,2)) +
                          eta2*(0.8*pow(mpion,4) + (1.*pow(mrho,2) - 0.4*s)*s + pow(mpion,2)*(0.2*pow(mrho,2) + 1.2*s)))
                         + pow(mrho,2)*(eta2*(pow(mpion,2)*(-0.4 - 6.4*C4*s) + s*(-0.4 + 3.2*C4*s)) +
                          eta1*(s*(0.8 - 3.2*C4*s) + pow(mrho,2)*(-0.4 + 3.2*C4*s) +
                             pow(mpion,2)*(-0.8 - 3.2*C4*pow(mrho,2) + 6.4*C4*s))))*pow(t1,2))/
                   (pow(mrho,2)*(pow(Gammaa1,2)*pow(ma1,2) + pow(ma1,4) - 2.*pow(ma1,2)*s + pow(s,2))) -
                  (0.20833333333333331*delta*(-0.8*pow(mrho,2) + 0.8*C4*pow(mrho,4) +
                       delta*(0.8*pow(mpion,2) + 1.*pow(mrho,2) - 0.7*s))*pow(t1,3))/pow(mrho,6) +
                  (0.125*(5.333333333333333*pow(C4,2)*pow(mrho,6) +
                       delta*(-0.6666666666666666*pow(mrho,2) - 1.3333333333333333*C4*pow(mrho,4)) +
                       pow(delta,2)*(1.*pow(mpion,2) + 1.1666666666666667*pow(mrho,2) - 0.6666666666666666*s))*
                     pow(t1,3))/pow(mrho,6) + (0.10416666666666666*delta*
                     (-0.8*pow(mrho,2) + delta*(0.4*pow(mpion,2) + 1.*pow(mrho,2) - 0.6*s))*pow(t1,3))/pow(mrho,6)\
                   + (0.020833333333333332*pow(eta1 - 1.*eta2,2)*s*
                     (-2.*eta1*eta2*s + pow(eta2,2)*s + pow(eta1,2)*(-1.*pow(mrho,2) + s))*pow(t1,3))/
                   (pow(Gammaa1,2)*pow(ma1,2) + pow(ma1,4) - 2.*pow(ma1,2)*s + pow(s,2)) +
                  (0.10416666666666666*(eta1 - 1.*eta2)*(pow(ma1,2) - 1.*s)*
                     (0.4*eta1*pow(mrho,2) + delta*(-0.2*eta2*pow(mpion,2) - 0.2*eta2*s +
                          eta1*(-0.4*pow(mpion,2) - 0.8*pow(mrho,2) + 1.*s)))*pow(t1,3))/
                   (pow(mrho,2)*(pow(Gammaa1,2)*pow(ma1,2) + pow(ma1,4) - 2.*pow(ma1,2)*s + pow(s,2))) -
                  (0.14583333333333331*(eta1 - 1.*eta2)*(pow(ma1,2) - 1.*s)*
                     (delta*(-0.14285714285714285*eta2*pow(mpion,2) - 0.42857142857142855*eta2*s +
                          eta1*(-0.2857142857142857*pow(mpion,2) - 0.5714285714285714*pow(mrho,2) + 1.*s)) +
                       pow(mrho,2)*(1.1428571428571428*C4*eta2*s + eta1*(0.2857142857142857 - 1.1428571428571428*C4*s)))*
                     pow(t1,3))/
                   (pow(mrho,2)*(pow(Gammaa1,2)*pow(ma1,2) + pow(ma1,4) - 2.*pow(ma1,2)*s + pow(s,2))) +
                  (0. - 0.5000000000000001*pow(2. - 1.*delta,2)*pow(mpion,4)*pow(mrho,6) +
                     0.25*pow(2. - 1.*delta,2)*pow(mrho,10) -
                     0.5000000000000001*pow(2. - 1.*delta,2)*pow(mrho,6)*pow(s,2) +
                     pow(2. - 1.*delta,2)*pow(mpion,2)*pow(mrho,6)*(-1.*pow(mrho,2) + 1.*s))/
                   (pow(mrho,6)*(-2.*pow(mpion,2) + 1.*s + 1.*t1)) +
                  (2.*(0. - 2.*pow(mpion,4)*pow(mrho,4) - 0.5*pow(mrho,8) +
                       delta*pow(mrho,4)*(2.*pow(mpion,4) + 0.5*pow(mrho,4) +
                          pow(mpion,2)*(-2.*pow(mrho,2) - 1.9999999999999998*s)) +
                       pow(mpion,2)*(2.*pow(mrho,6) + 2.*pow(mrho,4)*s) +
                       pow(delta,2)*pow(mrho,2)*(-2.220446049250313e-16*pow(mpion,6) - 0.125*pow(mrho,6) +
                          pow(mpion,4)*(-0.5*pow(mrho,2) + 2.220446049250313e-16*s) +
                          pow(mpion,2)*(0.5*pow(mrho,4) + 0.5*pow(mrho,2)*s)))*log(fabs(-1.*pow(mpion,2) + 0.5*s + 0.5*t1)))
                    /(pow(mrho,4)*(pow(mpion,2) - 1.*s)) -
                  (0.25*(eta1 - 1.*eta2)*(pow(ma1,2) - 1.*s)*
                     (eta2*((-2. + 1.*delta)*pow(mpion,6) + (6. - 3.*delta)*pow(mpion,4)*s +
                          pow(s,2)*((4. - 2.*delta)*pow(mrho,2) + (2. - 1.*delta)*s) +
                          pow(mpion,2)*s*((-4. + 2.*delta)*pow(mrho,2) + (-6. + 3.*delta)*s)) +
                       eta1*((2. - 1.*delta)*pow(mpion,6) + (2. - 1.*delta)*pow(mrho,4)*s + (-2. + 1.*delta)*pow(s,3) +
                          pow(mpion,4)*((4. - 2.*delta)*pow(mrho,2) + (-6. + 3.*delta)*s) +
                          pow(mpion,2)*((-2. + 1.*delta)*pow(mrho,4) + (-4. + 2.*delta)*pow(mrho,2)*s +
                             (6. - 3.*delta)*pow(s,2))))*log(fabs(-2.*pow(mpion,2) + s + t1)))/
                   (pow(Gammaa1,2)*pow(ma1,2) + pow(ma1,4) - 2.*pow(ma1,2)*s + pow(s,2)) +
                  (0.25*(0. + 8.*pow(mpion,2)*pow(mrho,6) + 4.*pow(mrho,8) - 8.*pow(mrho,6)*s +
                       delta*pow(mrho,4)*(8.*pow(mpion,4) - 8.*pow(mrho,4) + pow(mpion,2)*(8.*pow(mrho,2) - 16.*s) +
                          8.*pow(mrho,2)*s + 8.*pow(s,2)) +
                       pow(delta,2)*pow(mrho,4)*(-4.*pow(mpion,4) + 3.*pow(mrho,4) - 2.*pow(mrho,2)*s -
                          4.*pow(s,2) + pow(mpion,2)*(-6.*pow(mrho,2) + 8.*s)))*log(fabs(-2.*pow(mpion,2) + 1.*s + 1.*t1)))/
                   pow(mrho,6) + (0.5*(0. + pow(mpion,2)*(4.*pow(mrho,6) - 8.*C4*pow(mrho,8)) - 4.*pow(mrho,6)*s +
                       8.*C4*pow(mrho,8)*s + pow(delta,2)*pow(mrho,4)*
                        (2.*pow(mpion,4) - 1.*pow(mrho,4) + pow(mpion,2)*(4.*pow(mrho,2) - 4.*s) + 2.*pow(s,2)) +
                       delta*pow(mrho,4)*(-4.*pow(mpion,4) + 2.*pow(mrho,2)*s - 4.*pow(s,2) +
                          pow(mpion,2)*(-10.*pow(mrho,2) + 4.*C4*pow(mrho,4) + 8.*s) + pow(mrho,4)*(2. - 4.*C4*s)))*
                     log(fabs(-2.*pow(mpion,2) + 1.*s + 1.*t1)))/pow(mrho,6)))/(0.3400429294240001 - 1.24244*s + pow(s,2)));

          //omega:
         /*xsection = to_mb*1/3.0*(0.0024868*pow(Const,2)*pow(g_POR,4)*((pow(momega,8) + pow(mpion,4)*pow(pow(mpion,2) - pow(mrho,2),2) -
              2*pow(momega,6)*(2*pow(mpion,2) + pow(mrho,2) - s) -
              2*pow(momega,2)*pow(mpion,2)*(pow(mrho,4) + pow(mpion,2)*s - pow(mrho,2)*s) +
              pow(momega,4)*(4*pow(mpion,4) + pow(mrho,4) + 4*pow(mpion,2)*(pow(mrho,2) - s) - 2*pow(mrho,2)*s + 2*pow(s,2)))/
            (pow(momega,2) - t2) + 3*pow(momega,4)*t2 - 8*pow(momega,2)*pow(mpion,2)*t2 + 4*pow(mpion,4)*t2 -
           4*pow(momega,2)*pow(mrho,2)*t2 + 4*pow(mpion,2)*pow(mrho,2)*t2 + pow(mrho,4)*t2 + 4*pow(momega,2)*s*t2 -
           4*pow(mpion,2)*s*t2 - 2*pow(mrho,2)*s*t2 + 2*pow(s,2)*t2 + pow(momega,2)*pow(t2,2) - 2*pow(mpion,2)*pow(t2,2) -
           pow(mrho,2)*pow(t2,2) + s*pow(t2,2) + pow(t2,3)/3. -
           (pow(momega,8) + pow(mpion,4)*pow(pow(mpion,2) - pow(mrho,2),2) - 2*pow(momega,6)*(2*pow(mpion,2) + pow(mrho,2) - s) -
              2*pow(momega,2)*pow(mpion,2)*(pow(mrho,4) + pow(mpion,2)*s - pow(mrho,2)*s) +
              pow(momega,4)*(4*pow(mpion,4) + pow(mrho,4) + 4*pow(mpion,2)*(pow(mrho,2) - s) - 2*pow(mrho,2)*s + 2*pow(s,2)))/
            (pow(momega,2) - t1) - 3*pow(momega,4)*t1 + 8*pow(momega,2)*pow(mpion,2)*t1 - 4*pow(mpion,4)*t1 +
           4*pow(momega,2)*pow(mrho,2)*t1 - 4*pow(mpion,2)*pow(mrho,2)*t1 - pow(mrho,4)*t1 - 4*pow(momega,2)*s*t1 +
           4*pow(mpion,2)*s*t1 + 2*pow(mrho,2)*s*t1 - 2*pow(s,2)*t1 - pow(momega,2)*pow(t1,2) + 2*pow(mpion,2)*pow(t1,2) +
           pow(mrho,2)*pow(t1,2) - s*pow(t1,2) - pow(t1,3)/3. +
           2*(2*pow(momega,6) - 3*pow(momega,4)*(2*pow(mpion,2) + pow(mrho,2) - s) -
              pow(mpion,2)*(pow(mrho,4) + pow(mpion,2)*s - pow(mrho,2)*s) +
              pow(momega,2)*(4*pow(mpion,4) + pow(mrho,4) + 4*pow(mpion,2)*(pow(mrho,2) - s) - 2*pow(mrho,2)*s + 2*pow(s,2)))*
            log(fabs(-pow(momega,2) + t2)) - 2*(2*pow(momega,6) - 3*pow(momega,4)*(2*pow(mpion,2) + pow(mrho,2) - s) -
              pow(mpion,2)*(pow(mrho,4) + pow(mpion,2)*s - pow(mrho,2)*s) +
              pow(momega,2)*(4*pow(mpion,4) + pow(mrho,4) + 4*pow(mpion,2)*(pow(mrho,2) - s) - 2*pow(mrho,2)*s + 2*pow(s,2)))*
            log(fabs(-pow(momega,2) + t1))))/(pow(mpion,4) + pow(pow(mrho,2) - s,2) - 2*pow(mpion,2)*(pow(mrho,2) + s)); */

          process_list.push_back(make_unique<CollisionBranch>(
              *part_out, *photon_out, xsection, ProcessType::TwoToTwo));
          break;

        /*case ReactionType::pi_eta:
          if (part_a.type().pdgcode() == pdg::pi_p) {
            part_out = pi_plus_particle;
          } else {
            part_out = pi_minus_particle;
          }
          m3 = part_out->mass();

          mandelstam_t = get_t_range(sqrts, m1, m2, m3, 0.0);
          t1 = mandelstam_t[1];
          t2 = mandelstam_t[0];

          xsection = to_be_determined * to_mb;
          process_list.push_back(make_unique<CollisionBranch>(
              *part_out, *photon_out, xsection, ProcessType::TwoToTwo));
          break; */

        case ReactionType::pi0_rho0:
          part_out = pi0_particle;
          m3 = part_out->mass();

          mandelstam_t = get_t_range(sqrts, m1, m2, m3, 0.0);
          t1 = mandelstam_t[1];
          t2 = mandelstam_t[0];

          xsection = to_mb*1/3.0*(pow(Const,2)*pow(g_POR,4)*((pow(pow(m_omega,2) - s,2)*(pow(m_pi,8) - 2*pow(m_pi,6)*pow(m_rho,2) + pow(m_pi,4)*(pow(m_rho,4) + 4*pow(m_omega,4) - 2*pow(m_omega,2)*s) +
                  pow(m_omega,4)*(pow(m_rho,4) + pow(m_omega,4) + 2*pow(m_omega,2)*s + 2*pow(s,2) - 2*pow(m_rho,2)*(pow(m_omega,2) + s)) -
                  2*pow(m_pi,2)*pow(m_omega,2)*(pow(m_rho,4) + 2*pow(m_omega,2)*(pow(m_omega,2) + s) - pow(m_rho,2)*(2*pow(m_omega,2) + s))))/(pow(m_omega,2) - t2) +
             (pow(m_pi,8) - 2*pow(m_pi,6)*pow(m_rho,2) + 3*pow(m_omega,8) - 4*pow(m_omega,6)*s - 7*pow(m_omega,4)*pow(s,2) + 4*pow(m_omega,2)*pow(s,3) + 5*pow(s,4) +
                pow(m_rho,4)*(pow(m_omega,4) - 2*pow(m_omega,2)*s + 2*pow(s,2)) + pow(m_rho,2)*(-4*pow(m_omega,6) + 8*pow(m_omega,4)*s - 6*pow(s,3)) -
                2*pow(m_pi,2)*(4*pow(m_omega,6) - 2*pow(m_rho,2)*pow(pow(m_omega,2) - 2*s,2) + pow(m_rho,4)*s - 10*pow(m_omega,4)*s + 8*pow(s,3)) +
                pow(m_pi,4)*(pow(m_rho,4) + 2*pow(m_rho,2)*(pow(m_omega,2) - s) + 4*(pow(m_omega,4) - 3*pow(m_omega,2)*s + 3*pow(s,2))))*t2 -
             2*pow(m_pi,2)*pow(m_omega,4)*pow(t2,2) - pow(m_rho,2)*pow(m_omega,4)*pow(t2,2) + pow(m_omega,6)*pow(t2,2) - pow(m_pi,4)*s*pow(t2,2) +
             pow(m_pi,2)*pow(m_rho,2)*s*pow(t2,2) + 8*pow(m_pi,2)*pow(m_omega,2)*s*pow(t2,2) + 3*pow(m_rho,2)*pow(m_omega,2)*s*pow(t2,2) -
             2*pow(m_omega,4)*s*pow(t2,2) - 8*pow(m_pi,2)*pow(s,2)*pow(t2,2) - 3*pow(m_rho,2)*pow(s,2)*pow(t2,2) - 3*pow(m_omega,2)*pow(s,2)*pow(t2,2) +
             5*pow(s,3)*pow(t2,2) + ((pow(m_omega,4) - 4*pow(m_omega,2)*s + 5*pow(s,2))*pow(t2,3))/3. -
             (pow(pow(m_omega,2) - s,2)*(pow(m_pi,8) - 2*pow(m_pi,6)*pow(m_rho,2) + pow(m_pi,4)*(pow(m_rho,4) + 4*pow(m_omega,4) - 2*pow(m_omega,2)*s) +
                  pow(m_omega,4)*(pow(m_rho,4) + pow(m_omega,4) + 2*pow(m_omega,2)*s + 2*pow(s,2) - 2*pow(m_rho,2)*(pow(m_omega,2) + s)) -
                  2*pow(m_pi,2)*pow(m_omega,2)*(pow(m_rho,4) + 2*pow(m_omega,2)*(pow(m_omega,2) + s) - pow(m_rho,2)*(2*pow(m_omega,2) + s))))/(pow(m_omega,2) - t1) -
             (pow(m_pi,8) - 2*pow(m_pi,6)*pow(m_rho,2) + 3*pow(m_omega,8) - 4*pow(m_omega,6)*s - 7*pow(m_omega,4)*pow(s,2) + 4*pow(m_omega,2)*pow(s,3) + 5*pow(s,4) +
                pow(m_rho,4)*(pow(m_omega,4) - 2*pow(m_omega,2)*s + 2*pow(s,2)) + pow(m_rho,2)*(-4*pow(m_omega,6) + 8*pow(m_omega,4)*s - 6*pow(s,3)) -
                2*pow(m_pi,2)*(4*pow(m_omega,6) - 2*pow(m_rho,2)*pow(pow(m_omega,2) - 2*s,2) + pow(m_rho,4)*s - 10*pow(m_omega,4)*s + 8*pow(s,3)) +
                pow(m_pi,4)*(pow(m_rho,4) + 2*pow(m_rho,2)*(pow(m_omega,2) - s) + 4*(pow(m_omega,4) - 3*pow(m_omega,2)*s + 3*pow(s,2))))*t1 +
             2*pow(m_pi,2)*pow(m_omega,4)*pow(t1,2) + pow(m_rho,2)*pow(m_omega,4)*pow(t1,2) - pow(m_omega,6)*pow(t1,2) + pow(m_pi,4)*s*pow(t1,2) -
             pow(m_pi,2)*pow(m_rho,2)*s*pow(t1,2) - 8*pow(m_pi,2)*pow(m_omega,2)*s*pow(t1,2) - 3*pow(m_rho,2)*pow(m_omega,2)*s*pow(t1,2) +
             2*pow(m_omega,4)*s*pow(t1,2) + 8*pow(m_pi,2)*pow(s,2)*pow(t1,2) + 3*pow(m_rho,2)*pow(s,2)*pow(t1,2) + 3*pow(m_omega,2)*pow(s,2)*pow(t1,2) -
             5*pow(s,3)*pow(t1,2) - ((pow(m_omega,4) - 4*pow(m_omega,2)*s + 5*pow(s,2))*pow(t1,3))/3. +
             2*(pow(m_omega,2) - s)*(-pow(m_pi,8) + pow(m_pi,4)*(4*pow(m_omega,4) - 7*pow(m_omega,2)*s + pow(s,2) + pow(m_rho,2)*(pow(m_omega,2) + s)) +
                pow(m_pi,2)*(-6*pow(m_omega,6) + 6*pow(m_omega,4)*s + 8*pow(m_omega,2)*pow(s,2) + pow(m_rho,4)*(-pow(m_omega,2) + s) +
                   pow(m_rho,2)*(4*pow(m_omega,4) - 7*pow(m_omega,2)*s - pow(s,2))) +
                pow(m_omega,2)*(2*pow(m_omega,6) + pow(m_rho,4)*(pow(m_omega,2) - s) - 4*pow(m_omega,2)*pow(s,2) - 3*pow(s,3) +
                   pow(m_rho,2)*(-3*pow(m_omega,4) + 2*pow(m_omega,2)*s + 3*pow(s,2))))*log((-pow(m_omega,2) + t2)/(-pow(m_omega,2) + t1))))/
                   (128.0*M_PI*pow(pow(m_omega,2) - s,2)*(pow(m_pi,4) + pow(pow(m_rho,2) - s,2) - 2*pow(m_pi,2)*(pow(m_rho,2) + s)));

          process_list.push_back(make_unique<CollisionBranch>(
          *part_out, *photon_out, xsection, ProcessType::TwoToTwo));
          break;

        case ReactionType::no_reaction:
          // never reached
          break;
       }
    }
  }
  return process_list;
}

<<<<<<< HEAD
float ScatterActionPhoton::diff_cross_section(float t, float m3, float t2, float t1) const {
  const float to_mb = 0.3894;
  const float m_rho = ParticleType::find(pdg::rho_z).mass();
  const float m_pi = ParticleType::find(pdg::pi_z).mass();
  float s = mandelstam_s();
  float diff_xsection = 0.0;

  const float Const = 0.059;
  const float g_POR = 11.93;
  const float ma1 = 1.26;
  const float ghat = 6.4483;
  const float eta1 = 2.3920;
  const float eta2 = 1.9430;
  const float delta = -0.6426;
  const float C4 = -0.14095;
  const float Gammaa1 = 0.4;
  const float Pi = M_PI;
  float m_omega = 0.783;
  float momega = m_omega;
  float mrho = m_rho;
  float mpion = m_pi;

=======
double ScatterActionPhoton::pi_pi_rho0(const double M, const double s) const {
  const double to_mb = 0.3894;
  const double m_pi = ParticleType::find(pdg::pi_z).mass();
  const double m_pi_2 = pow_int(m_pi, 2);
  const double m_rho = ParticleType::find(pdg::rho_z).mass();
  const double gamma_rho_tot = ParticleType::find(pdg::rho_z).width_at_pole();
  const double g_rho_2 = 24 * twopi * gamma_rho_tot * pow_int(m_rho, 2) /
                       pow(pow_int(m_rho, 2) - 4 * pow_int(m_pi, 2), 3.0 / 2.0);
  const double DM = pow_int(M, 2) - 4 * pow_int(m_pi, 2);
  const double sqrts = sqrt(s);
  const double p_cm_2 = 0.25 * s - m_pi_2;
  if (sqrts <= M) {
    return 0;
  }
  std::array<double, 2> mandelstam_t = get_t_range(sqrts, m_pi, m_pi, M, 0.);
  double t1 = mandelstam_t[1];
  double t2 = mandelstam_t[0];
  double u1 = 2 * m_pi_2 + pow_int(M, 2) - s - t1;
  double u2 = 2 * m_pi_2 + pow_int(M, 2) - s - t2;
  double xsection = alpha * g_rho_2 / (4 * s * p_cm_2);

  t1 += -m_pi_2;
  t2 += -m_pi_2;
  if (std::abs(t1) < really_small) {
    t1 = -really_small;
  }
  if (t2 / t1 <= 0) {
    return 0;
  }
  u1 += -m_pi_2;
  u2 += -m_pi_2;
  if (std::abs(u2) < really_small) {
    return 0;
  }
  if (u1 / u2 <= 0) {
    return 0;
  }
  xsection = xsection *
             (2 * (t2 - t1) -
              DM * ((s - 2 * m_pi_2) / (s - pow_int(M, 2)) * std::log(t2 / t1) +
                    m_pi_2 * (t2 - t1) / (t2 * t1) +
                    (s - 2 * m_pi_2) / (s - pow_int(M, 2)) * std::log(u1 / u2) +
                    m_pi_2 * (u1 - u2) / (u1 * u2))) *
             to_mb;
  if (xsection > 0) {
    return xsection;
  } else {
    return really_small;
  }
}

double ScatterActionPhoton::pi_pi0_rho(const double M, const double s) const {
  const double to_mb = 0.3894;
  const double m_pi = ParticleType::find(pdg::pi_z).mass();
  const double m_pi_2 = pow_int(m_pi, 2);
  const double m_rho = ParticleType::find(pdg::rho_z).mass();
  const double gamma_rho_tot = ParticleType::find(pdg::rho_z).width_at_pole();
  const double g_rho_2 = 24 * twopi * gamma_rho_tot * pow_int(m_rho, 2) /
                       pow(pow_int(m_rho, 2) - 4 * pow_int(m_pi, 2), 3.0 / 2.0);
  const double DM = pow_int(M, 2) - 4 * pow_int(m_pi, 2);
  const double sqrts = sqrt(s);
  const double p_cm_2 = 0.25 * s - m_pi_2;
  if (sqrts <= M) {
    return 0;
  }
  std::array<double, 2> mandelstam_t = get_t_range(sqrts, m_pi, m_pi, M, 0.);
  double t1 = mandelstam_t[1];
  double t2 = mandelstam_t[0];
  double xsection = -alpha * g_rho_2 / (16 * s * p_cm_2);
  double e = 1.0 / 3.0 * (s - 2 * pow_int(M, 2)) / pow_int(M, 2) /
            pow_int(s - pow_int(M, 2), 2) * (pow_int(t2, 3) - pow_int(t1, 3));
  e += 0.5 * (s - 6 * pow_int(M, 2)) / pow_int(M, 2) / (s - pow_int(M, 2)) *
       (pow_int(t2, 2) - pow_int(t1, 2));
  t1 += -m_pi_2;
  t2 += -m_pi_2;
  if (std::abs(t1) < really_small) {
    t1 = -really_small;
  }
  if (t2 / t1 <= 0) {
    return 0;
  }
  e += (4 * s * DM / pow_int(s - pow_int(M, 2), 2) + m_pi_2 /pow_int(M, 2)
        - 4.5) * (t2 - t1);
  e += 4 * s * DM / (s - pow_int(M, 2)) * std::log(t2 / t1);
  e += 4 * m_pi_2 * DM * ((t2 - t1) / (t2 * t1));
  xsection = xsection * e * to_mb;
  if (xsection > 0) {
    return xsection;
  } else {
    return really_small;
  }
}

double ScatterActionPhoton::diff_cross_section(double t, double m3) const {
  const double to_mb = 0.3894;
  const double m_rho = ParticleType::find(pdg::rho_z).mass();
  const double m_rho_2 = pow_int(m_rho, 2);
  const double m_pi = ParticleType::find(pdg::pi_z).mass();
  const double m_pi_2 = pow_int(m_pi, 2);
  const double m_eta = ParticleType::find(pdg::eta).mass();
  const double m_eta_2 = pow_int(m_eta, 2);
  const double gamma_rho_tot = ParticleType::find(pdg::rho_z).width_at_pole();
  const double g_rho_2 = 24 * twopi * gamma_rho_tot * pow_int(m_rho, 2) /
                       pow(pow_int(m_rho, 2) - 4 * pow_int(m_pi, 2), 3.0 / 2.0);
  double s = mandelstam_s();
  const double p_cm_2 = cm_momentum_squared();
  const double m1 = incoming_particles_[0].effective_mass();
  const double m2 = incoming_particles_[1].effective_mass();
  const double m3_2 = pow_int(m3, 2);
  const double DM = pow_int(m3, 2) - 4 * pow_int(m_pi, 2);
  double u = pow_int(m1, 2) + pow_int(m2, 2) + pow_int(m3, 2) - s - t;
  double diff_xsection = 0.0;
  double e = 0.0;
>>>>>>> 5f6e8677
  switch (reac) {
    case ReactionType::pi_pi:
      if (outgoing_particles_[0].type().pdgcode().is_rho()) {
        diff_xsection = (pow(Const,2)*pow(ghat,4)*((0.25*(32*pow(C4,2)*pow(mrho,8) + 2*pow(delta,2)*pow(s,2) + 8*C4*pow(mrho,6)*(-6 + delta - 8*C4*s) +
                    2*delta*pow(mrho,2)*s*(-6 + delta - 8*C4*s) +
                    pow(mrho,4)*(12 - pow(delta,2) + 8*C4*(6 + delta)*s + 32*pow(C4,2)*pow(s,2))))/pow(mrho,4) -
               (0.25*pow(-2 + delta,2)*pow(mpion,2)*(pow(mpion,4) + pow(pow(mrho,2) - t,2) - 2*pow(mpion,2)*(pow(mrho,2) + t)))/
                (pow(mrho,2)*pow(pow(mpion,2) - t,2)) - (0.25*pow(-2 + delta,2)*pow(mpion,2)*
                  (pow(mpion,4) + pow(s + t,2) - 2*pow(mpion,2)*(2*pow(mrho,2) + s + t)))/
                (pow(mrho,2)*pow(pow(mpion,2) + pow(mrho,2) - s - t,2)) +
               (0.125*(-2 + delta)*(eta1 - eta2)*(pow(ma1,2) - 2*pow(mpion,2) - pow(mrho,2) + s + t)*
                  (eta1*(2*pow(mpion,2) - s) + eta2*(-3*pow(mpion,2) - pow(mrho,2) + s + t))*
                  (pow(mpion,4) + t*(-pow(mrho,2) + 2*s + t) - pow(mpion,2)*(pow(mrho,2) + 2*t)))/
                ((-pow(mpion,2) + t)*(pow(Gammaa1,2)*pow(ma1,2) + pow(pow(ma1,2) - 2*pow(mpion,2) - pow(mrho,2) + s + t,2))) +
               (0.25*(-2. + delta)*(pow(mpion,4)*(2. + delta - 8.*C4*pow(mrho,2)) + 8.*C4*pow(mrho,4)*t +
                    t*((2. + 3.*delta)*s + (2. + delta)*t) + pow(mrho,2)*(s*(2. - 1.*delta - 16.*C4*t) + t*(-2. - 1.*delta - 8.*C4*t)) +
                    pow(mpion,2)*(8.*C4*pow(mrho,4) + (-2. + delta)*s + (-4. - 2.*delta)*t + pow(mrho,2)*(-6. + delta + 16.*C4*t))))/
                (pow(mrho,2)*(pow(mpion,2) - 1.*t)) - (0.125*(-2 + delta)*(eta1 - eta2)*(pow(ma1,2) - 2*pow(mpion,2) - pow(mrho,2) + s + t)*
                  (-(eta2*(3*pow(mpion,2) + pow(mrho,2) - s - t)*
                       (pow(mpion,4) + (pow(mrho,2) - s - t)*(s - t) - pow(mpion,2)*(pow(mrho,2) - 2*s + 2*t))) +
                    eta1*(2*pow(mpion,6) + pow(mpion,4)*(-2*pow(mrho,2) + 5*s - 4*t) + s*(s + t)*(-pow(mrho,2) + s + t) +
                       pow(mpion,2)*(2*pow(mrho,4) + pow(mrho,2)*(s - 2*t) - 2*(2*s - t)*(s + t)))))/
                ((-pow(mpion,2) - pow(mrho,2) + s + t)*(pow(Gammaa1,2)*pow(ma1,2) +
                    pow(pow(ma1,2) - 2*pow(mpion,2) - pow(mrho,2) + s + t,2))) +
               (0.03125*pow(eta1 - eta2,2)*(-2*eta1*eta2*(pow(mpion,8) - 4*pow(mpion,6)*t +
                       pow(t,2)*(-pow(mrho,4) - 2*pow(mrho,2)*s + 2*pow(s,2) + 2*s*t + pow(t,2)) -
                       2*pow(mpion,2)*t*(-2*pow(mrho,4) + pow(mrho,2)*s + 2*t*(s + t)) + pow(mpion,4)*(-pow(mrho,4) + 2*t*(s + 3*t))) +
                    pow(eta2,2)*(pow(mpion,8) - 2*pow(mpion,6)*(pow(mrho,2) + 2*t) +
                       pow(t,2)*(pow(mrho,4) + 2*pow(s,2) + 2*s*t + pow(t,2) + 2*pow(mrho,2)*(-s + t)) -
                       2*pow(mpion,2)*t*(2*t*(s + t) + pow(mrho,2)*(s + 3*t)) + pow(mpion,4)*(pow(mrho,4) + 6*pow(mrho,2)*t + 2*t*(s + 3*t)))
                      + pow(eta1,2)*(pow(mpion,8) + 2*pow(mpion,6)*(pow(mrho,2) - 2*t) -
                       2*pow(mpion,2)*(pow(mrho,2) - s - t)*(pow(mrho,4) + pow(mrho,2)*t - 2*pow(t,2)) +
                       t*(-pow(mrho,2) + t)*(2*pow(s,2) + 2*s*t + pow(t,2) - pow(mrho,2)*(2*s + t)) +
                       pow(mpion,4)*(pow(mrho,4) - 2*pow(mrho,2)*(s + 3*t) + 2*t*(s + 3*t)))))/pow(pow(ma1,2) - t,2) +
               (2*((0.125*pow(-2 + delta,2)*(2*pow(mpion,2) - s)*
                       (pow(mpion,4) + pow(mrho,2)*(s - t) + t*(s + t) - pow(mpion,2)*(3*pow(mrho,2) + s + 2*t)))/
                     ((pow(mpion,2) - t)*(pow(mpion,2) + pow(mrho,2) - s - t)) -
                    (0.125*(-2. + delta)*(pow(mpion,4)*(2. + delta - 8.*C4*pow(mrho,2)) - 2.*delta*pow(s,2) + 2.*s*t - 1.*delta*s*t +
                         2.*pow(t,2) + delta*pow(t,2) + C4*pow(mrho,4)*(-8.*s + 8.*t) +
                         pow(mrho,2)*((2. + delta)*s + 8.*C4*pow(s,2) + t*(-2. - 1.*delta - 8.*C4*t)) +
                         pow(mpion,2)*(8.*C4*pow(mrho,4) - 2.*s + 5.*delta*s - 4.*t - 2.*delta*t +
                            pow(mrho,2)*(-6. + delta - 16.*C4*s + 16.*C4*t))))/(pow(mpion,2) + pow(mrho,2) - 1.*s - 1.*t)))/pow(mrho,2) +
               (0.03125*pow(eta1 - eta2,2)*(-2*eta1*eta2*(pow(mpion,8) + 4*pow(mpion,6)*(pow(mrho,2) - t) +
                       pow(-pow(mrho,2) + s + t,2)*(pow(s,2) + pow(t,2) - 2*pow(mrho,2)*(s + t)) +
                       pow(mpion,4)*(9*pow(mrho,4) + 4*pow(s,2) + 2*s*t + 6*pow(t,2) - 2*pow(mrho,2)*(7*s + 6*t)) +
                       2*pow(mpion,2)*(pow(mrho,2) - s - t)*(2*pow(mrho,4) - pow(mrho,2)*(5*s + 4*t) + 2*(pow(s,2) + pow(t,2)))) +
                    pow(eta2,2)*(pow(mpion,8) + pow(mpion,6)*(6*pow(mrho,2) - 4*t) +
                       pow(-pow(mrho,2) + s + t,2)*(4*pow(mrho,4) + pow(s,2) + pow(t,2) - 4*pow(mrho,2)*(s + t)) +
                       pow(mpion,4)*(17*pow(mrho,4) + 4*pow(s,2) + 2*s*t + 6*pow(t,2) - 2*pow(mrho,2)*(10*s + 9*t)) +
                       2*pow(mpion,2)*(pow(mrho,2) - s - t)*(7*pow(mrho,4) - pow(mrho,2)*(8*s + 7*t) + 2*(pow(s,2) + pow(t,2)))) +
                    pow(eta1,2)*(pow(mpion,8) + 2*pow(mpion,6)*(pow(mrho,2) - 2*t) +
                       (s + t)*(-pow(mrho,2) + s + t)*(pow(s,2) + pow(t,2) - pow(mrho,2)*(s + t)) +
                       pow(mpion,4)*(5*pow(mrho,4) + 4*pow(s,2) + 2*s*t + 6*pow(t,2) - 2*pow(mrho,2)*(5*s + 3*t)) -
                       2*pow(mpion,2)*(2*pow(mrho,4)*(s + t) + 2*(s + t)*(pow(s,2) + pow(t,2)) -
                          pow(mrho,2)*(4*pow(s,2) + 5*s*t + 3*pow(t,2))))))/
                (pow(Gammaa1,2)*pow(ma1,2) + pow(pow(ma1,2) - 2*pow(mpion,2) - pow(mrho,2) + s + t,2)) +
               (0.0625*pow(eta1 - eta2,2)*(pow(ma1,2) - 2*pow(mpion,2) - pow(mrho,2) + s + t)*
                  (-(pow(eta2,2)*(pow(mpion,8) + 2*pow(mpion,6)*(pow(mrho,2) - 2*t) +
                         2*pow(mpion,2)*t*(pow(pow(mrho,2) - s,2) + (3*pow(mrho,2) - 2*s)*t - 2*pow(t,2)) +
                         (pow(mrho,2) - s - t)*t*(2*pow(mrho,4) + pow(s,2) - s*t - pow(t,2) + pow(mrho,2)*(-3*s + t)) +
                         pow(mpion,4)*(pow(mrho,4) + 2*t*(s + 3*t) - pow(mrho,2)*(s + 6*t)))) -
                    pow(eta1,2)*(pow(mpion,8) + 2*pow(mpion,6)*(pow(mrho,2) - 2*t) +
                       (pow(mrho,2) - s - t)*t*(pow(s,2) - s*t - pow(t,2) + pow(mrho,2)*(s + t)) +
                       pow(mpion,4)*(3*pow(mrho,4) + 2*t*(s + 3*t) - pow(mrho,2)*(5*s + 6*t)) +
                       2*pow(mpion,2)*(-(pow(mrho,4)*(s + t)) + t*(pow(s,2) - 2*s*t - 2*pow(t,2)) +
                          pow(mrho,2)*(pow(s,2) + 2*s*t + 3*pow(t,2)))) +
                    2*eta1*eta2*(pow(mpion,8) + 2*pow(mpion,6)*(pow(mrho,2) - 2*t) -
                       (pow(mrho,2) - s - t)*t*(pow(mrho,4) - pow(s,2) - pow(mrho,2)*t + t*(s + t)) +
                       2*pow(mpion,4)*(2*pow(mrho,4) + t*(s + 3*t) - pow(mrho,2)*(2*s + 3*t)) +
                       pow(mpion,2)*(pow(mrho,6) - 2*pow(mrho,4)*(s + 2*t) + 2*t*(pow(s,2) - 2*s*t - 2*pow(t,2)) +
                          pow(mrho,2)*(pow(s,2) + 2*s*t + 6*pow(t,2))))))/
                ((-pow(ma1,2) + t)*(pow(Gammaa1,2)*pow(ma1,2) + pow(pow(ma1,2) - 2*pow(mpion,2) - pow(mrho,2) + s + t,2))) +
               2*((-0.0625*(-2 + delta)*(eta1 - eta2)*(eta1*(-2*pow(mpion,2) + s) + eta2*(pow(mpion,2) + t))*
                     (-pow(mpion,4) + pow(s,2) - pow(t,2) + pow(mrho,2)*(-s + t) + pow(mpion,2)*(pow(mrho,2) - 2*s + 2*t)))/
                   ((pow(mpion,2) + pow(mrho,2) - s - t)*(-pow(ma1,2) + t)) +
                  (0.125*(-2. + delta)*(eta1 - 1.*eta2)*(eta2*(-0.5*pow(mpion,6) + pow(mpion,4)*(0.5*pow(mrho,2) + 0.5*t) +
                          pow(mpion,2)*(1.*pow(mrho,2) - 1.*s + 0.5*t)*t + (0.5*pow(mrho,2) - 1.*s - 0.5*t)*pow(t,2)) +
                       eta1*(1.*pow(mpion,6) + pow(mpion,4)*(-1.*pow(mrho,2) + 0.5*s - 2.*t) + s*(-0.5*pow(mrho,2) + 0.5*t)*t +
                          pow(mpion,2)*(1.*pow(mrho,4) + pow(mrho,2)*(-0.5*s - 1.*t) + t*(1.*s + 1.*t)))))/
                   ((pow(ma1,2) - 1.*t)*(-1.*pow(mpion,2) + t)) +
                  (0.0625*(eta1 - eta2)*(eta2*(8*C4*pow(mrho,6)*t - 2*delta*pow(s,2)*t +
                          pow(mrho,2)*(-4*pow(mpion,4) + (s*(2 + 3*delta + 8*C4*s) - 4*t)*t + pow(mpion,2)*(-((-2 + delta)*s) + 8*t)) +
                          pow(mrho,4)*(8*C4*pow(mpion,4) - pow(mpion,2)*(-2 + delta + 16*C4*t) + t*(-6 + delta + 8*C4*(-2*s + t)))) +
                       eta1*(2*delta*pow(s,2)*t + 8*C4*pow(mrho,6)*(-2*pow(mpion,2) + t) -
                          pow(mrho,2)*(-4*pow(mpion,4) - 4*pow(t,2) + 2*pow(mpion,2)*((2 + delta)*s + 4*t) +
                             pow(s,2)*(-2 + delta + 8*C4*t)) + pow(mrho,4)*
                           (-8*C4*pow(mpion,4) + (-2 + delta)*s - 4*t*(1 + 2*C4*t) + 8*pow(mpion,2)*(1 + 2*C4*(s + t))))))/
                   (pow(mrho,2)*(-pow(ma1,2) + t))) - (0.125*(eta1 - eta2)*(pow(ma1,2) - 2*pow(mpion,2) - pow(mrho,2) + s + t)*
                  (eta1*(pow(mpion,4)*(4*pow(mrho,2) - 8*C4*pow(mrho,4)) + 8*C4*pow(mrho,6)*(s + t) - 2*delta*pow(s,2)*(s + t) +
                       pow(mrho,2)*((6 + delta)*pow(s,2) + 8*s*t + 4*pow(t,2) + 8*C4*pow(s,2)*(s + t)) -
                       pow(mrho,4)*(-((-6 + delta)*s) + 4*t + 8*C4*(2*pow(s,2) + 2*s*t + pow(t,2))) +
                       2*pow(mpion,2)*(-8*C4*pow(mrho,6) + 2*delta*pow(s,2) - pow(mrho,2)*(s*(6 + delta + 8*C4*s) + 4*t) +
                          4*pow(mrho,4)*(1 + 2*C4*(2*s + t)))) +
                    eta2*(pow(mpion,4)*(-4*pow(mrho,2) + 8*C4*pow(mrho,4)) -
                       (-pow(mrho,2) + s + t)*(16*C4*pow(mrho,6) - 2*delta*pow(s,2) + pow(mrho,2)*(s*(6 + 3*delta + 8*C4*s) + 4*t) +
                          pow(mrho,4)*(-10 + delta - 8*C4*(3*s + t))) +
                       pow(mpion,2)*(32*C4*pow(mrho,6) - 4*delta*pow(s,2) + pow(mrho,2)*(s*(14 + 5*delta + 16*C4*s) + 8*t) +
                          pow(mrho,4)*(delta - 2*(9 + 8*C4*(3*s + t)))))))/
                (pow(mrho,2)*(pow(Gammaa1,2)*pow(ma1,2) + pow(pow(ma1,2) - 2*pow(mpion,2) - pow(mrho,2) + s + t,2)))))/
           (16.*M_PI*s*(-4*pow(mpion,2) + s));
    //  } else if (outgoing_particles_[0].type().pdgcode() == pdg::eta) {
    //    diff_xsection = to_be_determined;
      } else if (outgoing_particles_[0].type().pdgcode() == pdg::photon) {
        diff_xsection = 0.0000000000001/to_mb/(t2-t1);
      }
      break;
    case ReactionType::pi0_pi:
      if (outgoing_particles_[0].type().pdgcode().is_rho()) {
        diff_xsection = (pow(Const,2)*pow(ghat,4)*((-0.25*pow(-2 + delta,2)*pow(mpion,2)*
      				  (pow(mpion,4) + pow(pow(mrho,2) - t,2) - 2*pow(mpion,2)*(pow(mrho,2) + t)))/(pow(mrho,2)*pow(pow(mpion,2) - t,2)) +
      			   (0.0625*pow(-2*pow(mrho,2) + delta*s,2)*(8*pow(mpion,4)*pow(mrho,2) + 2*pow(mrho,6) + pow(s,3) + 8*pow(mrho,2)*t*(s + t) -
      					pow(mrho,4)*(7*s + 8*t) + 4*pow(mpion,2)*(5*pow(mrho,4) - pow(s,2) - 4*pow(mrho,2)*t)))/
      				(pow(mrho,6)*pow(pow(mrho,2) - s,2)) - (0.0625*(eta1 - eta2)*(2*pow(mrho,2) - delta*s)*
      				  (-(eta2*(2*pow(mpion,2) + pow(mrho,2) - s - 2*t)*
      					   (2*pow(mpion,4) + pow(mpion,2)*(-pow(mrho,2) + s - 4*t) + t*(3*pow(mrho,2) + s + 2*t))) +
      					eta1*(4*pow(mpion,6) - pow(mrho,4)*s + pow(s,3) + 2*pow(mpion,4)*(5*pow(mrho,2) - s - 6*t) -
      					   2*(pow(mrho,4) - 4*pow(mrho,2)*s + pow(s,2))*t + 6*(pow(mrho,2) - s)*pow(t,2) - 4*pow(t,3) -
      					   4*pow(mpion,2)*(4*pow(mrho,2)*t + (s - 3*t)*(s + t)))))/(pow(mrho,2)*(pow(mrho,2) - s)*(pow(ma1,2) - t)) -
      			   (0.125*(-2 + delta)*(eta1 - eta2)*(-(eta2*(pow(mpion,2) + t)*
      					   (pow(mpion,4) + t*(-pow(mrho,2) + 2*s + t) - pow(mpion,2)*(pow(mrho,2) + 2*t))) +
      					eta1*(2*pow(mpion,6) + pow(mpion,4)*(-2*pow(mrho,2) + s - 4*t) + s*t*(-pow(mrho,2) + t) +
      					   pow(mpion,2)*(2*pow(mrho,4) + 2*t*(s + t) - pow(mrho,2)*(s + 2*t)))))/((-pow(ma1,2) + t)*(-pow(mpion,2) + t)) +
      			   (0.03125*pow(eta1 - eta2,2)*(-2*eta1*eta2*(pow(mpion,8) - 4*pow(mpion,6)*t +
      					   pow(t,2)*(-pow(mrho,4) - 2*pow(mrho,2)*s + 2*pow(s,2) + 2*s*t + pow(t,2)) -
      					   2*pow(mpion,2)*t*(-2*pow(mrho,4) + pow(mrho,2)*s + 2*t*(s + t)) + pow(mpion,4)*(-pow(mrho,4) + 2*t*(s + 3*t))) +
      					pow(eta2,2)*(pow(mpion,8) - 2*pow(mpion,6)*(pow(mrho,2) + 2*t) +
      					   pow(t,2)*(pow(mrho,4) + 2*pow(s,2) + 2*s*t + pow(t,2) + 2*pow(mrho,2)*(-s + t)) -
      					   2*pow(mpion,2)*t*(2*t*(s + t) + pow(mrho,2)*(s + 3*t)) + pow(mpion,4)*(pow(mrho,4) + 6*pow(mrho,2)*t + 2*t*(s + 3*t))) +
      					pow(eta1,2)*(pow(mpion,8) + 2*pow(mpion,6)*(pow(mrho,2) - 2*t) -
      					   2*pow(mpion,2)*(pow(mrho,2) - s - t)*(pow(mrho,4) + pow(mrho,2)*t - 2*pow(t,2)) +
      					   t*(-pow(mrho,2) + t)*(2*pow(s,2) + 2*s*t + pow(t,2) - pow(mrho,2)*(2*s + t)) +
      					   pow(mpion,4)*(pow(mrho,4) - 2*pow(mrho,2)*(s + 3*t) + 2*t*(s + 3*t)))))/pow(pow(ma1,2) - t,2) -
      			   (3.*(1.*pow(mrho,2) - 0.5*delta*s)*(delta*(0.666667*pow(mpion,4)*pow(mrho,2) + 0.166667*pow(mrho,6) +
      					   pow(mpion,2)*(1.66667*pow(mrho,4) - 0.416667*pow(s,2) + pow(mrho,2)*(0.0833333*s - 1.33333*t)) +
      					   pow(mrho,4)*(-0.541667*s - 0.666667*t) + pow(s,2)*(0.125*s + 0.0833333*t) +
      					   pow(mrho,2)*(-0.0833333*pow(s,2) + 0.583333*s*t + 0.666667*pow(t,2))) +
      					pow(mrho,2)*(1.*C4*pow(mrho,6) + pow(mpion,2)*(2.*C4*pow(mrho,4) + 0.166667*s + pow(mrho,2)*(-0.833333 - 0.666667*C4*s)) +
      					   s*(-0.0833333*s - 0.166667*t) + pow(mrho,4)*(-0.416667 - 1.33333*C4*s - 2.*C4*t) +
      					   pow(mrho,2)*(0.833333*t + s*(0.5 + 0.333333*C4*s + 0.666667*C4*t)))))/(pow(mrho,8) - 1.*pow(mrho,6)*s) +
      			   (pow(mrho,6)*(0.75 + C4*(2.*C4*pow(mrho,4) + pow(mrho,2)*(-3. - 4.*C4*s) + s*(3. + 2.*C4*s))) +
      				  pow(delta,2)*(0.5*pow(mpion,4)*pow(mrho,2) + 0.125*pow(mrho,6) +
      					 pow(mpion,2)*(1.25*pow(mrho,4) - 0.375*pow(s,2) + pow(mrho,2)*(0.125*s - 1.*t)) + pow(mrho,4)*(-0.375*s - 0.5*t) +
      					 pow(s,2)*(0.125*s + 0.125*t) + pow(mrho,2)*(0.0625*pow(s,2) + 0.375*s*t + 0.5*pow(t,2))) +
      				  delta*pow(mrho,2)*(2.*C4*pow(mrho,6) + pow(mpion,2)*(3.*C4*pow(mrho,4) + 0.25*s + pow(mrho,2)*(-1.25 - 1.*C4*s)) +
      					 s*(-0.25*s - 0.25*t) + pow(mrho,4)*(-0.75 - 1.5*C4*s - 3.*C4*t) + pow(mrho,2)*(1.25*t + s*(0.25 - 0.5*C4*s + 1.*C4*t))))/
      				pow(mrho,6) + (2*((-0.0625*(-2. + delta)*(-2.*pow(mrho,2) + delta*s)*
      					   (pow(mpion,4)*(4.*pow(mrho,2) + 4.*s) + pow(mpion,2)*(pow(mrho,2)*(-7.*s - 4.*t) + s*(-1.*s - 4.*t)) +
      						 s*(pow(mrho,4) + pow(mrho,2)*(s - 1.*t) + s*t)))/((pow(mrho,2) - 1.*s)*(pow(mpion,2) - 1.*t)) +
      					(0.0625*(-2 + delta)*(pow(mpion,4)*((-2 + 4*delta)*pow(mrho,2) + 8*C4*pow(mrho,4) + 5*delta*s) - 8*C4*pow(mrho,6)*t +
      						 delta*s*t*(s + t) + pow(mrho,2)*(delta*s*(s - 3*t) - 2*t*(s + t)) + 2*pow(mrho,4)*((-1 + delta)*s + t + 4*C4*t*(2*s + t)) -
      						 pow(mpion,2)*(8*C4*pow(mrho,6) + delta*s*(s + 6*t) + 2*pow(mrho,4)*(-3 + 8*C4*t) +
      							pow(mrho,2)*((-2 + 9*delta)*s + 4*(-1 + delta)*t))))/(-pow(mpion,2) + t)))/pow(mrho,4) -
      			   (0.0625*(eta1 - eta2)*(eta2*(-4*delta*pow(mpion,6) + 4*pow(mpion,4)*(pow(mrho,2) - 2*C4*pow(mrho,4) + 3*delta*t) +
      					   pow(mpion,2)*(delta*(s - 6*t)*(s + 2*t) - (2 + delta)*pow(mrho,2)*(s + 4*t) + 2*pow(mrho,4)*(-1 + delta + 8*C4*t)) +
      					   t*(-8*C4*pow(mrho,6) + pow(mrho,4)*(6 - 4*delta + 16*C4*s - 8*C4*t) +
      						  pow(mrho,2)*(-(s*(2 + delta + 8*C4*s)) + 4*(1 + delta)*t) + delta*(3*pow(s,2) + 4*s*t + 4*pow(t,2)))) +
      					eta1*(4*delta*pow(mpion,6) - 8*C4*pow(mrho,6)*t + delta*(pow(s,3) - 4*pow(s,2)*t - 6*s*pow(t,2) - 4*pow(t,3)) -
      					   2*pow(mpion,4)*((2 - 5*delta)*pow(mrho,2) - 4*C4*pow(mrho,4) + delta*(s + 6*t)) +
      					   2*pow(mrho,4)*(s - delta*s + t*(2 - delta + 4*C4*t)) +
      					   pow(mrho,2)*(8*delta*s*t + 2*(-2 + 3*delta)*pow(t,2) + pow(s,2)*(-2 + delta + 8*C4*t)) -
      					   2*pow(mpion,2)*(-8*C4*pow(mrho,6) + 2*delta*(s - 3*t)*(s + t) - pow(mrho,2)*((2 + delta)*s + (4 - 8*delta)*t) +
      						  pow(mrho,4)*(4 + 8*C4*(s + t))))))/(pow(mrho,2)*(-pow(ma1,2) + t))))/(16.*Pi*s*(-4*pow(mpion,2) + s));

      } else if (outgoing_particles_[0].type().pdgcode().is_pion()) {
        diff_xsection = 0.0000000000001/to_mb/(t2-t1);
      }
      break;
    case ReactionType::pi_rho0:

      diff_xsection = 1/3.0*(pow(Const,2)*pow(ghat,4)*((-8*pow(-2 + delta,2)*pow(m_pi,2))/(pow(mrho,2)*pow(pow(m_pi,2) - s,2)) -
       (8*pow(-2 + delta,2)*pow(m_pi,2)*(pow(m_pi,4) + pow(pow(mrho,2) - t,2) - 2*pow(m_pi,2)*(pow(mrho,2) + t)))/
        (pow(mrho,2)*(pow(m_pi,4) + pow(pow(mrho,2) - s,2) - 2*pow(m_pi,2)*(pow(mrho,2) + s))*pow(pow(m_pi,2) - t,2)) +
       (4*(-2 + delta)*(eta1 - eta2)*(pow(ma1,2) - s)*(-(eta2*(pow(m_pi,2) + s)) + eta1*(-pow(mrho,2) + s + t))*
          (-pow(m_pi,4) + pow(m_pi,2)*(pow(mrho,2) - 2*t) + t*(-pow(mrho,2) + 2*s + t)))/
        ((pow(Gammaa1,2)*pow(ma1,2) + pow(pow(ma1,2) - s,2))*(pow(m_pi,4) + pow(pow(mrho,2) - s,2) - 2*pow(m_pi,2)*(pow(mrho,2) + s))*
          (pow(m_pi,2) - t)) - (8*(-2 + delta)*(pow(m_pi,4)*(2 - 3*delta + 8*C4*pow(mrho,2)) + pow(mrho,4)*(-2 + delta + 8*C4*t) +
            t*((2 + 3*delta)*s + 2*delta*t) + pow(m_pi,2)*(-8*C4*pow(mrho,4) + (-2 + delta)*s - (2 + 3*delta)*t + 4*pow(mrho,2)*(1 + 4*C4*t)) -
            pow(mrho,2)*(t*(-2 + 3*delta + 8*C4*t) + s*(-2 + delta + 16*C4*t))))/
        (pow(mrho,2)*(pow(m_pi,4) + pow(pow(mrho,2) - s,2) - 2*pow(m_pi,2)*(pow(mrho,2) + s))*(pow(m_pi,2) - t)) +
       (4*(-2 + delta)*(eta1 - eta2)*(pow(ma1,2) - s)*(eta2*(pow(m_pi,2) + s)*
             (pow(m_pi,4) - pow(m_pi,2)*(pow(mrho,2) - 2*s) + s*(pow(mrho,2) - s - 2*t)) +
            eta1*(-4*pow(m_pi,6) + s*(-pow(mrho,2) + s)*(-pow(mrho,2) + s + t) + pow(m_pi,4)*(3*pow(mrho,2) + s + t) -
               pow(m_pi,2)*(pow(mrho,4) + 2*s*(s - t) + pow(mrho,2)*(-s + t)))))/
        ((pow(Gammaa1,2)*pow(ma1,2) + pow(pow(ma1,2) - s,2))*(pow(m_pi,2) - s)*
          (pow(m_pi,4) + pow(pow(mrho,2) - s,2) - 2*pow(m_pi,2)*(pow(mrho,2) + s))) +
       (pow(eta1 - eta2,2)*(pow(eta2,2)*(pow(m_pi,8) - 2*pow(m_pi,6)*pow(mrho,2) + pow(m_pi,4)*(pow(pow(mrho,2) + 2*s,2) - 2*s*t) +
               pow(s,2)*(pow(pow(mrho,2) + s,2) + 2*(-pow(mrho,2) + s)*t + 2*pow(t,2)) -
               2*pow(m_pi,2)*s*(pow(mrho,4) + pow(mrho,2)*(2*s - t) + 2*s*(s + t))) +
            2*eta1*eta2*(-pow(m_pi,8) + pow(m_pi,4)*(pow(mrho,4) + 2*pow(mrho,2)*s + 2*s*(-2*s + t)) -
               2*pow(m_pi,2)*s*(pow(mrho,4) + pow(mrho,2)*(s + t) - 2*s*(s + t)) + pow(s,2)*(pow(mrho,4) - pow(s,2) + 2*pow(mrho,2)*t - 2*t*(s + t)))\
             + pow(eta1,2)*(pow(m_pi,8) - 2*pow(m_pi,6)*pow(mrho,2) + pow(m_pi,4)*(3*pow(mrho,4) + 2*s*(2*s - t) + 2*pow(mrho,2)*(-3*s + t)) -
               2*pow(m_pi,2)*(pow(mrho,2) - s)*(-2*s*(s + t) + pow(mrho,2)*(2*s + t)) +
               s*(-pow(mrho,2) + s)*(pow(s,2) + 2*s*t + 2*pow(t,2) - pow(mrho,2)*(s + 2*t)))))/
        ((pow(Gammaa1,2)*pow(ma1,2) + pow(pow(ma1,2) - s,2))*(pow(m_pi,4) + pow(pow(mrho,2) - s,2) - 2*pow(m_pi,2)*(pow(mrho,2) + s))) +
       (pow(eta1 - eta2,2)*(-2*eta1*eta2*(pow(m_pi,8) - pow(m_pi,4)*(pow(mrho,4) + 2*(pow(mrho,2) + s)*t - 4*pow(t,2)) +
               pow(t,2)*(-pow(mrho,4) - 2*pow(mrho,2)*s + 2*pow(s,2) + 2*s*t + pow(t,2)) +
               2*pow(m_pi,2)*t*(pow(mrho,4) + pow(mrho,2)*(s + t) - 2*t*(s + t))) +
            pow(eta2,2)*(pow(m_pi,8) - 2*pow(m_pi,6)*pow(mrho,2) + pow(m_pi,4)*(pow(mrho,4) + 4*pow(mrho,2)*t - 2*(s - 2*t)*t) +
               pow(t,2)*(pow(mrho,4) + 2*pow(s,2) + 2*s*t + pow(t,2) + 2*pow(mrho,2)*(-s + t)) -
               2*pow(m_pi,2)*t*(pow(mrho,4) - pow(mrho,2)*(s - 2*t) + 2*t*(s + t))) +
            pow(eta1,2)*(pow(m_pi,8) - 2*pow(m_pi,6)*pow(mrho,2) + pow(m_pi,4)*(3*pow(mrho,4) + 2*pow(mrho,2)*(s - 3*t) - 2*(s - 2*t)*t) +
               t*(-pow(mrho,2) + t)*(2*pow(s,2) + 2*s*t + pow(t,2) - pow(mrho,2)*(2*s + t)) -
               2*pow(m_pi,2)*(-pow(mrho,2) + t)*(2*t*(s + t) - pow(mrho,2)*(s + 2*t)))))/
        ((pow(m_pi,4) + pow(pow(mrho,2) - s,2) - 2*pow(m_pi,2)*(pow(mrho,2) + s))*pow(pow(ma1,2) - t,2)) +
       (8*(-2 + delta)*((-2 + delta)*pow(mrho,6) + pow(m_pi,6)*(-2 + 3*delta - 8*C4*pow(mrho,2)) + s*t*((-2 + 3*delta)*s + 4*delta*t) +
            pow(m_pi,4)*(8*C4*pow(mrho,4) + 4*delta*s + 2*t - 3*delta*t - pow(mrho,2)*(2 + delta + 16*C4*s - 8*C4*t)) +
            pow(mrho,4)*(-((-2 + delta)*t) + s*(4 - 2*delta + 8*C4*t)) + pow(mrho,2)*s*(s*(-2 + delta - 8*C4*t) - 2*t*(delta + 8*C4*t)) +
            pow(m_pi,2)*(s*((2 - 3*delta)*s - 8*delta*t) - pow(mrho,4)*(-6 + 3*delta + 8*C4*(s + t)) +
               pow(mrho,2)*(8*C4*pow(s,2) + 4*(-1 + delta)*t + s*(-8 + 6*delta + 32*C4*t)))))/
        (pow(mrho,2)*(pow(m_pi,2) - s)*(pow(m_pi,4) + pow(pow(mrho,2) - s,2) - 2*pow(m_pi,2)*(pow(mrho,2) + s))*(pow(m_pi,2) - t)) +
       (2*pow(eta1 - eta2,2)*(pow(ma1,2) - s)*(pow(eta1,2)*(pow(m_pi,8) + pow(m_pi,4)*(2*pow(mrho,4) + 2*s*t - 3*pow(mrho,2)*(s + t)) +
               s*t*(2*pow(mrho,4) + pow(s,2) + 3*s*t + pow(t,2) - 3*pow(mrho,2)*(s + t)) -
               2*pow(m_pi,2)*(pow(mrho,2) - s - t)*(-2*s*t + pow(mrho,2)*(s + t))) +
            pow(eta2,2)*(pow(m_pi,8) - 4*pow(m_pi,2)*s*t*(pow(mrho,2) + s + t) + pow(m_pi,4)*(2*s*t + pow(mrho,2)*(s + t)) +
               s*t*(pow(s,2) + 3*s*t + pow(t,2) + pow(mrho,2)*(s + t))) +
            2*eta1*eta2*(-pow(m_pi,8) + 2*pow(m_pi,6)*pow(mrho,2) - 2*pow(m_pi,4)*s*t - s*t*(pow(s,2) + 3*s*t + pow(t,2) - 2*pow(mrho,2)*(s + t)) -
               pow(m_pi,2)*(-4*s*t*(s + t) + pow(mrho,2)*(pow(s,2) + 4*s*t + pow(t,2))))))/
        ((pow(Gammaa1,2)*pow(ma1,2) + pow(pow(ma1,2) - s,2))*(pow(m_pi,4) + pow(pow(mrho,2) - s,2) - 2*pow(m_pi,2)*(pow(mrho,2) + s))*
          (pow(ma1,2) - t)) + (8*(pow(delta,2)*(8*pow(m_pi,4) + 3*pow(mrho,4) - 6*pow(mrho,2)*(s + t) + 2*pow(s + t,2) +
               4*pow(m_pi,2)*(3*pow(mrho,2) - 2*(s + t))) - 4*delta*pow(mrho,2)*
             (16*C4*pow(m_pi,4) + pow(mrho,2)*(3 - 6*C4*(s + t)) + (s + t)*(-3 + 4*C4*(s + t)) + 2*pow(m_pi,2)*(3 + C4*(6*pow(mrho,2) - 8*(s + t)))) +
            4*pow(mrho,4)*(3 + 4*C4*(2*pow(m_pi,2) - s - t)*(3 + C4*(4*pow(m_pi,2) - 2*(s + t))))))/
        (pow(mrho,4)*(pow(m_pi,4) + pow(pow(mrho,2) - s,2) - 2*pow(m_pi,2)*(pow(mrho,2) + s))) +
       (4*(eta1 - eta2)*(-pow(ma1,2) + s)*(eta2*(-2*pow(m_pi,4)*(delta - 4*C4*pow(mrho,2))*(pow(mrho,2) + 4*s) +
               pow(m_pi,2)*(-2*pow(mrho,4)*(-2 + delta + 8*C4*s) + 8*delta*s*(s + t) - pow(mrho,2)*((-10 + delta)*s - (-2 + delta)*t + 32*C4*s*(s + t))) +
               s*(2*pow(mrho,4)*(-2 + delta + 4*C4*s) - 2*delta*pow(s + t,2) + pow(mrho,2)*((-6 + delta)*s + (-2 + delta)*t + 8*C4*pow(s + t,2)))) +
            eta1*(4*pow(m_pi,4)*(6*C4*pow(mrho,4) + 2*delta*s + pow(mrho,2)*(1 - 2*delta - 8*C4*s)) + 2*delta*s*pow(s + t,2) -
               pow(mrho,2)*((-6 + 5*delta)*pow(s,2) + 2*(-2 + 3*delta)*s*t + (-2 + delta)*pow(t,2) + 8*C4*s*pow(s + t,2)) +
               pow(mrho,4)*((-2 + delta)*(3*s + t) + 8*C4*s*(s + 2*t)) -
               2*pow(m_pi,2)*(4*delta*s*(s + t) - pow(mrho,2)*(-6*s + 7*delta*s - 2*t + 3*delta*t + 16*C4*s*(s + t)) +
                  2*pow(mrho,4)*(-2 + delta + 4*C4*(2*s + t))))))/
        (pow(mrho,2)*(pow(Gammaa1,2)*pow(ma1,2) + pow(pow(ma1,2) - s,2))*
          (pow(m_pi,4) + pow(pow(mrho,2) - s,2) - 2*pow(m_pi,2)*(pow(mrho,2) + s))) +
       (4*(eta1 - eta2)*(((-2 + delta)*(pow(m_pi,4) - pow(m_pi,2)*(pow(mrho,2) - 2*s) + s*(pow(mrho,2) - s - 2*t))*
               (eta1*(pow(mrho,2) - s - t) + eta2*(pow(m_pi,2) + t)))/((pow(m_pi,2) - s)*(pow(ma1,2) - t)) +
            ((-2 + delta)*(eta2*(pow(m_pi,2) + t)*(pow(m_pi,4) - pow(m_pi,2)*(pow(mrho,2) - 2*t) + (pow(mrho,2) - 2*s - t)*t) +
                 eta1*(-4*pow(m_pi,6) + (pow(mrho,2) - t)*(pow(mrho,2) - s - t)*t + pow(m_pi,4)*(3*pow(mrho,2) + s + t) -
                    pow(m_pi,2)*(pow(mrho,4) + pow(mrho,2)*(s - t) + 2*t*(-s + t)))))/((-pow(ma1,2) + t)*(-pow(m_pi,2) + t)) +
            (eta2*(-2*pow(m_pi,4)*(delta - 4*C4*pow(mrho,2))*(pow(mrho,2) + 4*t) +
                  pow(m_pi,2)*(8*delta*t*(s + t) - 2*pow(mrho,4)*(-2 + delta + 8*C4*t) -
                     pow(mrho,2)*(-((-2 + delta)*s) + (-10 + delta)*t + 32*C4*t*(s + t))) +
                  t*(-2*delta*pow(s + t,2) + 2*pow(mrho,4)*(-2 + delta + 4*C4*t) + pow(mrho,2)*((-2 + delta)*s + (-6 + delta)*t + 8*C4*pow(s + t,2)))) +
               eta1*(2*delta*t*pow(s + t,2) - pow(mrho,2)*((-2 + delta)*pow(s,2) + 2*(-2 + 3*delta)*s*t + (-6 + 5*delta)*pow(t,2) + 8*C4*t*pow(s + t,2)) +
                  pow(mrho,4)*(8*C4*t*(2*s + t) + (-2 + delta)*(s + 3*t)) +
                  4*pow(m_pi,4)*(6*C4*pow(mrho,4) + 2*delta*t + pow(mrho,2)*(1 - 2*delta - 8*C4*t)) -
                  2*pow(m_pi,2)*(4*delta*t*(s + t) - pow(mrho,2)*(-2*s + 3*delta*s - 6*t + 7*delta*t + 16*C4*t*(s + t)) +
                     2*pow(mrho,4)*(-2 + delta + 4*C4*(s + 2*t)))))/(pow(mrho,2)*(-pow(ma1,2) + t))))/
        (pow(m_pi,4) + pow(pow(mrho,2) - s,2) - 2*pow(m_pi,2)*(pow(mrho,2) + s))))/(512.*Pi);

      break;
    case ReactionType::pi_rho:
      diff_xsection = 1/3.0*((pow(Const,2)*pow(ghat,4)*((-0.25*pow(-2 + delta,2)*pow(mpion,2)*
                  (pow(mpion,4) + pow(pow(mrho,2) - t,2) - 2*pow(mpion,2)*(pow(mrho,2) + t)))/
                (pow(mrho,2)*pow(pow(mpion,2) - t,2)) -
               (0.0625*(eta1 - eta2)*(2*pow(mrho,2) + delta*(-2*pow(mpion,2) - pow(mrho,2) + s + t))*
                  (eta1*(8*pow(mpion,6) + pow(s,3) + 2*pow(mrho,4)*(s - t) + 5*pow(s,2)*t + s*pow(t,2) +
                       pow(t,3) + 2*pow(mpion,2)*(2*pow(mrho,2) - s - t)*(s + t) - pow(mrho,2)*(3*s - t)*(s + t) -
                       2*pow(mpion,4)*(2*pow(mrho,2) + 3*s + t)) +
                    eta2*(s - t)*(4*pow(mpion,4) + t*(4*pow(mrho,2) - s + t) - pow(mpion,2)*(s + 3*t))))/
                (pow(mrho,2)*(-pow(ma1,2) + t)*(-2*pow(mpion,2) + s + t)) -
               (0.0625*pow(-2.*pow(mrho,2) + delta*(2.*pow(mpion,2) + pow(mrho,2) - 1.*s - 1.*t),2)*
                  (8.*pow(mpion,6) + 4.*pow(mrho,6) + pow(s,3) + pow(mrho,4)*(-4.*s - 4.*t) +
                    pow(mpion,4)*(-4.*pow(mrho,2) - 4.*s - 4.*t) + 3.*pow(s,2)*t + 3.*s*pow(t,2) + pow(t,3) +
                    pow(mrho,2)*(-3.*pow(s,2) + 2.*s*t - 3.*pow(t,2)) +
                    pow(mpion,2)*(-8.*pow(mrho,4) - 2.*pow(s,2) - 4.*s*t - 2.*pow(t,2) + pow(mrho,2)*(4.*s + 4.*t))
                    ))/(pow(mrho,6)*pow(2.*pow(mpion,2) - 1.*s - 1.*t,2)) +
               (0.125*(-2 + delta)*(eta1 - eta2)*(eta2*(pow(mpion,2) + t)*
                     (pow(mpion,4) - pow(mpion,2)*(pow(mrho,2) - 2*t) + (pow(mrho,2) - 2*s - t)*t) +
                    eta1*(-4*pow(mpion,6) + (pow(mrho,2) - t)*(pow(mrho,2) - s - t)*t +
                       pow(mpion,4)*(3*pow(mrho,2) + s + t) -
                       pow(mpion,2)*(pow(mrho,4) + pow(mrho,2)*(s - t) + 2*t*(-s + t)))))/
                ((-pow(ma1,2) + t)*(-pow(mpion,2) + t)) +
               (0.03125*pow(eta1 - eta2,2)*(-2*eta1*eta2*
                     (pow(mpion,8) - pow(mpion,4)*(pow(mrho,4) + 2*(pow(mrho,2) + s)*t - 4*pow(t,2)) +
                       pow(t,2)*(-pow(mrho,4) - 2*pow(mrho,2)*s + 2*pow(s,2) + 2*s*t + pow(t,2)) +
                       2*pow(mpion,2)*t*(pow(mrho,4) + pow(mrho,2)*(s + t) - 2*t*(s + t))) +
                    pow(eta2,2)*(pow(mpion,8) - 2*pow(mpion,6)*pow(mrho,2) +
                       pow(mpion,4)*(pow(mrho,4) + 4*pow(mrho,2)*t - 2*(s - 2*t)*t) +
                       pow(t,2)*(pow(mrho,4) + 2*pow(s,2) + 2*s*t + pow(t,2) + 2*pow(mrho,2)*(-s + t)) -
                       2*pow(mpion,2)*t*(pow(mrho,4) - pow(mrho,2)*(s - 2*t) + 2*t*(s + t))) +
                    pow(eta1,2)*(pow(mpion,8) - 2*pow(mpion,6)*pow(mrho,2) +
                       pow(mpion,4)*(3*pow(mrho,4) + 2*pow(mrho,2)*(s - 3*t) - 2*(s - 2*t)*t) +
                       t*(-pow(mrho,2) + t)*(2*pow(s,2) + 2*s*t + pow(t,2) - pow(mrho,2)*(2*s + t)) -
                       2*pow(mpion,2)*(-pow(mrho,2) + t)*(2*t*(s + t) - pow(mrho,2)*(s + 2*t)))))/
                pow(pow(ma1,2) - t,2) - (0.5*(-2.*pow(mrho,2) +
                    delta*(2.*pow(mpion,2) + pow(mrho,2) - 1.*s - 1.*t))*
                  (delta*(-1.*pow(mpion,6) - 0.5*pow(mrho,6) - 0.1875*pow(s,3) +
                       pow(mpion,2)*(1.*pow(mrho,4) + pow(mrho,2)*(-0.625*s - 0.375*t) + s*(0.5*s + 0.5*t)) +
                       pow(mrho,4)*(0.5*s + 0.5*t) + pow(mpion,4)*(0.5*pow(mrho,2) + 0.25*s + 0.75*t) -
                       0.4375*pow(s,2)*t - 0.3125*s*pow(t,2) - 0.0625*pow(t,3) +
                       pow(mrho,2)*(0.4375*pow(s,2) - 0.25*s*t + 0.3125*pow(t,2))) +
                    pow(mrho,2)*(-0.125*pow(s,2) + C4*pow(mrho,4)*(1.*s - 1.*t) + 0.125*pow(t,2) +
                       pow(mpion,2)*((0.25 - 1.*C4*pow(mrho,2))*s + (-0.25 + 1.*C4*pow(mrho,2))*t) +
                       pow(mrho,2)*(-0.5*s + 0.5*C4*pow(s,2) + t*(0.5 - 0.5*C4*t)))))/
                (pow(mrho,6)*(1.*pow(mpion,2) - 0.5*s - 0.5*t)) +
               (pow(delta,2)*(-0.5*pow(mpion,6) - 0.0625*pow(mrho,6) + pow(mrho,4)*(-0.125*s - 0.125*t) +
                     pow(mpion,4)*(1.*pow(mrho,2) + 0.5*t) + s*(-0.125*pow(s,2) - 0.25*s*t - 0.125*pow(t,2)) +
                     pow(mpion,2)*(1.25*pow(mrho,4) + 0.375*pow(s,2) + pow(mrho,2)*(-1.125*s - 0.875*t) + 0.25*s*t -
                        0.125*pow(t,2)) + pow(mrho,2)*(0.4375*pow(s,2) + 0.25*s*t + 0.3125*pow(t,2))) +
                  pow(mrho,6)*(0.75 + C4*(8.*C4*pow(mpion,4) + 2.*C4*pow(s,2) +
                        pow(mpion,2)*(6. - 8.*C4*s - 8.*C4*t) + t*(-3. + 2.*C4*t) + s*(-3. + 4.*C4*t))) +
                  delta*pow(mrho,2)*(pow(mpion,4)*(-0.5 - 4.*C4*pow(mrho,2)) + s*(-0.25*s - 0.25*t) +
                     pow(mrho,4)*(-0.75 + 2.5*C4*s + 0.5*C4*t) +
                     pow(mrho,2)*(-0.5*C4*pow(s,2) + s*(0.25 - 2.*C4*t) + t*(1.25 - 1.5*C4*t)) +
                     pow(mpion,2)*(-3.*C4*pow(mrho,4) + 0.75*s + 0.25*t + pow(mrho,2)*(-1.5 + 3.*C4*s + 5.*C4*t))))/
                pow(mrho,6) + (2*((0.0625*(-2. + delta)*
                       (-2.*pow(mrho,2) + delta*(2.*pow(mpion,2) + pow(mrho,2) - 1.*s - 1.*t))*
                       (2.*pow(mpion,6) + 1.*pow(mrho,6) + pow(mpion,4)*(-3.*pow(mrho,2) - 2.*t) +
                         pow(mrho,4)*(-1.5*s - 1.5*t) + pow(mrho,2)*s*(0.5*s + 0.5*t) +
                         pow(mpion,2)*(-1.*pow(mrho,4) - 0.5*pow(s,2) + pow(mrho,2)*(2.5*s - 0.5*t) - 1.*s*t -
                            0.5*pow(t,2)) + t*(0.5*pow(s,2) + 1.*s*t + 0.5*pow(t,2))))/
                     ((pow(mpion,2) - 1.*t)*(1.*pow(mpion,2) - 0.5*s - 0.5*t)) +
                    (0.0625*(-2 + delta)*(6*delta*pow(mpion,6) + delta*s*t*(s + t) +
                         pow(mrho,6)*(-2 + 3*delta + 8*C4*t) -
                         pow(mpion,4)*((-2 + 9*delta)*pow(mrho,2) - 8*C4*pow(mrho,4) + delta*(s + 9*t)) -
                         2*pow(mrho,4)*(t*(-1 + 3*delta + 4*C4*t) + s*(-1 + 2*delta + 8*C4*t)) -
                         pow(mpion,2)*(8*C4*pow(mrho,6) + 2*pow(mrho,4)*(-2 + delta - 8*C4*t) +
                            pow(mrho,2)*((2 - 7*delta)*s + (2 + 5*delta)*t) + delta*(pow(s,2) - 3*pow(t,2))) +
                         pow(mrho,2)*(2*s*t + delta*(pow(s,2) + 3*s*t + 3*pow(t,2)))))/(-pow(mpion,2) + t)))/
                pow(mrho,4) + (0.0625*(eta1 - eta2)*(-(eta2*
                       (-2*pow(mpion,4)*(4*C4*pow(mrho,2)*(pow(mrho,2) + 4*t) - delta*(pow(mrho,2) - 2*s + 6*t)) +
                         pow(mpion,2)*(2*pow(mrho,4)*(-2 + delta + 8*C4*t) +
                            delta*(pow(s,2) - 6*s*t - 11*pow(t,2)) +
                            pow(mrho,2)*(-((-2 + delta)*s) + (-10 + delta)*t + 32*C4*t*(s + t))) +
                         t*(-2*pow(mrho,4)*(-2 + delta + 4*C4*t) + delta*(3*pow(s,2) + 2*s*t + 3*pow(t,2)) +
                            pow(mrho,2)*((2 - 5*delta)*s + 3*(2 + delta)*t - 8*C4*pow(s + t,2))))) +
                    eta1*(8*delta*pow(mpion,6) + delta*(pow(s,3) + 7*pow(s,2)*t + 5*s*pow(t,2) + 3*pow(t,3)) -
                       2*pow(mrho,2)*((-1 + 2*delta)*pow(s,2) + 2*(-1 + 2*delta)*s*t + (-3 + 2*delta)*pow(t,2) +
                          4*C4*t*pow(s + t,2)) + pow(mpion,4)*
                        (24*C4*pow(mrho,4) + 6*delta*(-s + t) - 4*pow(mrho,2)*(-1 + 3*delta + 8*C4*t)) +
                       pow(mrho,4)*(t*(-6 + delta + 8*C4*t) + s*(-2 + 3*delta + 16*C4*t)) -
                       2*pow(mpion,2)*(delta*(s + t)*(s + 5*t) -
                          pow(mrho,2)*(-2*s + 5*delta*s - 6*t + 9*delta*t + 16*C4*t*(s + t)) +
                          2*pow(mrho,4)*(-2 + delta + 4*C4*(s + 2*t))))))/(pow(mrho,2)*(-pow(ma1,2) + t))))/
           (16.*Pi*(0.3400429294240001 - 1.24244*s + pow(s,2))));

      // omega:
      /*diff_xsection = 1/3.0*(0.0024867959858108648*pow(Const,2)*pow(g_POR,4)*(pow(mpion,8) - 2*pow(mpion,6)*pow(mrho,2) +
        pow(mpion,4)*(pow(mrho,4) + 4*pow(s,2) - 2*s*t) +
        pow(s,2)*(pow(mrho,4) + pow(s,2) + 2*s*t + 2*pow(t,2) - 2*pow(mrho,2)*(s + t)) -
        2*pow(mpion,2)*s*(pow(mrho,4) + 2*s*(s + t) - pow(mrho,2)*(2*s + t))))/(pow(pow(momega,2) - s,2)*(pow(mpion,4) + pow(pow(mrho,2) - s,2) - 2*pow(mpion,2)*(pow(mrho,2) + s))); */
      break;
    case ReactionType::pi0_rho:
      diff_xsection = 1/3.0*((pow(Const,2)*pow(ghat,4)*((-0.25*pow(-2 + delta,2)*pow(mpion,2)*
                    (pow(mpion,4) + pow(pow(mrho,2) - s,2) - 2*pow(mpion,2)*(pow(mrho,2) + s)))/
                  (pow(mrho,2)*pow(pow(mpion,2) - s,2)) -
                 (0.0625*(eta1 - eta2)*(-pow(ma1,2) + s)*
                    (2*pow(mrho,2) + delta*(-2*pow(mpion,2) - pow(mrho,2) + s + t))*
                    (-(eta2*(s - t)*(4*pow(mpion,4) + s*(4*pow(mrho,2) + s - t) - pow(mpion,2)*(3*s + t))) +
                      eta1*(8*pow(mpion,6) + pow(s,3) + pow(s,2)*t + 5*s*pow(t,2) + pow(t,3) +
                         2*pow(mrho,4)*(-s + t) + pow(mrho,2)*(s - 3*t)*(s + t) +
                         2*pow(mpion,2)*(2*pow(mrho,2) - s - t)*(s + t) - 2*pow(mpion,4)*(2*pow(mrho,2) + s + 3*t))))/
                  (pow(mrho,2)*(pow(Gammaa1,2)*pow(ma1,2) + pow(pow(ma1,2) - s,2))*(-2*pow(mpion,2) + s + t)) -
                 (0.0625*pow(-2.*pow(mrho,2) + delta*(2.*pow(mpion,2) + pow(mrho,2) - 1.*s - 1.*t),2)*
                    (8.*pow(mpion,6) + 4.*pow(mrho,6) + pow(s,3) + pow(mrho,4)*(-4.*s - 4.*t) +
                      pow(mpion,4)*(-4.*pow(mrho,2) - 4.*s - 4.*t) + 3.*pow(s,2)*t + 3.*s*pow(t,2) + pow(t,3) +
                      pow(mrho,2)*(-3.*pow(s,2) + 2.*s*t - 3.*pow(t,2)) +
                      pow(mpion,2)*(-8.*pow(mrho,4) - 2.*pow(s,2) - 4.*s*t - 2.*pow(t,2) + pow(mrho,2)*(4.*s + 4.*t)))
                    )/(pow(mrho,6)*pow(2.*pow(mpion,2) - 1.*s - 1.*t,2)) +
                 (0.125*(-2 + delta)*(eta1 - eta2)*(-pow(ma1,2) + s)*
                    (-(eta2*(pow(mpion,2) + s)*(-pow(mpion,4) + pow(mpion,2)*(pow(mrho,2) - 2*s) +
                           s*(-pow(mrho,2) + s + 2*t))) +
                      eta1*(-4*pow(mpion,6) + s*(-pow(mrho,2) + s)*(-pow(mrho,2) + s + t) +
                         pow(mpion,4)*(3*pow(mrho,2) + s + t) -
                         pow(mpion,2)*(pow(mrho,4) + 2*s*(s - t) + pow(mrho,2)*(-s + t)))))/
                  ((pow(Gammaa1,2)*pow(ma1,2) + pow(pow(ma1,2) - s,2))*(-pow(mpion,2) + s)) +
                 (0.03125*pow(eta1 - eta2,2)*(pow(eta2,2)*
                       (pow(mpion,8) - 2*pow(mpion,6)*pow(mrho,2) +
                         pow(mpion,4)*(pow(pow(mrho,2) + 2*s,2) - 2*s*t) +
                         pow(s,2)*(pow(pow(mrho,2) + s,2) + 2*(-pow(mrho,2) + s)*t + 2*pow(t,2)) -
                         2*pow(mpion,2)*s*(pow(mrho,4) + pow(mrho,2)*(2*s - t) + 2*s*(s + t))) -
                      2*eta1*eta2*(pow(mpion,8) - pow(mpion,4)*(pow(mrho,4) + 2*pow(mrho,2)*s + 2*s*(-2*s + t)) +
                         2*pow(mpion,2)*s*(pow(mrho,4) + pow(mrho,2)*(s + t) - 2*s*(s + t)) +
                         pow(s,2)*(-pow(mrho,4) + pow(s,2) - 2*pow(mrho,2)*t + 2*t*(s + t))) +
                      pow(eta1,2)*(pow(mpion,8) - 2*pow(mpion,6)*pow(mrho,2) +
                         pow(mpion,4)*(3*pow(mrho,4) + 2*s*(2*s - t) + 2*pow(mrho,2)*(-3*s + t)) -
                         2*pow(mpion,2)*(-pow(mrho,2) + s)*(2*s*(s + t) - pow(mrho,2)*(2*s + t)) +
                         s*(-pow(mrho,2) + s)*(pow(s,2) + 2*s*t + 2*pow(t,2) - pow(mrho,2)*(s + 2*t)))))/
                  (pow(Gammaa1,2)*pow(ma1,2) + pow(pow(ma1,2) - s,2)) +
                 (0.5*(-2.*pow(mrho,2) + delta*(2.*pow(mpion,2) + pow(mrho,2) - 1.*s - 1.*t))*
                    (delta*(1.*pow(mpion,6) + 0.5*pow(mrho,6) + 0.0625*pow(s,3) + pow(mrho,4)*(-0.5*s - 0.5*t) +
                         pow(mpion,4)*(-0.5*pow(mrho,2) - 0.75*s - 0.25*t) + 0.3125*pow(s,2)*t + 0.4375*s*pow(t,2) +
                         0.1875*pow(t,3) + pow(mpion,2)*
                          (-1.*pow(mrho,4) + pow(mrho,2)*(0.375*s + 0.625*t) + (-0.5*s - 0.5*t)*t) +
                         pow(mrho,2)*(-0.3125*pow(s,2) + 0.25*s*t - 0.4375*pow(t,2))) +
                      pow(mrho,2)*(-0.125*pow(s,2) + C4*pow(mrho,4)*(1.*s - 1.*t) + 0.125*pow(t,2) +
                         pow(mpion,2)*((0.25 - 1.*C4*pow(mrho,2))*s + (-0.25 + 1.*C4*pow(mrho,2))*t) +
                         pow(mrho,2)*(-0.5*s + 0.5*C4*pow(s,2) + t*(0.5 - 0.5*C4*t)))))/
                  (pow(mrho,6)*(1.*pow(mpion,2) - 0.5*s - 0.5*t)) +
                 (pow(delta,2)*(-0.5*pow(mpion,6) - 0.0625*pow(mrho,6) + pow(mpion,4)*(1.*pow(mrho,2) + 0.5*s) +
                       pow(mrho,4)*(-0.125*s - 0.125*t) + t*(-0.125*pow(s,2) - 0.25*s*t - 0.125*pow(t,2)) +
                       pow(mpion,2)*(1.25*pow(mrho,4) - 0.125*pow(s,2) + pow(mrho,2)*(-0.875*s - 1.125*t) + 0.25*s*t +
                          0.375*pow(t,2)) + pow(mrho,2)*(0.3125*pow(s,2) + 0.25*s*t + 0.4375*pow(t,2))) +
                    delta*pow(mrho,2)*(pow(mpion,4)*(-0.5 - 4.*C4*pow(mrho,2)) + (-0.25*s - 0.25*t)*t +
                       pow(mrho,4)*(-0.75 + 0.5*C4*s + 2.5*C4*t) +
                       pow(mrho,2)*(-1.5*C4*pow(s,2) + s*(1.25 - 2.*C4*t) + t*(0.25 - 0.5*C4*t)) +
                       pow(mpion,2)*(-3.*C4*pow(mrho,4) + 0.25*s + 0.75*t + pow(mrho,2)*(-1.5 + 5.*C4*s + 3.*C4*t))) +
                    pow(mrho,6)*(0.75 + C4*(8.*C4*pow(mpion,4) + 2.*C4*pow(s,2) +
                          pow(mpion,2)*(6. - 8.*C4*s - 8.*C4*t) + t*(-3. + 2.*C4*t) + s*(-3. + 4.*C4*t))))/pow(mrho,6) +
                 (0.0625*(eta1 - eta2)*(-pow(ma1,2) + s)*
                    (-(eta2*(2*pow(mpion,4)*(-4*C4*pow(mrho,2)*(pow(mrho,2) + 4*s) + delta*(pow(mrho,2) + 6*s - 2*t)) +
                           pow(mpion,2)*(2*pow(mrho,4)*(-2 + delta + 8*C4*s) +
                              delta*(-11*pow(s,2) - 6*s*t + pow(t,2)) +
                              pow(mrho,2)*((-10 + delta)*s - (-2 + delta)*t + 32*C4*s*(s + t))) +
                           s*(-2*pow(mrho,4)*(-2 + delta + 4*C4*s) + delta*(3*pow(s,2) + 2*s*t + 3*pow(t,2)) +
                              pow(mrho,2)*(3*(2 + delta)*s + (2 - 5*delta)*t - 8*C4*pow(s + t,2))))) +
                      eta1*(8*delta*pow(mpion,6) + 2*pow(mpion,4)*
                          (12*C4*pow(mrho,4) - 2*pow(mrho,2)*(-1 + 3*delta + 8*C4*s) + 3*delta*(s - t)) +
                         delta*(3*pow(s,3) + 5*pow(s,2)*t + 7*s*pow(t,2) + pow(t,3)) -
                         2*pow(mrho,2)*((-3 + 2*delta)*pow(s,2) + 2*(-1 + 2*delta)*s*t + (-1 + 2*delta)*pow(t,2) +
                            4*C4*s*pow(s + t,2)) + pow(mrho,4)*((-6 + delta)*s + (-2 + 3*delta)*t + 8*C4*s*(s + 2*t)) -
                         2*pow(mpion,2)*(delta*(s + t)*(5*s + t) -
                            pow(mrho,2)*(-6*s + 9*delta*s - 2*t + 5*delta*t + 16*C4*s*(s + t)) +
                            2*pow(mrho,4)*(-2 + delta + 4*C4*(2*s + t))))))/
                  (pow(mrho,2)*(pow(Gammaa1,2)*pow(ma1,2) + pow(pow(ma1,2) - s,2))) +
                 (2*((0.0625*(-2. + delta)*(-2.*pow(mrho,2) + delta*(2.*pow(mpion,2) + pow(mrho,2) - 1.*s - 1.*t))*
                         (2.*pow(mpion,6) + 1.*pow(mrho,6) + pow(mpion,4)*(-3.*pow(mrho,2) - 2.*s) +
                           pow(mrho,4)*(-1.5*s - 1.5*t) + pow(mrho,2)*(0.5*s + 0.5*t)*t +
                           s*(0.5*pow(s,2) + 1.*s*t + 0.5*pow(t,2)) +
                           pow(mpion,2)*(-1.*pow(mrho,4) - 0.5*pow(s,2) - 1.*s*t - 0.5*pow(t,2) +
                              pow(mrho,2)*(-0.5*s + 2.5*t))))/((pow(mpion,2) - 1.*s)*(1.*pow(mpion,2) - 0.5*s - 0.5*t)) +
                      (0.0625*(-2 + delta)*(delta*(6*pow(mpion,6) - pow(mpion,4)*(9*(pow(mrho,2) + s) + t) -
                              pow(mpion,2)*(2*pow(mrho,4) - 3*pow(s,2) + pow(mrho,2)*(5*s - 7*t) + pow(t,2)) +
                              (pow(mrho,2) - s - t)*(3*pow(mrho,4) - s*t - pow(mrho,2)*(3*s + t))) +
                           2*pow(mrho,2)*(pow(mpion,4)*(1 + 4*C4*pow(mrho,2)) + pow(mrho,4)*(-1 + 4*C4*s) + s*t -
                              pow(mpion,2)*(4*C4*pow(mrho,4) + s - 2*pow(mrho,2)*(1 + 4*C4*s) + t) +
                              pow(mrho,2)*(t + s*(1 - 4*C4*(s + 2*t))))))/(-pow(mpion,2) + s)))/pow(mrho,4)))/
             (16.*Pi*(0.3400429294240001 - 1.24244*s + pow(s,2))));

      // omega:
      /*diff_xsection = 1/3.0*(0.0024867959858108648*pow(Const,2)*pow(g_POR,4)*(pow(mpion,8) - 2*pow(mpion,6)*pow(mrho,2) +
       pow(mpion,4)*(pow(mrho,4) - 2*(s - 2*t)*t) + pow(t,2)*(pow(mrho,4) + 2*pow(s,2) + 2*s*t + pow(t,2) - 2*pow(mrho,2)*(s + t)) -
       2*pow(mpion,2)*t*(pow(mrho,4) + 2*t*(s + t) - pow(mrho,2)*(s + 2*t))))/
       ((pow(mpion,4) + pow(pow(mrho,2) - s,2) - 2*pow(mpion,2)*(pow(mrho,2) + s))*pow(pow(momega,2) - t,2));*/
      break;
    /*case ReactionType::pi_eta:
      diff_xsection = to_be_determined;
      break;*/
    case ReactionType::pi0_rho0:

      diff_xsection = 1/3.0*(pow(Const,2)*pow(g_POR,4)*(pow(m_omega,4)*pow(s,4) + 4*pow(m_omega,4)*pow(s,3)*t - 4*pow(m_omega,2)*pow(s,4)*t + 10*pow(m_omega,4)*pow(s,2)*pow(t,2) -
             16*pow(m_omega,2)*pow(s,3)*pow(t,2) + 5*pow(s,4)*pow(t,2) + 4*pow(m_omega,4)*s*pow(t,3) - 16*pow(m_omega,2)*pow(s,2)*pow(t,3) +
             10*pow(s,3)*pow(t,3) + pow(m_omega,4)*pow(t,4) - 4*pow(m_omega,2)*s*pow(t,4) + 5*pow(s,2)*pow(t,4) + pow(m_pi,8)*pow(-2*pow(m_omega,2) + s + t,2) -
             2*pow(m_pi,6)*pow(m_rho,2)*(2*pow(m_omega,4) + pow(s,2) + pow(t,2) - 2*pow(m_omega,2)*(s + t)) +
             pow(m_rho,4)*(2*pow(s,2)*pow(t,2) - 2*pow(m_omega,2)*s*t*(s + t) + pow(m_omega,4)*(pow(s,2) + pow(t,2))) -
             2*pow(m_rho,2)*(3*pow(s,2)*pow(t,2)*(s + t) - 3*pow(m_omega,2)*s*t*pow(s + t,2) +
                pow(m_omega,4)*(pow(s,3) + 2*pow(s,2)*t + 2*s*pow(t,2) + pow(t,3))) +
             pow(m_pi,4)*(-2*pow(m_rho,2)*(pow(m_omega,2) - s)*(pow(m_omega,2) - t)*(s + t) - 8*pow(m_omega,2)*s*t*(s + t) + 4*pow(m_omega,4)*(pow(s,2) + pow(t,2)) -
                2*s*t*(pow(s,2) - 6*s*t + pow(t,2)) + pow(m_rho,4)*(2*pow(m_omega,4) + pow(s,2) + pow(t,2) - 2*pow(m_omega,2)*(s + t))) -
             2*pow(m_pi,2)*(2*(s + t)*pow(-2*s*t + pow(m_omega,2)*(s + t),2) + pow(m_rho,4)*(-4*pow(m_omega,2)*s*t + pow(m_omega,4)*(s + t) + s*t*(s + t)) -
                pow(m_rho,2)*(-10*pow(m_omega,2)*s*t*(s + t) + 2*pow(m_omega,4)*(pow(s,2) + 3*s*t + pow(t,2)) + s*t*(pow(s,2) + 8*s*t + pow(t,2))))))/
         (128.*Pi*pow(pow(m_omega,2) - s,2)*(pow(pow(m_pi,2) - pow(m_rho,2),2) - 2*(pow(m_pi,2) + pow(m_rho,2))*s + pow(s,2))*pow(pow(m_omega,2) - t,2));
      break;
    case ReactionType::no_reaction:
      // never reached
      break;
  }
  return diff_xsection*to_mb;
}

}  // namespace Smash<|MERGE_RESOLUTION|>--- conflicted
+++ resolved
@@ -55,44 +55,24 @@
   const double t2 = mandelstam_t[0];
   const double pcm_in = cm_momentum();
   const double pcm_out = pCM(sqrts, m3, 0.0);
-<<<<<<< HEAD
 
   assert(t1 < t2);
   const double stepsize = (t2-t1)/100.0;
   for (double t = t1; t < t2; t += stepsize) {
-    float diff_xsection_max = std::max(diff_cross_section(t, m3,t2,t1),
-                                       diff_xsection_max);
-  }
-
-  float t = Random::uniform(t1, t2);
-  float diff_xsection_max = 0;
-=======
-
-  assert(t1 < t2);
-  const double stepsize = (t2-t1)/100.0;
-  for (double t = t1; t < t2; t += stepsize) {
-    double diff_xsection_max = std::max(diff_cross_section(t, m3),
+    double diff_xsection_max = std::max(diff_cross_section(t, m3, t2, t1),
                                               diff_xsection_max);
   }
 
   double t = Random::uniform(t1, t2);
   double diff_xsection_max = 0;
->>>>>>> 5f6e8677
   int iteration_number = 0;
   do {
     t = Random::uniform(t1, t2);
     iteration_number++;
-<<<<<<< HEAD
-  } while (diff_cross_section(t, m3,t2,t1) < Random::uniform(0.f, diff_xsection_max)
+  } while (diff_cross_section(t, m3, t2, t1) < Random::uniform(0., diff_xsection_max)
            && iteration_number < 100);
 
-  // todo: this should move to kinematics.h and tested
-=======
-  } while (diff_cross_section(t, m3) < Random::uniform(0., diff_xsection_max)
-           && iteration_number < 100);
-
   // TODO(schaefer): this should be moved to kinematics.h and tested
->>>>>>> 5f6e8677
   double costheta =
       (t - pow_int(m2, 2) +
        0.5 * (s + pow_int(m2, 2) - pow_int(m1, 2)) * (s - pow_int(m3, 2)) / s) /
@@ -184,37 +164,24 @@
   ParticleTypePtr pi_plus_particle = &ParticleType::find(pdg::pi_p);
   ParticleTypePtr pi_minus_particle = &ParticleType::find(pdg::pi_m);
   ParticleTypePtr photon_particle = &ParticleType::find(pdg::photon);
-<<<<<<< HEAD
-  const float m_rho = rho0_particle->mass();
-  const float m_pi = pi0_particle->mass();
-
-  const float to_mb = 0.3894;
-  const float Const = 0.059;
-  const float g_POR = 11.93;
-  const float ma1 = 1.26;
-  const float ghat = 6.4483;
-  const float eta1 = 2.3920;
-  const float eta2 = 1.9430;
-  const float delta = -0.6426;
-  const float C4 = -0.14095;
-  const float Gammaa1 = 0.4;
-  const float Pi = M_PI;
-  float m_omega = 0.783;
-  float momega = m_omega;
-  float mrho = m_rho;
-  float mpion = m_pi;
-=======
   const double m_rho = rho0_particle->mass();
-  const double m_rho_2 = pow_int(m_rho, 2);
   const double m_pi = pi0_particle->mass();
-  const double m_pi_2 = pow_int(m_pi, 2);
-  const double m_eta = eta_particle->mass();
-  const double m_eta_2 = pow_int(m_eta, 2);
-  const double gamma_rho_tot = rho0_particle->width_at_pole();
-  const double g_rho_2 = 24 * twopi * gamma_rho_tot * pow_int(m_rho, 2) /
-                        pow(pow_int(m_rho, 2) - 4 * pow_int(m_pi, 2), 3.0/2.0);
+
   const double to_mb = 0.3894;
->>>>>>> 5f6e8677
+  const double Const = 0.059;
+  const double g_POR = 11.93;
+  const double ma1 = 1.26;
+  const double ghat = 6.4483;
+  const double eta1 = 2.3920;
+  const double eta2 = 1.9430;
+  const double delta = -0.6426;
+  const double C4 = -0.14095;
+  const double Gammaa1 = 0.4;
+  const double Pi = M_PI;
+  double m_omega = 0.783;
+  double momega = m_omega;
+  double mrho = m_rho;
+  double mpion = m_pi;
 
   ParticleData part_a = incoming_particles_[0];
   ParticleData part_b = incoming_particles_[1];
@@ -251,20 +218,9 @@
 
     if (reac != ReactionType::no_reaction) {
       std::array<double, 2> mandelstam_t = get_t_range(sqrts, m1, m2, m3, 0.0);
-<<<<<<< HEAD
       double t1;
       double t2;
-      float xsection = 0.0;
-=======
-      double t1 = mandelstam_t[1];
-      double t2 = mandelstam_t[0];
-
-      double u1 = pow_int(m1, 2) + pow_int(m2, 2) + pow_int(m3, 2) - s - t1;
-      double u2 = pow_int(m1, 2) + pow_int(m2, 2) + pow_int(m3, 2) - s - t2;
-
-      double e, I0, I1;
       double xsection = 0.0;
->>>>>>> 5f6e8677
 
       switch (reac) {
          case ReactionType::pi_pi:
@@ -287,7 +243,6 @@
           part_out = rho0_particle;
           m3 = part_out->mass();
 
-<<<<<<< HEAD
           if (sqrts > m3) {
             mandelstam_t = get_t_range(sqrts, m1, m2, m3, 0.0);
             t1 = mandelstam_t[1];
@@ -1133,22 +1088,6 @@
                   (16.*M_PI*s*(-4*pow(mpion,2) + s));
             process_list.push_back(make_unique<CollisionBranch>(
                 *part_out, *photon_out, xsection, ProcessType::TwoToTwo));
-=======
-          if (gamma_rho_tot > really_small) {
-            if (tabulation_pi_pi_rho0 == nullptr) {
-              tabulation_pi_pi_rho0 = make_unique<Tabulation>(
-                2. * m_pi, 15. - 2. * m_pi, num_tab_pts_,
-                  [&](double sqrts1) {
-                    return integrate(2. * m_pi, sqrts1, [&](double M) {
-                      return pi_pi_rho0(M, pow_int(sqrts1, 2)) *
-                             part_out->spectral_function(M);
-                    });
-                  });
-            }
-            xsection = tabulation_pi_pi_rho0->get_value_linear(sqrts);
-          } else {
-            xsection = pi_pi_rho0(m3, pow_int(sqrts, 2));
->>>>>>> 5f6e8677
           }
 
           // the third possible reaction (produces photon)
@@ -1171,7 +1110,6 @@
           } else {
             part_out = rho_minus_particle;
           }
-<<<<<<< HEAD
           m3 = part_out->mass();
 
           if (sqrts > m3) {
@@ -1434,22 +1372,6 @@
           if (part_a.type().pdgcode() == pdg::pi_p ||
               part_b.type().pdgcode() == pdg::pi_p) {
             part_out = pi_plus_particle;
-=======
-           m3 = part_out->mass();
-
-           if (gamma_rho_tot > really_small) {
-             if (tabulation_pi0_pi_rho == nullptr) {
-               tabulation_pi0_pi_rho = make_unique<Tabulation>(
-                 2. * m_pi, 15. - 2. * m_pi, num_tab_pts_,
-                 [&](double sqrts1) {
-                   return integrate(2. * m_pi, sqrts1, [&](double M) {
-                      return pi_pi0_rho(M, pow_int(sqrts1, 2)) *
-                             part_out->spectral_function(M);
-                    });
-                  });
-            }
-            xsection = tabulation_pi0_pi_rho->get_value_linear(sqrts);
->>>>>>> 5f6e8677
           } else {
             part_out = pi_minus_particle;
           }
@@ -2793,144 +2715,28 @@
   return process_list;
 }
 
-<<<<<<< HEAD
-float ScatterActionPhoton::diff_cross_section(float t, float m3, float t2, float t1) const {
-  const float to_mb = 0.3894;
+double ScatterActionPhoton::diff_cross_section(double t, double m3, double t2, double t1) const {
+  const double to_mb = 0.3894;
   const float m_rho = ParticleType::find(pdg::rho_z).mass();
   const float m_pi = ParticleType::find(pdg::pi_z).mass();
   float s = mandelstam_s();
   float diff_xsection = 0.0;
 
-  const float Const = 0.059;
-  const float g_POR = 11.93;
-  const float ma1 = 1.26;
-  const float ghat = 6.4483;
-  const float eta1 = 2.3920;
-  const float eta2 = 1.9430;
-  const float delta = -0.6426;
-  const float C4 = -0.14095;
-  const float Gammaa1 = 0.4;
-  const float Pi = M_PI;
-  float m_omega = 0.783;
-  float momega = m_omega;
-  float mrho = m_rho;
-  float mpion = m_pi;
-
-=======
-double ScatterActionPhoton::pi_pi_rho0(const double M, const double s) const {
-  const double to_mb = 0.3894;
-  const double m_pi = ParticleType::find(pdg::pi_z).mass();
-  const double m_pi_2 = pow_int(m_pi, 2);
-  const double m_rho = ParticleType::find(pdg::rho_z).mass();
-  const double gamma_rho_tot = ParticleType::find(pdg::rho_z).width_at_pole();
-  const double g_rho_2 = 24 * twopi * gamma_rho_tot * pow_int(m_rho, 2) /
-                       pow(pow_int(m_rho, 2) - 4 * pow_int(m_pi, 2), 3.0 / 2.0);
-  const double DM = pow_int(M, 2) - 4 * pow_int(m_pi, 2);
-  const double sqrts = sqrt(s);
-  const double p_cm_2 = 0.25 * s - m_pi_2;
-  if (sqrts <= M) {
-    return 0;
-  }
-  std::array<double, 2> mandelstam_t = get_t_range(sqrts, m_pi, m_pi, M, 0.);
-  double t1 = mandelstam_t[1];
-  double t2 = mandelstam_t[0];
-  double u1 = 2 * m_pi_2 + pow_int(M, 2) - s - t1;
-  double u2 = 2 * m_pi_2 + pow_int(M, 2) - s - t2;
-  double xsection = alpha * g_rho_2 / (4 * s * p_cm_2);
-
-  t1 += -m_pi_2;
-  t2 += -m_pi_2;
-  if (std::abs(t1) < really_small) {
-    t1 = -really_small;
-  }
-  if (t2 / t1 <= 0) {
-    return 0;
-  }
-  u1 += -m_pi_2;
-  u2 += -m_pi_2;
-  if (std::abs(u2) < really_small) {
-    return 0;
-  }
-  if (u1 / u2 <= 0) {
-    return 0;
-  }
-  xsection = xsection *
-             (2 * (t2 - t1) -
-              DM * ((s - 2 * m_pi_2) / (s - pow_int(M, 2)) * std::log(t2 / t1) +
-                    m_pi_2 * (t2 - t1) / (t2 * t1) +
-                    (s - 2 * m_pi_2) / (s - pow_int(M, 2)) * std::log(u1 / u2) +
-                    m_pi_2 * (u1 - u2) / (u1 * u2))) *
-             to_mb;
-  if (xsection > 0) {
-    return xsection;
-  } else {
-    return really_small;
-  }
-}
-
-double ScatterActionPhoton::pi_pi0_rho(const double M, const double s) const {
-  const double to_mb = 0.3894;
-  const double m_pi = ParticleType::find(pdg::pi_z).mass();
-  const double m_pi_2 = pow_int(m_pi, 2);
-  const double m_rho = ParticleType::find(pdg::rho_z).mass();
-  const double gamma_rho_tot = ParticleType::find(pdg::rho_z).width_at_pole();
-  const double g_rho_2 = 24 * twopi * gamma_rho_tot * pow_int(m_rho, 2) /
-                       pow(pow_int(m_rho, 2) - 4 * pow_int(m_pi, 2), 3.0 / 2.0);
-  const double DM = pow_int(M, 2) - 4 * pow_int(m_pi, 2);
-  const double sqrts = sqrt(s);
-  const double p_cm_2 = 0.25 * s - m_pi_2;
-  if (sqrts <= M) {
-    return 0;
-  }
-  std::array<double, 2> mandelstam_t = get_t_range(sqrts, m_pi, m_pi, M, 0.);
-  double t1 = mandelstam_t[1];
-  double t2 = mandelstam_t[0];
-  double xsection = -alpha * g_rho_2 / (16 * s * p_cm_2);
-  double e = 1.0 / 3.0 * (s - 2 * pow_int(M, 2)) / pow_int(M, 2) /
-            pow_int(s - pow_int(M, 2), 2) * (pow_int(t2, 3) - pow_int(t1, 3));
-  e += 0.5 * (s - 6 * pow_int(M, 2)) / pow_int(M, 2) / (s - pow_int(M, 2)) *
-       (pow_int(t2, 2) - pow_int(t1, 2));
-  t1 += -m_pi_2;
-  t2 += -m_pi_2;
-  if (std::abs(t1) < really_small) {
-    t1 = -really_small;
-  }
-  if (t2 / t1 <= 0) {
-    return 0;
-  }
-  e += (4 * s * DM / pow_int(s - pow_int(M, 2), 2) + m_pi_2 /pow_int(M, 2)
-        - 4.5) * (t2 - t1);
-  e += 4 * s * DM / (s - pow_int(M, 2)) * std::log(t2 / t1);
-  e += 4 * m_pi_2 * DM * ((t2 - t1) / (t2 * t1));
-  xsection = xsection * e * to_mb;
-  if (xsection > 0) {
-    return xsection;
-  } else {
-    return really_small;
-  }
-}
-
-double ScatterActionPhoton::diff_cross_section(double t, double m3) const {
-  const double to_mb = 0.3894;
-  const double m_rho = ParticleType::find(pdg::rho_z).mass();
-  const double m_rho_2 = pow_int(m_rho, 2);
-  const double m_pi = ParticleType::find(pdg::pi_z).mass();
-  const double m_pi_2 = pow_int(m_pi, 2);
-  const double m_eta = ParticleType::find(pdg::eta).mass();
-  const double m_eta_2 = pow_int(m_eta, 2);
-  const double gamma_rho_tot = ParticleType::find(pdg::rho_z).width_at_pole();
-  const double g_rho_2 = 24 * twopi * gamma_rho_tot * pow_int(m_rho, 2) /
-                       pow(pow_int(m_rho, 2) - 4 * pow_int(m_pi, 2), 3.0 / 2.0);
-  double s = mandelstam_s();
-  const double p_cm_2 = cm_momentum_squared();
-  const double m1 = incoming_particles_[0].effective_mass();
-  const double m2 = incoming_particles_[1].effective_mass();
-  const double m3_2 = pow_int(m3, 2);
-  const double DM = pow_int(m3, 2) - 4 * pow_int(m_pi, 2);
-  double u = pow_int(m1, 2) + pow_int(m2, 2) + pow_int(m3, 2) - s - t;
-  double diff_xsection = 0.0;
-  double e = 0.0;
->>>>>>> 5f6e8677
+  const double Const = 0.059;
+  const double g_POR = 11.93;
+  const double ma1 = 1.26;
+  const double ghat = 6.4483;
+  const double eta1 = 2.3920;
+  const double eta2 = 1.9430;
+  const double delta = -0.6426;
+  const double C4 = -0.14095;
+  const double Gammaa1 = 0.4;
+  const double Pi = M_PI;
+  double m_omega = 0.783;
+  double momega = m_omega;
+  double mrho = m_rho;
+  double mpion = m_pi;
+
   switch (reac) {
     case ReactionType::pi_pi:
       if (outgoing_particles_[0].type().pdgcode().is_rho()) {
