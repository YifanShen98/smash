--- conflicted
+++ resolved
@@ -198,47 +198,6 @@
     ParticleTypePtr part_out = photon_particle;
     ParticleTypePtr photon_out = photon_particle;
 
-<<<<<<< HEAD
-    reac_ = ReactionType::no_reaction;
-    if (part_a.type().charge() == 0) {
-      if (part_b.type().charge() != 0) {
-        if (part_b.type().pdgcode().is_pion()) {
-          reac_ = ReactionType::pi0_pi;
-          part_out = charged_rho_particle;
-        } else if (part_b.type().pdgcode().is_rho()) {
-          reac_ = ReactionType::pi0_rho;
-          part_out = charged_pi_particle;
-        }
-      }
-    } else if (part_b.type().charge() == 0) {
-        // now part_a.type().charge()!=0
-        if (part_b.type().pdgcode().is_pion()) {
-          reac_ = ReactionType::pi0_pi;
-          part_out = charged_rho_particle;
-        } else if (part_b.type().pdgcode().is_rho()) {
-          reac_ = ReactionType::piplus_rho0;
-          part_out = charged_pi_particle;
-        } else if (part_b.type().pdgcode() == pdg::eta) {
-          // corresponds to eta meson
-          reac_ = ReactionType::piplus_eta;
-          part_out = charged_pi_particle;
-        }
-      } else if (part_b.type().charge() == -part_a.type().charge()) {
-        if (part_b.type().pdgcode().is_pion()) {
-          reac_ = ReactionType::pi_pi;
-          // actually three reactions possible for pi_pi,
-          // so part_out is fixed later
-        } else if (part_b.type().pdgcode().is_rho()) {
-          reac_ = ReactionType::pi_rho;
-          part_out = pi_particle;
-        }
-      }
-
-    m3 = part_out->mass();
-    if (sqrts <= m1 + m2)
-      reac_ = ReactionType::no_reaction;
-    if (reac_ != ReactionType::no_reaction) {
-=======
     reac = is_photon_reaction(Action::incoming_particles());
 
     if (sqrts <= m1 + m2) {
@@ -246,7 +205,7 @@
     }
 
     if (reac != ReactionType::no_reaction) {
->>>>>>> e298dfb5
+
       std::array<double, 2> mandelstam_t = get_t_range(sqrts, m1, m2, m3, 0.0);
       double t1 = mandelstam_t[1];
       double t2 = mandelstam_t[0];
