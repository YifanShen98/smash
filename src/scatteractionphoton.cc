/*
 *
 *    Copyright (c) 2016-2017
 *      SMASH Team
 *
 *    GNU General Public License (GPLv3 or later)
 *
 */

#include "include/scatteractionphoton.h"

#include <algorithm>
#include <utility>

#include "include/angles.h"
#include "include/constants.h"
#include "include/crosssectionsphoton.h"
#include "include/cxx14compat.h"
#include "include/forwarddeclarations.h"
#include "include/kinematics.h"
#include "include/outputinterface.h"
#include "include/particletype.h"
#include "include/pdgcode.h"
#include "include/pow.h"
#include "include/random.h"
#include "include/tabulation.h"

namespace smash {

// Determines the reaction type (process) based on the incoming particles.
// This mapping is unique.
ScatterActionPhoton::ReactionType ScatterActionPhoton::photon_reaction_type(
    const ParticleList &in) {
  PdgCode a = in[0].pdgcode();
  PdgCode b = in[1].pdgcode();

  // swap so that pion is first and there are less cases to be listed
  if (!a.is_pion()) {
    std::swap(a, b);
  }

  switch (pack(a.code(), b.code())) {
    case (pack(pdg::pi_p, pdg::pi_z)):
    case (pack(pdg::pi_z, pdg::pi_p)):
      return ReactionType::pi_z_pi_p_rho_p;

    case (pack(pdg::pi_m, pdg::pi_z)):
    case (pack(pdg::pi_z, pdg::pi_m)):
      return ReactionType::pi_z_pi_m_rho_m;

    case (pack(pdg::pi_p, pdg::rho_z)):
      return ReactionType::pi_p_rho_z_pi_p;

    case (pack(pdg::pi_m, pdg::rho_z)):
      return ReactionType::pi_m_rho_z_pi_m;

    case (pack(pdg::pi_m, pdg::rho_p)):
      return ReactionType::pi_m_rho_p_pi_z;

    case (pack(pdg::pi_p, pdg::rho_m)):
      return ReactionType::pi_p_rho_m_pi_z;

    case (pack(pdg::pi_z, pdg::rho_p)):
      return ReactionType::pi_z_rho_p_pi_p;

    case (pack(pdg::pi_z, pdg::rho_m)):
      return ReactionType::pi_z_rho_m_pi_m;

    case (pack(pdg::pi_p, pdg::pi_m)):
    case (pack(pdg::pi_m, pdg::pi_p)):
      return ReactionType::pi_p_pi_m_rho_z;

    case (pack(pdg::pi_z, pdg::rho_z)):
      return ReactionType::pi_z_rho_z_pi_z;

    default:
      return ReactionType::no_reaction;
  }
}

void ScatterActionPhoton::perform_photons(const OutputsList &outputs) {
  for (int i = 0; i < number_of_fractional_photons_; i++) {
    generate_final_state();
    for (const auto &output : outputs) {
      if (output->is_photon_output()) {
        // we do not care about the local density
        output->at_interaction(*this, 0.0);
      }
    }
  }
}

ParticleTypePtr ScatterActionPhoton::outgoing_hadron_type(
    const ReactionType reaction) {
  static const ParticleTypePtr rho_z_particle_ptr =
      &ParticleType::find(pdg::rho_z);
  static const ParticleTypePtr rho_p_particle_ptr =
      &ParticleType::find(pdg::rho_p);
  static const ParticleTypePtr rho_m_particle_ptr =
      &ParticleType::find(pdg::rho_m);
  static const ParticleTypePtr pi_z_particle_ptr =
      &ParticleType::find(pdg::pi_z);
  static const ParticleTypePtr pi_p_particle_ptr =
      &ParticleType::find(pdg::pi_p);
  static const ParticleTypePtr pi_m_particle_ptr =
      &ParticleType::find(pdg::pi_m);

  switch (reaction) {
    case ReactionType::pi_z_pi_p_rho_p:
      return rho_p_particle_ptr;
      break;
    case ReactionType::pi_z_pi_m_rho_m:
      return rho_m_particle_ptr;
      break;
    case ReactionType::pi_p_pi_m_rho_z:
      return rho_z_particle_ptr;
      break;

    case ReactionType::pi_p_rho_z_pi_p:
    case ReactionType::pi_z_rho_p_pi_p:
      return pi_p_particle_ptr;

    case ReactionType::pi_m_rho_z_pi_m:
    case ReactionType::pi_z_rho_m_pi_m:
      return pi_m_particle_ptr;

    case ReactionType::pi_m_rho_p_pi_z:
    case ReactionType::pi_p_rho_m_pi_z:
    case ReactionType::pi_z_rho_z_pi_z:
      return pi_z_particle_ptr;
      break;
    default:
      // default constructor constructs p with invalid index
      ParticleTypePtr p{};
      return p;
  }
}

ParticleTypePtr ScatterActionPhoton::outgoing_hadron_type(
    const ParticleList &in) {
  auto reac = photon_reaction_type(in);
  return outgoing_hadron_type(reac);
}

bool ScatterActionPhoton::is_kinematically_possible(const double s_sqrt,
                                                    const ParticleList &in) {
  auto reac = photon_reaction_type(in);
  auto hadron = outgoing_hadron_type(in);

  if (reac == ReactionType::no_reaction)
    return false;

  if (default_mediator_ == MediatorType::PION &&
      reac == ReactionType::pi_z_rho_z_pi_z) {
    return false;
  }

  // C15 has only s-channel. Make sure that CM-energy is high
  // enough to produce mediating omega meson
  if ((reac == ReactionType::pi_m_rho_p_pi_z ||
       reac == ReactionType::pi_p_rho_m_pi_z) &&
      default_mediator_ == MediatorType::OMEGA) {
    if (s_sqrt < m_omega_) {
      return false;
    }
  }

  // for all other processes: if cm-energy is not high enough to produce final
  // state particle reject the collision.
  if (hadron->is_stable() && s_sqrt < hadron->mass()) {
    return false;
  } else {
    return true;
  }
}

void ScatterActionPhoton::generate_final_state() {
  // we have only one reaction per incoming particle pair
  if (collision_processes_photons_.size() != 1) {
    const auto &log = logger<LogArea::ScatterAction>();
    log.fatal() << "Problem in ScatterActionPhoton::generate_final_state().\n";
    throw std::runtime_error("");
  }
  auto *proc = collision_processes_photons_[0].get();

  outgoing_particles_ = proc->particle_list();

  FourVector middle_point = get_interaction_point();

  // 2->2 inelastic scattering
  // Sample the particle momenta in CM system
  const double m1 = incoming_particles_[0].effective_mass();
  const double m2 = incoming_particles_[1].effective_mass();

  const double &m_out = hadron_out_mass_;

  const double s = mandelstam_s();
  const double sqrts = sqrt_s();
  std::array<double, 2> mandelstam_t = get_t_range(sqrts, m1, m2, m_out, 0.0);
  const double t1 = mandelstam_t[1];
  const double t2 = mandelstam_t[0];
  const double pcm_in = cm_momentum();
  const double pcm_out = pCM(sqrts, m_out, 0.0);

  const double t = Random::uniform(t1, t2);

  double costheta = (t - pow_int(m2, 2) +
                     0.5 * (s + pow_int(m2, 2) - pow_int(m1, 2)) *
                         (s - pow_int(m_out, 2)) / s) /
                    (pcm_in * (s - pow_int(m_out, 2)) / sqrts);

  Angles phitheta(Random::uniform(0.0, twopi), costheta);
  outgoing_particles_[0].set_4momentum(hadron_out_mass_,
                                       phitheta.threevec() * pcm_out);
  outgoing_particles_[1].set_4momentum(0.0, -phitheta.threevec() * pcm_out);

  // Set positions & boost to computational frame.
  for (ParticleData &new_particle : outgoing_particles_) {
    new_particle.set_4position(middle_point);
    new_particle.boost_momentum(-beta_cm());
  }

  double E_Photon = outgoing_particles_[1].momentum()[0];

  // if rho in final state take already sampled mass (same as m_out). If rho is
  // incoming take the mass of the incoming particle
  const double m_rho = rho_mass();

  // compute the differential cross section with form factor included
  const double diff_xs = diff_cross_section_w_ff(t, m_rho, E_Photon);

  // Weighing of the fractional photons
  std::cout << mass_omega_ << std::endl;
  if (number_of_fractional_photons_ > 1) {
    weight_ =
        diff_xs * (t2 - t1) / (number_of_fractional_photons_
                                * hadronic_cross_section_);
  } else {
    weight_ = proc->weight() / hadronic_cross_section_;
  }
  // Photons are not really part of the normal processes, so we have to set a
  // constant arbitrary number.
  const auto id_process = ID_PROCESS_PHOTON;
  Action::check_conservation(id_process);
}

void ScatterActionPhoton::add_dummy_hadronic_process(
    double reaction_cross_section) {
  CollisionBranchPtr dummy_process = make_unique<CollisionBranch>(
      incoming_particles_[0].type(), incoming_particles_[1].type(),
      reaction_cross_section, ProcessType::TwoToTwo);
  add_collision(std::move(dummy_process));
}

double ScatterActionPhoton::sample_out_hadron_mass(
    const ParticleTypePtr out_t) {
  double mass = out_t->mass();
  const double cms_energy = sqrt_s();
  if (cms_energy <= out_t->min_mass_kinematic()) {
    throw InvalidResonanceFormation(
        "Problem in ScatterActionPhoton::sample_hadron_mass");
  }

  if (!out_t->is_stable()) {
    mass = out_t->sample_resonance_mass(0, cms_energy);
  }

  return mass;
}

double ScatterActionPhoton::rho_mass() const {
  assert(reac_ != ReactionType::no_reaction);
  switch (reac_) {
    case ReactionType::pi_p_pi_m_rho_z:
    case ReactionType::pi_z_pi_m_rho_m:
    case ReactionType::pi_z_pi_p_rho_p:
      return hadron_out_mass_;
    case ReactionType::pi_m_rho_p_pi_z:
    case ReactionType::pi_p_rho_m_pi_z:
    case ReactionType::pi_p_rho_z_pi_p:
    case ReactionType::pi_m_rho_z_pi_m:
    case ReactionType::pi_z_rho_m_pi_m:
    case ReactionType::pi_z_rho_p_pi_p:
    case ReactionType::pi_z_rho_z_pi_z:
      return (incoming_particles_[0].is_rho())
                 ? incoming_particles_[0].effective_mass()
                 : incoming_particles_[1].effective_mass();
    case ReactionType::no_reaction:
    default:
      throw std::runtime_error(
          "Invalid ReactionType in ScatterActionPhoton::rho_mass()");
  }
}

CollisionBranchList ScatterActionPhoton::photon_cross_sections(
    MediatorType mediator) {
  CollisionBranchList process_list;
  PhotonCrossSection<ComputationMethod::Analytic> xs_object;

  static ParticleTypePtr photon_particle = &ParticleType::find(pdg::photon);

  const double s = mandelstam_s();
  // the mass of the mediating particle depends on the channel. For an incoming
  // rho it is the mass of the incoming particle, for an outgoing rho it is the
  // sampled mass
  const double m_rho = rho_mass();
  double xsection = 0.0;

  switch (reac_) {
    case ReactionType::pi_p_pi_m_rho_z:
      xsection = xs_object.xs_pi_pi_rho0(s, m_rho);
      break;

    case ReactionType::pi_z_pi_m_rho_m:
    case ReactionType::pi_z_pi_p_rho_p:
      xsection = xs_object.xs_pi_pi0_rho(s, m_rho);
      break;

    case ReactionType::pi_m_rho_z_pi_m:
    case ReactionType::pi_p_rho_z_pi_p:
      xsection = xs_object.xs_pi_rho0_pi(s, m_rho);
      break;

<<<<<<< HEAD
    case ReactionType::pi_m_rho_p_pi_z:
    case ReactionType::pi_p_rho_m_pi_z:
      if (mediator == MediatorType::SUM) {
        xsection = xs_object.xs_pi_rho_pi0(s, m_rho);
        break;
      } else if (mediator == MediatorType::PION) {
        xsection = xs_object.xs_pi_rho_pi0_rho_mediated(s, m_rho);
        break;
      } else if (mediator == MediatorType::OMEGA) {
        xsection = xs_object.xs_pi_rho_pi0_omega_mediated(s, m_rho);
        break;
      } else {
        throw std::runtime_error("");
      }
    case ReactionType::pi_z_rho_m_pi_m:
    case ReactionType::pi_z_rho_p_pi_p:
      if (mediator == MediatorType::SUM) {
        xsection = xs_object.xs_pi0_rho_pi(s, m_rho);
        break;
      } else if (mediator == MediatorType::PION) {
        xsection = xs_object.xs_pi0_rho_pi_rho_mediated(s, m_rho);
        break;
      } else if (mediator == MediatorType::OMEGA) {
        xsection = xs_object.xs_pi0_rho_pi_omega_mediated(s, m_rho);
        break;
      } else {
        throw std::runtime_error("");
=======
    if (reac != ReactionType::no_reaction) {
      std::array<double, 2> mandelstam_t = get_t_range(sqrts, m1, m2, m3, 0.0);
      double t1 = mandelstam_t[1];
      double t2 = mandelstam_t[0];

      double u1 = pow_int(m1, 2) + pow_int(m2, 2) + pow_int(m3, 2) - s - t1;
      double u2 = pow_int(m1, 2) + pow_int(m2, 2) + pow_int(m3, 2) - s - t2;

      double e, I0, I1;
      double xsection = 0.0;

      Integrator1dMonte integrate;

      switch (reac) {
        case ReactionType::pi_pi:  // there are three possible reaction channels
          // the first possible reaction has part_out = photon_particle with
          // m3 = 0, which is the default declared above

          xsection = twopi * pow_int(alpha, 2) / (s * p_cm_2);
          t1 += -m_pi_2;  // is t+
          t2 += -m_pi_2;
          u1 = -s - t1;
          u2 = -s - t2;
          e = t2 - t1 +
              2 * m_pi_2 *
                  ((1 - 2 * m_pi_2 / s) * std::log(t2 / t1) +
                   m_pi_2 * (t2 - t1) / (t1 * t2));
          e += 2 * m_pi_2 *
               ((1 - 2 * m_pi_2 / s) * std::log(u1 / u2) +
                m_pi_2 * (u1 - u2) / (u1 * u2));
          xsection = xsection * e * to_mb;
          process_list.push_back(make_unique<CollisionBranch>(
              *part_out, *photon_out, xsection, ProcessType::TwoToTwo));

          // now the second possible reaction (produces eta)
          part_out = eta_particle;
          m3 = part_out->mass();

          if (sqrts > m3) {
            mandelstam_t = get_t_range(sqrts, m1, m2, m3, 0.0);
            t1 = mandelstam_t[1];
            t2 = mandelstam_t[0];
            u1 = pow_int(m1, 2) + pow_int(m2, 2) + pow_int(m3, 2) - s - t1;
            u2 = pow_int(m1, 2) + pow_int(m2, 2) + pow_int(m3, 2) - s - t2;
            xsection = M_PI * alpha * 4.7 * pow_int(m_rho, 4) /
                       (pow_int(s - m_rho_2, 2) +
                        pow_int(gamma_rho_tot, 2) * m_rho_2) /
                       (16 * m_eta_2 * pow_int(m_rho, 4) * s * p_cm_2);
            xsection = xsection *
                       ((2 * m_pi_2 + m_eta_2 - s) * s / 2 *
                            (pow_int(t2, 2) - pow_int(t1, 2)) -
                        s / 3 * (pow_int(t2, 3) - pow_int(t1, 3)) -
                        (t2 - t1) * m_pi_2 *
                            (pow_int(m_eta, 4) + s * (m_pi_2 - m_eta_2))) *
                       to_mb;
            process_list.push_back(make_unique<CollisionBranch>(
                *part_out, *photon_out, xsection, ProcessType::TwoToTwo));
          }

          // and the third possible reaction (produces rho0)

          part_out = rho0_particle;
          m3 = part_out->mass();

          if (gamma_rho_tot > really_small) {
            if (tabulation_pi_pi_rho0 == nullptr) {
              tabulation_pi_pi_rho0 = make_unique<Tabulation>(
                  2. * m_pi, 15. - 2. * m_pi, num_tab_pts_, [&](double sqrts1) {
                    return integrate(2. * m_pi, sqrts1, [&](double M) {
                      return pi_pi_rho0(M, pow_int(sqrts1, 2)) *
                             part_out->spectral_function(M);
                    });
                  });
            }
            xsection = tabulation_pi_pi_rho0->get_value_linear(sqrts);
          } else {
            xsection = pi_pi_rho0(m3, pow_int(sqrts, 2));
          }
          process_list.push_back(make_unique<CollisionBranch>(
              *part_out, *photon_out, xsection, ProcessType::TwoToTwo));
          break;

        case ReactionType::pi0_pi:
          if (part_a.type().pdgcode() == pdg::pi_p ||
              part_b.type().pdgcode() == pdg::pi_p) {
            part_out = rho_plus_particle;
          } else {
            part_out = rho_minus_particle;
          }
          m3 = part_out->mass();

          if (gamma_rho_tot > really_small) {
            if (tabulation_pi0_pi_rho == nullptr) {
              tabulation_pi0_pi_rho = make_unique<Tabulation>(
                  2. * m_pi, 15. - 2. * m_pi, num_tab_pts_, [&](double sqrts1) {
                    return integrate(2. * m_pi, sqrts1, [&](double M) {
                      return pi_pi0_rho(M, pow_int(sqrts1, 2)) *
                             part_out->spectral_function(M);
                    });
                  });
            }
            xsection = tabulation_pi0_pi_rho->get_value_linear(sqrts);
          } else {
            xsection = pi_pi0_rho(m3, pow_int(sqrts, 2));
          }
          process_list.push_back(make_unique<CollisionBranch>(
              *part_out, *photon_out, xsection, ProcessType::TwoToTwo));
          break;

        case ReactionType::pi_rho0:
          if (part_a.type().pdgcode() == pdg::pi_p) {
            part_out = pi_plus_particle;
          } else {
            part_out = pi_minus_particle;
          }
          m3 = part_out->mass();

          xsection = alpha * g_rho_2 / (12 * s * p_cm_2);
          t1 += -m_pi_2;
          t2 += -m_pi_2;
          xsection = xsection *
                     (2 * (t2 - t1) -
                      s * (pow_int(m2, 2) - 4 * m_pi_2) /
                          pow_int(s - m_pi_2, 2) * (t2 - t1) -
                      (pow_int(m2, 2) - 4 * m_pi_2) *
                          ((s - pow_int(m2, 2) + m_pi_2) / (s - m_pi_2) *
                               std::log(t2 / t1) +
                           m_pi_2 * (t2 - t1) / (t1 * t2))) *
                     to_mb;
          process_list.push_back(make_unique<CollisionBranch>(
              *part_out, *photon_out, xsection, ProcessType::TwoToTwo));
          break;

        case ReactionType::pi_rho:
          part_out = pi0_particle;
          m3 = part_out->mass();

          xsection = -alpha * g_rho_2 / (48 * s * p_cm_2);
          t1 += -m_pi_2;
          t2 += -m_pi_2;
          u1 += -m_rho_2;
          u2 += -m_rho_2;
          e = 4 * (pow_int(m2, 2) - 4 * m_pi_2) *
              (pow_int(m2, 2) * (t2 - t1) / (u1 * u2) +
               m_pi_2 * (t2 - t1) / (t2 * t1) + std::log(u1 / u2 * t2 / t1) -
               pow_int(m2, 2) / (s - m_pi_2) * std::log(t2 / t1 * u1 / u2));
          e += (s - m_pi_2) * (3.0 + (s - m_pi_2) / pow_int(m2, 2)) *
               std::log(u1 / u2);
          e += (t2 - t1) *
               (s / pow_int(m2, 2) - 0.5 - pow_int(s - m_pi_2, 2) / (u1 * u2));
          xsection = xsection * e * to_mb;
          process_list.push_back(make_unique<CollisionBranch>(
              *part_out, *photon_out, xsection, ProcessType::TwoToTwo));
          break;

        case ReactionType::pi0_rho:
          if (part_b.type().pdgcode() == pdg::rho_p) {
            part_out = pi_plus_particle;
          } else {
            part_out = pi_minus_particle;
          }
          m3 = part_out->mass();

          xsection = alpha * g_rho_2 / (48 * s * p_cm_2);
          u1 += -pow_int(m2, 2);  // is u+
          u2 += -pow_int(m2, 2);
          e = (t2 - t1) *
              (4.5 - s / pow_int(m2, 2) -
               4 * s * (pow_int(m2, 2) - 4 * m_pi_2) / pow_int(s - m_pi_2, 2) +
               (pow_int(s - m_pi_2, 2) -
                4 * pow_int(m2, 2) * (pow_int(m2, 2) - 4 * m_pi_2)) /
                   (u1 * u2));
          e += std::log(u1 / u2) *
               (5 * (s - m_pi_2) - pow_int(s - m_pi_2, 2) / pow_int(m2, 2) -
                4 * (pow_int(m2, 2) - 4 * m_pi_2) *
                    (s - m_pi_2 + pow_int(m2, 2)) / (s - m_pi_2));
          xsection = xsection * e * to_mb;
          process_list.push_back(make_unique<CollisionBranch>(
              *part_out, *photon_out, xsection, ProcessType::TwoToTwo));
          break;

        case ReactionType::pi_eta:
          if (part_a.type().pdgcode() == pdg::pi_p) {
            part_out = pi_plus_particle;
          } else {
            part_out = pi_minus_particle;
          }
          m3 = part_out->mass();

          xsection = M_PI * alpha * 4.7 / (16 * m_eta_2 * s * p_cm_2);
          I0 = 1 / (m_rho * gamma_rho_tot) *
               (std::atan((u1 - m_rho_2) / (m_rho * gamma_rho_tot)) -
                std::atan((u2 - m_rho_2) / (m_rho * gamma_rho_tot)));
          I1 = std::log(
              (pow_int(u2 - m_rho_2, 2) + m_rho_2 * pow_int(gamma_rho_tot, 2)) /
              (pow_int(u1 - m_rho_2, 2) + m_rho_2 * pow_int(gamma_rho_tot, 2)));
          e = -m_pi_2 *
              ((t2 + u2) * (s - m_pi_2) + pow_int(2 * m_pi_2 - s, 2)) * I0;
          e += ((s - m_pi_2) * (m_pi_2 + t2 + u2) -
                2 * m_pi_2 * (s - 2 * m_pi_2)) *
               ((t2 + u2 - m_rho_2) * I0 + 0.5 * I1);
          e += -s * (t2 - t1 + (t2 + u2 - m_rho_2) * I1 +
                     pow_int(t2 + u2 - m_rho_2, 2) * I0 -
                     m_rho_2 * pow_int(gamma_rho_tot, 2) * I0);
          xsection = xsection * e * to_mb;
          process_list.push_back(make_unique<CollisionBranch>(
              *part_out, *photon_out, xsection, ProcessType::TwoToTwo));
          break;

        case ReactionType::no_reaction:
          // never reached
          break;
>>>>>>> b377ce46
      }

    case ReactionType::pi_z_rho_z_pi_z:
      xsection = xs_object.xs_pi0_rho0_pi0(s, m_rho);
      break;

    case ReactionType::no_reaction:
      // never reached
      break;
  }

  // Due to numerical reasons it can happen that the calculated cross sections
  // are negative (approximately -1e-15) if sqrt(s) is close to the threshold
  // energy. In those cases the cross section is manually set to 0.1 mb, which
  // is a reasonable value for the processes we are looking at (C14,C15,C16).

  if (xsection <= 0) {
    xsection = 0.1;
    const auto &log = logger<LogArea::ScatterAction>();
    log.error("Calculated negative cross section.\nParticles ",
              incoming_particles_, " mass rho particle: ", m_rho,
              ", sqrt_s: ", std::sqrt(s));
  }
  process_list.push_back(make_unique<CollisionBranch>(
      *hadron_out_t_, *photon_particle, xsection, ProcessType::TwoToTwo));
  return process_list;
}

double ScatterActionPhoton::diff_cross_section(const double t,
                                               const double m_rho,
                                               MediatorType mediator) const {
  const double s = mandelstam_s();
  double diff_xsection = 0.0;
<<<<<<< HEAD

  PhotonCrossSection<ComputationMethod::Analytic> xs_object;

  switch (reac_) {
    case ReactionType::pi_p_pi_m_rho_z:
      diff_xsection = xs_object.xs_diff_pi_pi_rho0(s, t, m_rho);
      break;

    case ReactionType::pi_z_pi_m_rho_m:
    case ReactionType::pi_z_pi_p_rho_p:
      diff_xsection = xs_object.xs_diff_pi_pi0_rho(s, t, m_rho);
      break;

    case ReactionType::pi_m_rho_z_pi_m:
    case ReactionType::pi_p_rho_z_pi_p:
      diff_xsection = xs_object.xs_diff_pi_rho0_pi(s, t, m_rho);
      break;

    case ReactionType::pi_m_rho_p_pi_z:
    case ReactionType::pi_p_rho_m_pi_z:
      if (mediator == MediatorType::SUM) {
=======
  double e = 0.0;
  switch (reac) {
    case ReactionType::pi_pi:
      if (outgoing_particles_[0].type().pdgcode().is_rho()) {
        diff_xsection = alpha * g_rho_2 / (4 * s * p_cm_2);
        diff_xsection =
            diff_xsection * (2 -
                             DM / (t - m_pi_2) *
                                 ((s - 2 * m_pi_2) / (s - pow_int(m3, 2)) +
                                  m_pi_2 / (t - m_pi_2)) -
                             DM / (u - m_pi_2) *
                                 ((s - 2 * m_pi_2) / (s - pow_int(m3, 2)) +
                                  m_pi_2 / (u - m_pi_2)));
      } else if (outgoing_particles_[0].type().pdgcode() == pdg::eta) {
>>>>>>> b377ce46
        diff_xsection =
            xs_object.xs_diff_pi_rho_pi0_rho_mediated(s, t, m_rho) +
            xs_object.xs_diff_pi_rho_pi0_omega_mediated(s, t, m_rho);
      } else if (mediator == MediatorType::OMEGA) {
        diff_xsection =
            xs_object.xs_diff_pi_rho_pi0_omega_mediated(s, t, m_rho);
      } else if (mediator == MediatorType::PION) {
        diff_xsection = xs_object.xs_diff_pi_rho_pi0_rho_mediated(s, t, m_rho);
      }
      break;

    case ReactionType::pi_z_rho_m_pi_m:
    case ReactionType::pi_z_rho_p_pi_p:
      if (mediator == MediatorType::SUM) {
        diff_xsection =
            xs_object.xs_diff_pi0_rho_pi_rho_mediated(s, t, m_rho) +
            xs_object.xs_diff_pi0_rho_pi_omega_mediated(s, t, m_rho);
      } else if (mediator == MediatorType::OMEGA) {
        diff_xsection =
            xs_object.xs_diff_pi0_rho_pi_omega_mediated(s, t, m_rho);
      } else if (mediator == MediatorType::PION) {
        diff_xsection = xs_object.xs_diff_pi0_rho_pi_rho_mediated(s, t, m_rho);
      }
      break;

    case ReactionType::pi_z_rho_z_pi_z:
      diff_xsection = xs_object.xs_diff_pi0_rho0_pi0(s, t, m_rho);
      break;
    case ReactionType::no_reaction:
      // never reached
      break;
<<<<<<< HEAD
  }
  return diff_xsection;
}

double ScatterActionPhoton::diff_cross_section_w_ff(const double t,
                                                    const double m_rho,
                                                    const double E_photon) {
  /* The form factor is assumed to be a hadronic dipole form factor which
      takes the shape: FF = (2*Lambda^2/(2*Lambda^2 - t))^2 with
      Lambda = 1.0 GeV. t depends on the lightest possible exchange particle in
      the different channels. This could either be a pion or an omega meson. For
      the computation the parametrizations given in (\iref{Turbide:2006})
      are used.

     C12, C13, C15, C16 need special treatment. These processes have identical
      incoming and outgoing particles, but diffrent mediating particles and
     hence different form factors. If both channels are added up
     (MediatorType::SUM), each contribution is corrected by the corresponding
     form factor.
   */
  switch (reac_) {
    case ReactionType::pi_m_rho_p_pi_z:
    case ReactionType::pi_p_rho_m_pi_z:
    case ReactionType::pi_z_rho_m_pi_m:
    case ReactionType::pi_z_rho_p_pi_p: {
      if (default_mediator_ == MediatorType::SUM) {
        std::pair<double, double> FF = form_factor_single(E_photon);
        std::pair<double, double> diff_xs = diff_cross_section_single(t, m_rho);
        const double xs_ff = pow_int(FF.first, 4) * diff_xs.first +
                             pow_int(FF.second, 4) * diff_xs.second;
        return xs_ff;
      } else if (default_mediator_ == MediatorType::PION) {
        const double FF = form_factor_pion(E_photon);
        const double diff_xs = diff_cross_section(t, m_rho);
        return pow_int(FF, 4) * diff_xs;
      } else if (default_mediator_ == MediatorType::OMEGA) {
        const double FF = form_factor_omega(E_photon);
        const double diff_xs = diff_cross_section(t, m_rho);
        return pow_int(FF, 4) * diff_xs;
      }
=======
    case ReactionType::pi0_rho:
      diff_xsection = alpha * g_rho_2 / (48 * s * p_cm_2);
      e = 4.5 - s / m2 -
          4 * s * (pow_int(m2, 2) - 4 * pow_int(m_pi, 2)) /
              pow_int(s - m_pi_2, 2) +
          (pow_int(s - m_pi_2, 2) -
           4 * m2 * (pow_int(m2, 2) - 4 * pow_int(m_pi, 2))) /
              pow_int(u - m2, 2);
      e += 1 / (u - m2) *
           (5 * (s - m_pi_2) - pow_int(s - m_pi_2, 2) / m2 -
            4 * (pow_int(m2, 2) - 4 * pow_int(m_pi, 2)) * (s - m_pi_2 + m2) /
                (s - m_pi_2));
      diff_xsection = diff_xsection * e;
>>>>>>> b377ce46
      break;
    }
    case ReactionType::pi_z_pi_p_rho_p:
    case ReactionType::pi_z_pi_m_rho_m:
    case ReactionType::pi_p_rho_z_pi_p:
    case ReactionType::pi_m_rho_z_pi_m:
    case ReactionType::pi_p_pi_m_rho_z: {
      const double FF = form_factor_pion(E_photon);
      const double xs = diff_cross_section(t, m_rho);
      const double xs_ff = pow_int(FF, 4) * xs;
      return xs_ff;
      break;
    }

    case ReactionType::pi_z_rho_z_pi_z: {
      const double FF = form_factor_omega(E_photon);
      const double xs = diff_cross_section(t, m_rho);
      const double xs_ff = pow_int(FF, 4) * xs;
      return xs_ff;
    }

    case ReactionType::no_reaction:
    default:
      throw std::runtime_error("");
      return 0;
  }
}

double ScatterActionPhoton::form_factor_pion(const double E_photon) const {
  const double Lambda = 1.0;
  const double Lambda2 = Lambda * Lambda;

  const double t_ff = 34.5096 * pow(E_photon, 0.737) -
                      67.557 * pow(E_photon, 0.7584) +
                      32.858 * pow(E_photon, 0.7806);
  const double ff = 2 * Lambda2 / (2 * Lambda2 - t_ff);

  return ff * ff;
}

double ScatterActionPhoton::form_factor_omega(const double E_photon) const {
  const double Lambda = 1.0;
  const double Lambda2 = Lambda * Lambda;

  const double t_ff =
      -61.595 * pow(E_photon, 0.9979) + 28.592 * pow(E_photon, 1.1579) +
      37.738 * pow(E_photon, 0.9317) - 5.282 * pow(E_photon, 1.3686);
  const double ff = 2 * Lambda2 / (2 * Lambda2 - t_ff);

  return ff * ff;
}

std::pair<double, double> ScatterActionPhoton::form_factor_single(
    const double E_photon) {
  return std::pair<double, double>(form_factor_pion(E_photon),
                                   form_factor_omega(E_photon));
}

std::pair<double, double> ScatterActionPhoton::diff_cross_section_single(
    const double t, const double m_rho) {
  const double diff_xs_rho = diff_cross_section(t, m_rho, MediatorType::PION);
  const double diff_xs_omega =
      diff_cross_section(t, m_rho, MediatorType::OMEGA);

  return std::pair<double, double>(diff_xs_rho, diff_xs_omega);
}

}  // namespace smash<|MERGE_RESOLUTION|>--- conflicted
+++ resolved
@@ -321,7 +321,6 @@
       xsection = xs_object.xs_pi_rho0_pi(s, m_rho);
       break;
 
-<<<<<<< HEAD
     case ReactionType::pi_m_rho_p_pi_z:
     case ReactionType::pi_p_rho_m_pi_z:
       if (mediator == MediatorType::SUM) {
@@ -349,220 +348,6 @@
         break;
       } else {
         throw std::runtime_error("");
-=======
-    if (reac != ReactionType::no_reaction) {
-      std::array<double, 2> mandelstam_t = get_t_range(sqrts, m1, m2, m3, 0.0);
-      double t1 = mandelstam_t[1];
-      double t2 = mandelstam_t[0];
-
-      double u1 = pow_int(m1, 2) + pow_int(m2, 2) + pow_int(m3, 2) - s - t1;
-      double u2 = pow_int(m1, 2) + pow_int(m2, 2) + pow_int(m3, 2) - s - t2;
-
-      double e, I0, I1;
-      double xsection = 0.0;
-
-      Integrator1dMonte integrate;
-
-      switch (reac) {
-        case ReactionType::pi_pi:  // there are three possible reaction channels
-          // the first possible reaction has part_out = photon_particle with
-          // m3 = 0, which is the default declared above
-
-          xsection = twopi * pow_int(alpha, 2) / (s * p_cm_2);
-          t1 += -m_pi_2;  // is t+
-          t2 += -m_pi_2;
-          u1 = -s - t1;
-          u2 = -s - t2;
-          e = t2 - t1 +
-              2 * m_pi_2 *
-                  ((1 - 2 * m_pi_2 / s) * std::log(t2 / t1) +
-                   m_pi_2 * (t2 - t1) / (t1 * t2));
-          e += 2 * m_pi_2 *
-               ((1 - 2 * m_pi_2 / s) * std::log(u1 / u2) +
-                m_pi_2 * (u1 - u2) / (u1 * u2));
-          xsection = xsection * e * to_mb;
-          process_list.push_back(make_unique<CollisionBranch>(
-              *part_out, *photon_out, xsection, ProcessType::TwoToTwo));
-
-          // now the second possible reaction (produces eta)
-          part_out = eta_particle;
-          m3 = part_out->mass();
-
-          if (sqrts > m3) {
-            mandelstam_t = get_t_range(sqrts, m1, m2, m3, 0.0);
-            t1 = mandelstam_t[1];
-            t2 = mandelstam_t[0];
-            u1 = pow_int(m1, 2) + pow_int(m2, 2) + pow_int(m3, 2) - s - t1;
-            u2 = pow_int(m1, 2) + pow_int(m2, 2) + pow_int(m3, 2) - s - t2;
-            xsection = M_PI * alpha * 4.7 * pow_int(m_rho, 4) /
-                       (pow_int(s - m_rho_2, 2) +
-                        pow_int(gamma_rho_tot, 2) * m_rho_2) /
-                       (16 * m_eta_2 * pow_int(m_rho, 4) * s * p_cm_2);
-            xsection = xsection *
-                       ((2 * m_pi_2 + m_eta_2 - s) * s / 2 *
-                            (pow_int(t2, 2) - pow_int(t1, 2)) -
-                        s / 3 * (pow_int(t2, 3) - pow_int(t1, 3)) -
-                        (t2 - t1) * m_pi_2 *
-                            (pow_int(m_eta, 4) + s * (m_pi_2 - m_eta_2))) *
-                       to_mb;
-            process_list.push_back(make_unique<CollisionBranch>(
-                *part_out, *photon_out, xsection, ProcessType::TwoToTwo));
-          }
-
-          // and the third possible reaction (produces rho0)
-
-          part_out = rho0_particle;
-          m3 = part_out->mass();
-
-          if (gamma_rho_tot > really_small) {
-            if (tabulation_pi_pi_rho0 == nullptr) {
-              tabulation_pi_pi_rho0 = make_unique<Tabulation>(
-                  2. * m_pi, 15. - 2. * m_pi, num_tab_pts_, [&](double sqrts1) {
-                    return integrate(2. * m_pi, sqrts1, [&](double M) {
-                      return pi_pi_rho0(M, pow_int(sqrts1, 2)) *
-                             part_out->spectral_function(M);
-                    });
-                  });
-            }
-            xsection = tabulation_pi_pi_rho0->get_value_linear(sqrts);
-          } else {
-            xsection = pi_pi_rho0(m3, pow_int(sqrts, 2));
-          }
-          process_list.push_back(make_unique<CollisionBranch>(
-              *part_out, *photon_out, xsection, ProcessType::TwoToTwo));
-          break;
-
-        case ReactionType::pi0_pi:
-          if (part_a.type().pdgcode() == pdg::pi_p ||
-              part_b.type().pdgcode() == pdg::pi_p) {
-            part_out = rho_plus_particle;
-          } else {
-            part_out = rho_minus_particle;
-          }
-          m3 = part_out->mass();
-
-          if (gamma_rho_tot > really_small) {
-            if (tabulation_pi0_pi_rho == nullptr) {
-              tabulation_pi0_pi_rho = make_unique<Tabulation>(
-                  2. * m_pi, 15. - 2. * m_pi, num_tab_pts_, [&](double sqrts1) {
-                    return integrate(2. * m_pi, sqrts1, [&](double M) {
-                      return pi_pi0_rho(M, pow_int(sqrts1, 2)) *
-                             part_out->spectral_function(M);
-                    });
-                  });
-            }
-            xsection = tabulation_pi0_pi_rho->get_value_linear(sqrts);
-          } else {
-            xsection = pi_pi0_rho(m3, pow_int(sqrts, 2));
-          }
-          process_list.push_back(make_unique<CollisionBranch>(
-              *part_out, *photon_out, xsection, ProcessType::TwoToTwo));
-          break;
-
-        case ReactionType::pi_rho0:
-          if (part_a.type().pdgcode() == pdg::pi_p) {
-            part_out = pi_plus_particle;
-          } else {
-            part_out = pi_minus_particle;
-          }
-          m3 = part_out->mass();
-
-          xsection = alpha * g_rho_2 / (12 * s * p_cm_2);
-          t1 += -m_pi_2;
-          t2 += -m_pi_2;
-          xsection = xsection *
-                     (2 * (t2 - t1) -
-                      s * (pow_int(m2, 2) - 4 * m_pi_2) /
-                          pow_int(s - m_pi_2, 2) * (t2 - t1) -
-                      (pow_int(m2, 2) - 4 * m_pi_2) *
-                          ((s - pow_int(m2, 2) + m_pi_2) / (s - m_pi_2) *
-                               std::log(t2 / t1) +
-                           m_pi_2 * (t2 - t1) / (t1 * t2))) *
-                     to_mb;
-          process_list.push_back(make_unique<CollisionBranch>(
-              *part_out, *photon_out, xsection, ProcessType::TwoToTwo));
-          break;
-
-        case ReactionType::pi_rho:
-          part_out = pi0_particle;
-          m3 = part_out->mass();
-
-          xsection = -alpha * g_rho_2 / (48 * s * p_cm_2);
-          t1 += -m_pi_2;
-          t2 += -m_pi_2;
-          u1 += -m_rho_2;
-          u2 += -m_rho_2;
-          e = 4 * (pow_int(m2, 2) - 4 * m_pi_2) *
-              (pow_int(m2, 2) * (t2 - t1) / (u1 * u2) +
-               m_pi_2 * (t2 - t1) / (t2 * t1) + std::log(u1 / u2 * t2 / t1) -
-               pow_int(m2, 2) / (s - m_pi_2) * std::log(t2 / t1 * u1 / u2));
-          e += (s - m_pi_2) * (3.0 + (s - m_pi_2) / pow_int(m2, 2)) *
-               std::log(u1 / u2);
-          e += (t2 - t1) *
-               (s / pow_int(m2, 2) - 0.5 - pow_int(s - m_pi_2, 2) / (u1 * u2));
-          xsection = xsection * e * to_mb;
-          process_list.push_back(make_unique<CollisionBranch>(
-              *part_out, *photon_out, xsection, ProcessType::TwoToTwo));
-          break;
-
-        case ReactionType::pi0_rho:
-          if (part_b.type().pdgcode() == pdg::rho_p) {
-            part_out = pi_plus_particle;
-          } else {
-            part_out = pi_minus_particle;
-          }
-          m3 = part_out->mass();
-
-          xsection = alpha * g_rho_2 / (48 * s * p_cm_2);
-          u1 += -pow_int(m2, 2);  // is u+
-          u2 += -pow_int(m2, 2);
-          e = (t2 - t1) *
-              (4.5 - s / pow_int(m2, 2) -
-               4 * s * (pow_int(m2, 2) - 4 * m_pi_2) / pow_int(s - m_pi_2, 2) +
-               (pow_int(s - m_pi_2, 2) -
-                4 * pow_int(m2, 2) * (pow_int(m2, 2) - 4 * m_pi_2)) /
-                   (u1 * u2));
-          e += std::log(u1 / u2) *
-               (5 * (s - m_pi_2) - pow_int(s - m_pi_2, 2) / pow_int(m2, 2) -
-                4 * (pow_int(m2, 2) - 4 * m_pi_2) *
-                    (s - m_pi_2 + pow_int(m2, 2)) / (s - m_pi_2));
-          xsection = xsection * e * to_mb;
-          process_list.push_back(make_unique<CollisionBranch>(
-              *part_out, *photon_out, xsection, ProcessType::TwoToTwo));
-          break;
-
-        case ReactionType::pi_eta:
-          if (part_a.type().pdgcode() == pdg::pi_p) {
-            part_out = pi_plus_particle;
-          } else {
-            part_out = pi_minus_particle;
-          }
-          m3 = part_out->mass();
-
-          xsection = M_PI * alpha * 4.7 / (16 * m_eta_2 * s * p_cm_2);
-          I0 = 1 / (m_rho * gamma_rho_tot) *
-               (std::atan((u1 - m_rho_2) / (m_rho * gamma_rho_tot)) -
-                std::atan((u2 - m_rho_2) / (m_rho * gamma_rho_tot)));
-          I1 = std::log(
-              (pow_int(u2 - m_rho_2, 2) + m_rho_2 * pow_int(gamma_rho_tot, 2)) /
-              (pow_int(u1 - m_rho_2, 2) + m_rho_2 * pow_int(gamma_rho_tot, 2)));
-          e = -m_pi_2 *
-              ((t2 + u2) * (s - m_pi_2) + pow_int(2 * m_pi_2 - s, 2)) * I0;
-          e += ((s - m_pi_2) * (m_pi_2 + t2 + u2) -
-                2 * m_pi_2 * (s - 2 * m_pi_2)) *
-               ((t2 + u2 - m_rho_2) * I0 + 0.5 * I1);
-          e += -s * (t2 - t1 + (t2 + u2 - m_rho_2) * I1 +
-                     pow_int(t2 + u2 - m_rho_2, 2) * I0 -
-                     m_rho_2 * pow_int(gamma_rho_tot, 2) * I0);
-          xsection = xsection * e * to_mb;
-          process_list.push_back(make_unique<CollisionBranch>(
-              *part_out, *photon_out, xsection, ProcessType::TwoToTwo));
-          break;
-
-        case ReactionType::no_reaction:
-          // never reached
-          break;
->>>>>>> b377ce46
       }
 
     case ReactionType::pi_z_rho_z_pi_z:
@@ -596,7 +381,6 @@
                                                MediatorType mediator) const {
   const double s = mandelstam_s();
   double diff_xsection = 0.0;
-<<<<<<< HEAD
 
   PhotonCrossSection<ComputationMethod::Analytic> xs_object;
 
@@ -618,22 +402,6 @@
     case ReactionType::pi_m_rho_p_pi_z:
     case ReactionType::pi_p_rho_m_pi_z:
       if (mediator == MediatorType::SUM) {
-=======
-  double e = 0.0;
-  switch (reac) {
-    case ReactionType::pi_pi:
-      if (outgoing_particles_[0].type().pdgcode().is_rho()) {
-        diff_xsection = alpha * g_rho_2 / (4 * s * p_cm_2);
-        diff_xsection =
-            diff_xsection * (2 -
-                             DM / (t - m_pi_2) *
-                                 ((s - 2 * m_pi_2) / (s - pow_int(m3, 2)) +
-                                  m_pi_2 / (t - m_pi_2)) -
-                             DM / (u - m_pi_2) *
-                                 ((s - 2 * m_pi_2) / (s - pow_int(m3, 2)) +
-                                  m_pi_2 / (u - m_pi_2)));
-      } else if (outgoing_particles_[0].type().pdgcode() == pdg::eta) {
->>>>>>> b377ce46
         diff_xsection =
             xs_object.xs_diff_pi_rho_pi0_rho_mediated(s, t, m_rho) +
             xs_object.xs_diff_pi_rho_pi0_omega_mediated(s, t, m_rho);
@@ -665,7 +433,6 @@
     case ReactionType::no_reaction:
       // never reached
       break;
-<<<<<<< HEAD
   }
   return diff_xsection;
 }
@@ -673,18 +440,20 @@
 double ScatterActionPhoton::diff_cross_section_w_ff(const double t,
                                                     const double m_rho,
                                                     const double E_photon) {
-  /* The form factor is assumed to be a hadronic dipole form factor which
-      takes the shape: FF = (2*Lambda^2/(2*Lambda^2 - t))^2 with
-      Lambda = 1.0 GeV. t depends on the lightest possible exchange particle in
-      the different channels. This could either be a pion or an omega meson. For
-      the computation the parametrizations given in (\iref{Turbide:2006})
-      are used.
-
-     C12, C13, C15, C16 need special treatment. These processes have identical
+  /**
+   * The form factor is assumed to be a hadronic dipole form factor which
+   * takes the shape: FF = (2*Lambda^2/(2*Lambda^2 - t))^2 with
+   * Lambda = 1.0 GeV. t depends on the lightest possible exchange particle in
+   * the different channels. This could either be a pion or an omega meson. For
+   * the computation the parametrizations given in (\iref{Turbide:2006})
+   * are used.
+   */
+
+   /* C12, C13, C15, C16 need special treatment. These processes have identical
       incoming and outgoing particles, but diffrent mediating particles and
-     hence different form factors. If both channels are added up
-     (MediatorType::SUM), each contribution is corrected by the corresponding
-     form factor.
+      hence different form factors. If both channels are added up
+      (MediatorType::SUM), each contribution is corrected by the corresponding
+      form factor.
    */
   switch (reac_) {
     case ReactionType::pi_m_rho_p_pi_z:
@@ -706,21 +475,6 @@
         const double diff_xs = diff_cross_section(t, m_rho);
         return pow_int(FF, 4) * diff_xs;
       }
-=======
-    case ReactionType::pi0_rho:
-      diff_xsection = alpha * g_rho_2 / (48 * s * p_cm_2);
-      e = 4.5 - s / m2 -
-          4 * s * (pow_int(m2, 2) - 4 * pow_int(m_pi, 2)) /
-              pow_int(s - m_pi_2, 2) +
-          (pow_int(s - m_pi_2, 2) -
-           4 * m2 * (pow_int(m2, 2) - 4 * pow_int(m_pi, 2))) /
-              pow_int(u - m2, 2);
-      e += 1 / (u - m2) *
-           (5 * (s - m_pi_2) - pow_int(s - m_pi_2, 2) / m2 -
-            4 * (pow_int(m2, 2) - 4 * pow_int(m_pi, 2)) * (s - m_pi_2 + m2) /
-                (s - m_pi_2));
-      diff_xsection = diff_xsection * e;
->>>>>>> b377ce46
       break;
     }
     case ReactionType::pi_z_pi_p_rho_p:
