--- conflicted
+++ resolved
@@ -16,11 +16,7 @@
 #include "include/decayactionsfinder.h"
 #include "include/decayactionsfinderdilepton.h"
 #include "include/listmodus.h"
-<<<<<<< HEAD
-=======
-#include "include/propagation.h"
 #include "include/scatteractionphoton.h"
->>>>>>> 79431b1a
 #include "include/scatteractionsfinder.h"
 #include "include/spheremodus.h"
 /* Outputs */
@@ -291,10 +287,8 @@
       force_decays_(
           config.take({"Collision_Term", "Force_Decays_At_End"}, true)),
       use_grid_(config.take({"General", "Use_Grid"}, true)),
-<<<<<<< HEAD
       metric_(config.take({"General", "Metric_Type"}, ExpansionMode::NoExpansion),
           config.take({"General", "Expansion_Rate"}, 0.1)),
-=======
       strings_switch_(config.take({"Collision_Term", "Strings"}, false)),
       dileptons_switch_(config.has_value({"Output", "Dileptons"}) ?
                     config.take({"Output", "Dileptons", "Enable"}, true) :
@@ -302,7 +296,6 @@
       photons_switch_(config.has_value({"Output", "Photons"}) ?
                     config.take({"Output", "Photons", "Enable"}, true) :
                     false),
->>>>>>> 79431b1a
       time_step_mode_(
           config.take({"General", "Time_Step_Mode"}, TimeStepMode::Fixed)) {
   const auto &log = logger<LogArea::Experiment>();
@@ -884,32 +877,17 @@
 
     /* (5) Check conservation laws. */
 
-<<<<<<< HEAD
-    /* (4) Physics output during the run. */
-    if (parameters_.need_intermediate_output()) {
-      intermediate_output(interactions_total, previous_interactions_total);
-    }
-    // Check conservation of conserved quantities if potentials are off.
-    // If potentials are on then momentum is conserved only in average
-  /*  if (!potentials_) {
-=======
     // Check conservation of conserved quantities if potentials and string
     // fragmentation are off.  If potentials are on then momentum is conserved
     // only in average.  If string fragmentation is on, then energy and
     // momentum are only very roughly conserved in high-energy collisions.
-    if (!potentials_ && !strings_switch_) {
->>>>>>> 79431b1a
+    if (!potentials_ && !strings_switch_ && metric_.mode_ == ExpansionMode::NoExpansion) {
       std::string err_msg = conserved_initial_.report_deviations(particles_);
       if (!err_msg.empty()) {
         log.error() << err_msg;
         throw std::runtime_error("Violation of conserved quantities!");
       }
-<<<<<<< HEAD
-    }*/
-    check_interactions_total(interactions_total);
-=======
-    }
->>>>>>> 79431b1a
+    }
   }
 
   if (pauli_blocker_) {
@@ -1097,13 +1075,6 @@
       }
       UI3_lat_->compute_gradient_lattice(dUI3_dr_lat_.get());
     }
-<<<<<<< HEAD
-    propagate(&particles_, parameters_, *potentials_,
-              dUB_dr_lat_.get(), dUI3_dr_lat_.get());
-  } else {
-    propagate_straight_line(&particles_, parameters_, metric_);
-=======
->>>>>>> 79431b1a
   }
 }
 
@@ -1133,18 +1104,9 @@
     // loop until no more decays occur
   } while (interactions_total_ > interactions_old);
 
-<<<<<<< HEAD
-  /* Do one final propagation step. */
-  if (potentials_) {
-    propagate(&particles_, parameters_, *potentials_,
-              dUB_dr_lat_.get(), dUI3_dr_lat_.get());
-  } else {
-    propagate_straight_line(&particles_, parameters_, metric_);
-=======
   /* Dileptons: shining of stable particles at the end */
   if (dilepton_finder_ != nullptr) {
     dilepton_finder_->shine_final(particles_, dilepton_output_.get(), false);
->>>>>>> 79431b1a
   }
 }
 
