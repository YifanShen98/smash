--- conflicted
+++ resolved
@@ -82,22 +82,24 @@
 }
 
 TEST(fullhistory_format) {
-<<<<<<< HEAD
-  std::map<std::string, std::string> options;
-  options["Print_start_end"] = "True";
-  options["Format"] = "1999";
-  OscarFullHistoryOutput *oscfull = new OscarFullHistoryOutput(testoutputpath,
-                                                               options);
+  // Set options
+  std::string configfilename = "oscar_1999.yaml";
+  std::ofstream configfile;
+  std::cout << (testoutputpath / configfilename).native().c_str() << std::endl;
+  configfile.open((testoutputpath / configfilename).native().c_str());
+  if (configfile.is_open()) {
+    configfile << "Print_start_end:" << "\t" << "True" << std::endl;
+    configfile << "2013_format:" << "\t" << "False" << std::endl;
+    configfile.close();
+  } else {
+    std::cout << "Could not open config file!" << std::endl;
+  }
+  VERIFY(bf::exists(testoutputpath / configfilename));
+  Configuration&& op{testoutputpath, configfilename};
+  OscarFullHistoryOutput *oscfull
+                   = new OscarFullHistoryOutput(testoutputpath, std::move(op));
   std::string outputfilename = "full_event_history.oscar";
   VERIFY(bf::exists(testoutputpath / outputfilename));
-=======
-  // Set options
-  Configuration&& op{bf::path{TEST_CONFIG_PATH} / "tests",
-                       "test_oscar99_fullhist.yaml"};
-  OscarFullHistoryOutput *oscfull
-                   = new OscarFullHistoryOutput(testoutputpath, std::move(op));
-  VERIFY(bf::exists(testoutputpath / "full_event_history.oscar"));
->>>>>>> a98c5bce
 
   ParticleType::create_type_list(
       "# NAME MASS[GEV] WIDTH[GEV] PDG\n" + smashon_str);
@@ -206,26 +208,23 @@
 
 
 TEST(particlelist_format) {
-<<<<<<< HEAD
-  std::map<std::string, std::string> options;
-  options["Only_final"] = "True";
-  options["Format"] = "1999";
-  OscarFullHistoryOutput *oscfinal
-    = new OscarParticleListOutput(testoutputpath, options);
-  std::string outputfilename = "final_particle_list.oscar";
-  VERIFY(bf::exists(testoutputpath / outputfilename));
-=======
   // Set options
-  Configuration&& op{bf::path{TEST_CONFIG_PATH} / "tests",
-                     "test_oscar99_part.yaml"};
+  std::string configfilename = "oscar_1999.yaml";
+  std::ofstream configfile;
+  configfile.open((testoutputpath / configfilename).native().c_str());
+  configfile << "Only_final:" << "\t" << "True" << std::endl;
+  configfile << "2013_format:" << "\t" << "False" << std::endl;
+  configfile.close();
+  VERIFY(bf::exists(testoutputpath / configfilename));
+
+  Configuration&& op{testoutputpath, configfilename};
 
   OscarParticleListOutput *oscfinal
     = new OscarParticleListOutput(testoutputpath, std::move(op));
-  VERIFY(bf::exists(testoutputpath / "final_id_p_x.oscar"));
->>>>>>> a98c5bce
+  std::string outputfilename = "particle_lists.oscar";
+  VERIFY(bf::exists(testoutputpath / outputfilename));
 
   Particles particles;
-
   /* Create 5 particles */
   for (int i = 0; i < 5; i++) {
     ParticleData particle = create_smashon_particle();
@@ -259,7 +258,7 @@
     /* Check header */
     std::string output_header = "";
     std::string header = "# OSC1999A\n"
-                         "# final_particle_list\n"
+                         "# final_id_p_x\n"
                          "# smash\n"
                          "# Block format:\n"
                          "# nin nout event_number\n"
