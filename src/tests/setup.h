--- conflicted
+++ resolved
@@ -234,11 +234,7 @@
  * 1.
  */
 inline ExperimentParameters default_parameters(int testparticles = 1, float dt = 0.1f) {
-<<<<<<< HEAD
-  return ExperimentParameters{{0.f, dt}, {0.f, 1.f}, testparticles, 1.0, 4.0, 
-=======
   return ExperimentParameters{{0.f, dt}, {0.f, 1.f}, testparticles, 1.0, 4.0,
->>>>>>> 51e7f61b
                               true, true, false, false, 0.};
 }
 
