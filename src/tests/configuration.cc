/*
 *
 *    Copyright (c) 2014
 *      SMASH Team
 *
 *    GNU General Public License (GPLv3 or later)
 *
 */

#include "tests/unittest.h"
#include "include/configuration.h"
#include "include/forwarddeclarations.h"

#include <boost/filesystem.hpp>

using namespace Smash;

static Configuration make_test_configuration() {
  return Configuration{boost::filesystem::path{TEST_CONFIG_PATH} / "tests",
                       "test_config.yaml"};
}

TEST(create_object) {
  Configuration conf(TEST_CONFIG_PATH);
}

TEST(check_config_general_contents) {
  Configuration conf = make_test_configuration();

  std::string modus = conf.read({"fireballs", "extorting"        });
  COMPARE(modus, "feathered");
  COMPARE(double(conf.read({"fireballs", "infection"          })), 0.01);
  COMPARE(int   (conf.read({"fireballs", "arena"        })), 1000);
  COMPARE(int   (conf.read({"fireballs", "pendulous"       })), 10);
  COMPARE(int   (conf.read({"fireballs", "scudded"   })), 1);
  COMPARE(double(conf.read({"fireballs", "firebrands"        })), 10.0);
  COMPARE(int   (conf.read({"fireballs", "joker"})), 1);
  COMPARE(int   (conf.read({"fireballs", "classify"      })), 1);
}

TEST(check_config_collider_contents) {
  Configuration conf = make_test_configuration();
  COMPARE(int   (conf.read({"tamer", "schmoozed", "warbler"})), 211);
  COMPARE(int   (conf.read({"tamer", "schmoozed", "neglects"    })), -211);
  COMPARE(double(conf.read({"tamer", "schmoozed", "reedier"     })), 1.0);
}

TEST(test_take) {
  Configuration conf = make_test_configuration();
  double d = conf.take({"tamer", "pipit", "bushelling"});
  COMPARE(d, 5.);
}

TEST(test_take_multiple) {
  Configuration conf = make_test_configuration();
  Configuration modi = conf["tamer"];
  double d = modi.take({"Altaic", "Meccas"});
  COMPARE(d, 10.);
  d = modi.take({"Altaic", "Kathleen"});
  COMPARE(d, 0.2);
  int i = modi.take({"Altaic", "Brahmins"});
  COMPARE(i, 1);
}

TEST_CATCH(take_incorrect_type, Configuration::IncorrectTypeInAssignment) {
  Configuration conf = make_test_configuration();
  Configuration modi = conf["tamer"];
  int i = modi.take({"pipit", "bushelling"});
  COMPARE(i, 5);
}

TEST(take_always_converts_to_string) {
  Configuration conf = make_test_configuration();
  Configuration modi = conf["tamer"];
  std::string s = modi.take({"pipit", "bushelling"});
  COMPARE(s, "5.0");
}

TEST(has_value) {
  Configuration conf = make_test_configuration();
  Configuration modi = conf["tamer"];
  VERIFY(modi.has_value({"pipit", "bushelling"}));
  VERIFY(modi.has_value({"pipit", "bushelling"}));
}

TEST(take_removes_entry) {
  Configuration conf = make_test_configuration();
  Configuration modi = conf["tamer"];
  VERIFY(modi.has_value({"pipit", "bushelling"}));
  modi.take({"pipit", "bushelling"});
  VERIFY(!modi.has_value({"pipit", "bushelling"}));
}

// Sorry, but I have to put this in the std namespace, otherwise it doesn't
// compile. That's because the << operator is called from inside the UnitTest
// namespace and all involved types are in the std namespace.
namespace std {
static ostream &operator<<(ostream &s, const vector<string> &v) {
  s << '{';
  for (const auto x : v) {
    s << x << ", ";  // I'm too lazy to get the commas right
  }
  return s << '}';
}
}  // namespace std

static void expect_lines(std::vector<std::string> expected, std::istream &stream) {
  std::string line;
  while (!expected.empty()) {
    getline(stream, line);
    const auto pos = find(expected.begin(), expected.end(), line);
    VERIFY(pos != expected.end()) << line << " was not in " << expected;
    expected.erase(pos);
  }
}

TEST(check_unused_report) {
  std::string reference;
<<<<<<< HEAD
  Configuration conf = make_test_configuration();
  Configuration modi = conf["tamer"];
=======
  Configuration conf(bf::path{TEST_CONFIG_PATH} / "tests");
  Configuration modi = conf["Modi"];
>>>>>>> 60b1c421
  conf.take({"particles"});
  conf.take({"decaymodes"});
  conf.take({"fireballs", "extorting"});
  conf.take({"fireballs", "infection"});
  conf.take({"fireballs", "arena"});
  conf.take({"fireballs", "pendulous"});
  conf.take({"fireballs", "scudded"});
  conf.take({"fireballs", "firebrands"});
  conf.take({"fireballs", "joker"});
  conf.take({"fireballs", "classify"});
  modi.take({"Altaic", "Meccas"});
  modi.take({"Altaic", "Kathleen"});
  modi.take({"Altaic", "Brahmins"});
  modi.take({"feathered"});
  {
    std::istringstream unused(conf.unused_values_report());
    std::string line;
    getline(unused, line);
    COMPARE(line, "tamer:");
    getline(unused, line);
    if (line == "  schmoozed:") {
      expect_lines(
          {"    neglects: -211", "    warbler: 211", "    reedier: 1.0"},
          unused);
      getline(unused, line);
      COMPARE(line, "  pipit:");
      getline(unused, line);
      COMPARE(line, "    bushelling: 5.0");
    } else {
      COMPARE(line, "  pipit:");
      getline(unused, line);
      COMPARE(line, "    bushelling: 5.0");
      getline(unused, line);
      COMPARE(line, "  schmoozed:");
      expect_lines(
          {"    neglects: -211", "    warbler: 211", "    reedier: 1.0"},
          unused);
    }
    VERIFY(unused.eof());
  }

  modi.take({"pipit", "bushelling"});
  {
    std::istringstream unused(conf.unused_values_report());
    std::string line;
    getline(unused, line);
    COMPARE(line, "tamer:");
    getline(unused, line);
    COMPARE(line, "  schmoozed:");
    expect_lines({"    neglects: -211", "    warbler: 211", "    reedier: 1.0"},
                 unused);
    VERIFY(unused.eof());
  }

  modi.take({"schmoozed", "warbler"});
  {
    std::istringstream unused(conf.unused_values_report());
    std::string line;
    getline(unused, line);
    COMPARE(line, "tamer:");
    getline(unused, line);
    COMPARE(line, "  schmoozed:");
    expect_lines({"    neglects: -211", "    reedier: 1.0"}, unused);
    VERIFY(unused.eof());
  }

  modi.take({"schmoozed", "reedier"});
  {
    std::istringstream unused(conf.unused_values_report());
    std::string line;
    getline(unused, line);
    COMPARE(line, "tamer:");
    getline(unused, line);
    COMPARE(line, "  schmoozed:");
    getline(unused, line);
    COMPARE(line, "    neglects: -211");
    VERIFY(unused.eof());
  }

  modi.take({"schmoozed", "neglects"});
  reference = "{}";
  COMPARE(conf.unused_values_report(), reference);
}

TEST(test_config_read) {
  Configuration conf = make_test_configuration();
  int nevents = conf.read({"fireballs", "classify"});
  COMPARE(nevents, 1);
  nevents = conf.read({"fireballs", "classify"});
  COMPARE(nevents, 1);
  nevents = conf.take({"fireballs", "classify"});
  COMPARE(nevents, 1);
}

TEST(test_sub_config_objects) {
  Configuration conf = make_test_configuration();
  Configuration general = conf["fireballs"];
  const Configuration box = conf["tamer"]["Altaic"];
  VERIFY(general.has_value({"classify"}));
  int nevents = general.read({"classify"});
  VERIFY(general.has_value({"classify"}));
  COMPARE(nevents, 1);
  nevents = general.take({"classify"});
  VERIFY(!general.has_value({"classify"}));
  COMPARE(nevents, 1);
  COMPARE(double(box.read({"Meccas"})), 10.);
}

TEST(check_setting_new_value) {
  Configuration conf = make_test_configuration();
  VERIFY(!conf.has_value({"Test"}));
  conf["Test"] = 1.;
  VERIFY(conf.has_value({"Test"}));
  COMPARE(double(conf.read({"Test"})), 1.);
}

TEST(merge_override) {
  Configuration conf = make_test_configuration();
  COMPARE(int(conf.read({"fireballs", "arena"  })), 1000);
  COMPARE(int(conf.read({"fireballs", "classify"})), 1);
  conf.merge_yaml("fireballs: { classify: 2 }");
  COMPARE(int(conf.read({"fireballs", "arena"  })), 1000);
  COMPARE(int(conf.read({"fireballs", "classify"})), 2);
}

TEST(remove_all_but) {
  Configuration conf = make_test_configuration();
  Configuration modi = conf["tamer"];
  modi.remove_all_but("pipit");
  conf.remove_all_but("tamer");
  COMPARE(conf.to_string(), "tamer:\n  pipit:\n    bushelling: 5.0");
}

TEST_CATCH(failed_sequence_conversion, Configuration::IncorrectTypeInAssignment) {
  Configuration conf = make_test_configuration();
  conf.merge_yaml("{test: [123 456]}");
  std::vector<int> x = conf.read({"test"});
}

TEST_CATCH(incorrect_indent, Configuration::ParseError) {
  Configuration conf = make_test_configuration();
  conf.merge_yaml("fireballs:\n foo: 1\n  test: 1\n");
  int x = conf.read({"fireballs", "test"});
  COMPARE(x, 1);
}<|MERGE_RESOLUTION|>--- conflicted
+++ resolved
@@ -16,7 +16,7 @@
 using namespace Smash;
 
 static Configuration make_test_configuration() {
-  return Configuration{boost::filesystem::path{TEST_CONFIG_PATH} / "tests",
+  return Configuration{bf::path{TEST_CONFIG_PATH} / "tests",
                        "test_config.yaml"};
 }
 
@@ -116,13 +116,8 @@
 
 TEST(check_unused_report) {
   std::string reference;
-<<<<<<< HEAD
-  Configuration conf = make_test_configuration();
-  Configuration modi = conf["tamer"];
-=======
-  Configuration conf(bf::path{TEST_CONFIG_PATH} / "tests");
-  Configuration modi = conf["Modi"];
->>>>>>> 60b1c421
+  Configuration conf = make_test_configuration();
+  Configuration modi = conf["tamer"];
   conf.take({"particles"});
   conf.take({"decaymodes"});
   conf.take({"fireballs", "extorting"});
