--- conflicted
+++ resolved
@@ -7,25 +7,9 @@
  *
  */
 #include "include/fourvector.h"
-<<<<<<< HEAD
+#include "tests/unittest.h"
 
 using namespace Smash;
-
-int main() {
-  FourVector a(0.12, 0.06, 0.003, -0.15), b(0.06, 0.03, 0.0015, -0.075);
-  FourVector a2(0.12, 0.06, 0.003, -0.15), b2(0.06, 0.03, 0.0015, -0.075);
-  FourVector c(0.1, 0.6, 0.3, -0.15), d(0.01, 0.06, 0.0015, -0.75);
-
-  /* check equality - the vectors are different */
-  if (a == b)
-    return -1;
-
-  /* check equality - the vectors are the same */
-  if (!(a == a2 && b == b2))
-    return -2;
-
-=======
-#include "tests/unittest.h"
 
 FourVector A(0.12, 0.06, 0.003, -0.15), B(0.06, 0.03, 0.0015, -0.075);
 FourVector A2(0.12, 0.06, 0.003, -0.15), B2(0.06, 0.03, 0.0015, -0.075);
@@ -46,7 +30,6 @@
 }
 
 TEST(comparisons) {
->>>>>>> cad29872
   /* check smaller equal */
   VERIFY(!(c <= d));
   /* check Bigger */
