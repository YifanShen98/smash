--- conflicted
+++ resolved
@@ -71,8 +71,7 @@
 }
 
 static void create_non_oscar_particlefile(
-    const int file_number, std::vector<ParticleList> &init_particle_vec,
-    const int particles_per_event = 10) {
+    const int file_number, std::vector<ParticleList> &init_particle_vec) {
   // Write oscar output, but write only one event and remove all comment lines.
   // This mimics the output of some hydro codes
   OutputParameters out_par = OutputParameters();
@@ -85,10 +84,6 @@
   const bf::path tmp_file_str = "tmp_file";
   const bf::path tmp_path = testoutputpath / tmp_file_str;
 
-<<<<<<< HEAD
-=======
-  std::cout << tmp_path.native() << std::endl;
->>>>>>> dc15247f
   bf::ofstream tmp_file;
   tmp_file.open(tmp_path);
   VERIFY(tmp_file.good());
@@ -115,10 +110,6 @@
   COMPARE_ABSOLUTE_ERROR(a.x3(), b.x3(), accuracy);
 }
 
-<<<<<<< HEAD
-=======
-#if 0
->>>>>>> dc15247f
 TEST(list_from_non_oscar_output) {
   std::vector<ParticleList> init_particles;
   create_non_oscar_particlefile(0, init_particles);
@@ -174,10 +165,6 @@
     COMPARE(a.pdgcode(), b.pdgcode());
   }
 }
-<<<<<<< HEAD
-=======
-#endif
->>>>>>> dc15247f
 
 TEST(multiple_file_non_oscar_output) {
   // Create list modus
@@ -204,19 +191,12 @@
     Particles particles_read;
     list_modus.initial_conditions(&particles_read, par);
 
-<<<<<<< HEAD
     /*
-=======
->>>>>>> dc15247f
     std::cout << "Particles from list modus:" << std::endl;
     for (const auto &p : particles_read) {
       std::cout << p << std::endl;
     }
-<<<<<<< HEAD
     */
-=======
->>>>>>> dc15247f
-    
 
     // Scroll particles back to the earliest time, as list modus is supposed to
     // do
@@ -250,10 +230,6 @@
   }
 }
 
-<<<<<<< HEAD
-=======
-#if 1
->>>>>>> dc15247f
 TEST(list_from_oscar2013_output) {
   // Create OSCAR 2013 output
   OutputParameters out_par = OutputParameters();
@@ -503,5 +479,4 @@
       COMPARE(a.pdgcode(), b.pdgcode());
     }
   }
-}
-#endif+}