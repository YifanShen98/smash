--- conflicted
+++ resolved
@@ -260,30 +260,15 @@
 smash_add_runtest(collider_run smash smash -m Collider)
 smash_add_runtest(collider_frozen_fermi_run smash smash -m Collider
                   -c "Modi: {Collider: {Fermi_Motion: frozen}}")
-<<<<<<< HEAD
 smash_add_runtest(sphere_run smash smash
                   -i ${PROJECT_SOURCE_DIR}/input/sphere/config.yaml)
 smash_add_runtest(list_run smash smash
                   -i ${PROJECT_SOURCE_DIR}/input/list/config.yaml
                 -c "Modi: {List: {File_Directory: ${PROJECT_SOURCE_DIR}/input/list}}")
 smash_add_runtest(dilepton_run smash smash
-                  -d ${CMAKE_CURRENT_SOURCE_DIR}/decaymodes_incl_dileptons.txt
-                  -c "Output: {Dileptons: {Format: [Oscar2013]}}")
-=======
-smash_add_runtest(sphere_run smash smash -m Sphere -e 100.0
-                  -c "Modi: {Sphere: {Radius: 5.0}}"
-                  -c "Modi: {Sphere: {Sphere_Temperature: 0.2}}"
-                  -c "Modi: {Sphere: {Start_Time: 0.0}}"
-                  -c "Modi: {Box: {Initial_Condition: thermal momenta}}"
-                  -c "Modi: {Sphere: {Init_Multiplicities: {211: 100}}}"
-                  -c "Modi: {Sphere: {Init_Multiplicities: {-211: 100}}}"
-                  -c "Modi: {Sphere: {Init_Multiplicities: {111: 100}}}"
-                  -c "Modi: {Sphere: {Init_Multiplicities: {2212: 50}}}"
-                  -c "Modi: {Sphere: {Init_Multiplicities: {2112: 50}}}")
-smash_add_runtest(dilepton_run smash smash
                   -i ${PROJECT_SOURCE_DIR}/input/dileptons/config.yaml
                   -d ${PROJECT_SOURCE_DIR}/input/dileptons/decaymodes.txt)
->>>>>>> 1c559d46
+
 
 # Test the shipped config files for potentials and deformed nuclei by verifying
 # the binary runs with them.
