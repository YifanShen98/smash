--- conflicted
+++ resolved
@@ -151,13 +151,8 @@
       grad_j0[i - 1] += djmu_dxnu[i].x0() * par.norm_factor_sf();
     }
   }
-<<<<<<< HEAD
-  return std::make_tuple(rho_eck, jmu_pos + jmu_neg, grad_j0, curl_vecj,
+  return std::make_tuple(rho_eck, (jmu_pos + jmu_neg) * par.norm_factor_sf(), grad_j0, curl_vecj,
                          djmu_dt, djmu_dx, djmu_dy, djmu_dz);
-=======
-  return std::make_tuple(rho_eck, (jmu_pos + jmu_neg) * par.norm_factor_sf(),
-                         rho_grad, dj_dt, j_rot);
->>>>>>> 98691e0b
 }
 
 std::tuple<double, FourVector, ThreeVector, ThreeVector, FourVector, FourVector,
