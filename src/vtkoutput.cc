/*
 *
 *    Copyright (c) 2014
 *      SMASH Team
 *
 *    GNU General Public License (GPLv3 or later)
 *
 */

#include "include/vtkoutput.h"
#include "include/particles.h"
#include "include/filedeleter.h"
#include <memory>

namespace Smash {

VtkOutput::VtkOutput(boost::filesystem::path path)
    : base_path_(std::move(path)) {
}

VtkOutput::~VtkOutput() {
}

void VtkOutput::at_eventstart(const Particles &/*particles*/, const int /*event_number*/) {
}

void VtkOutput::at_eventend(const Particles &/*particles*/, const int /*event_number*/) {
}

void VtkOutput::after_Nth_timestep(const Particles &particles, const int event_number, const int timestep) {
  char filename[32];
<<<<<<< HEAD
  snprintf(
      filename, sizeof(filename), "pos_0.%05i.vtk",
      static_cast<int>(particles.time() * 10));
  std::unique_ptr<std::FILE> file_{
      fopen((base_path_ / filename).native().c_str(), "w")};
=======
  snprintf(filename, sizeof(filename), "pos_ev%05i_tstep%07i.vtk", event_number,
           timestep + 1);
  FilePtr file_{fopen((base_path_ / filename).native().c_str(), "w")};
>>>>>>> e6296678

  /* Legacy VTK file format */
  fprintf(file_.get(), "# vtk DataFile Version 2.0\n");
  fprintf(file_.get(), "Generated from molecular-offset data\n");
  fprintf(file_.get(), "ASCII\n");

  /* Unstructured data sets are composed of points, lines, polygons, .. */
  fprintf(file_.get(), "DATASET UNSTRUCTURED_GRID\n");
  fprintf(file_.get(), "POINTS %zu double\n", particles.size());
  for (const auto &p : particles.data()) {
    fprintf(file_.get(), "%g %g %g\n", p.position().x1(),
            p.position().x2(), p.position().x3());
  }
  fprintf(file_.get(), "CELLS %zu %zu\n", particles.size(), particles.size() * 2);
  for (size_t point_index = 0; point_index < particles.size(); point_index++) {
    fprintf(file_.get(), "1 %zu\n", point_index);
  }
  fprintf(file_.get(), "CELL_TYPES %zu\n", particles.size());
  for (size_t point_index = 0; point_index < particles.size(); point_index++) {
    fprintf(file_.get(), "1\n");
  }
  fprintf(file_.get(), "POINT_DATA %zu\n", particles.size());
  fprintf(file_.get(), "SCALARS pdg_codes int 1\n");
  fprintf(file_.get(), "LOOKUP_TABLE default\n");
  for (const auto &p : particles.data()) {
    fprintf(file_.get(), "%s\n", p.pdgcode().string().c_str());
  }
  fprintf(file_.get(), "VECTORS momentum double\n");
  for (const auto &p : particles.data()) {
    fprintf(file_.get(), "%g %g %g\n", p.momentum().x1(),
            p.momentum().x2(), p.momentum().x3());
  }
}

}  // namespace Smash<|MERGE_RESOLUTION|>--- conflicted
+++ resolved
@@ -7,6 +7,7 @@
  *
  */
 
+#include "include/clock.h"
 #include "include/vtkoutput.h"
 #include "include/particles.h"
 #include "include/filedeleter.h"
@@ -27,19 +28,12 @@
 void VtkOutput::at_eventend(const Particles &/*particles*/, const int /*event_number*/) {
 }
 
-void VtkOutput::after_Nth_timestep(const Particles &particles, const int event_number, const int timestep) {
+void VtkOutput::after_Nth_timestep(const Particles &particles, const int event_number,
+                                   const Clock clock) {
   char filename[32];
-<<<<<<< HEAD
-  snprintf(
-      filename, sizeof(filename), "pos_0.%05i.vtk",
-      static_cast<int>(particles.time() * 10));
-  std::unique_ptr<std::FILE> file_{
-      fopen((base_path_ / filename).native().c_str(), "w")};
-=======
-  snprintf(filename, sizeof(filename), "pos_ev%05i_tstep%07i.vtk", event_number,
-           timestep + 1);
+  snprintf(filename, sizeof(filename), "pos_ev%05i_tstep%+7.3f.vtk", event_number,
+           clock.current_time());
   FilePtr file_{fopen((base_path_ / filename).native().c_str(), "w")};
->>>>>>> e6296678
 
   /* Legacy VTK file format */
   fprintf(file_.get(), "# vtk DataFile Version 2.0\n");
