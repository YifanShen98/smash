/*
 *
 *    Copyright (c) 2013
 *      maximilian attems <attems@fias.uni-frankfurt.de>
 *      Jussi Auvinen <auvinen@fias.uni-frankfurt.de>
 *
 *    GNU General Public License (GPLv3)
 *
 */

#include <getopt.h>
#include <cmath>
#include <cstdio>
#include <cstdlib>
#include <cstring>
#include <ctime>
#include <list>
#include <map>
#include <utility>
#include <vector>

#include "include/Box.h"
#include "include/CrossSections.h"
#include "include/FourVector.h"
#include "include/Particles.h"
#include "include/ParticleData.h"
#include "include/collisions.h"
#include "include/constants.h"
#include "include/decays.h"
#include "include/input-decaymodes.h"
#include "include/input-particles.h"
#include "include/initial-conditions.h"
#include "include/macros.h"
#include "include/param-reader.h"
#include "include/Laboratory.h"
#include "include/outputroutines.h"
#include "include/propagation.h"
#include "include/Sphere.h"

/* build dependent variables */
#include "include/Config.h"


void SphereModus::assign_params_specific(std::list<Parameters> *configuration) {
    bool match = false;
    std::list<Parameters>::iterator i = configuration->begin();
    while (i != configuration->end()) {
        char *key = i->key();
        char *value = i->value();
        printd("%s %s\n", key, value);
        /* double or float values */
        if (strcmp(key, "RADIUS") == 0) {
            radius = (fabs(atof(value)));
            match = true;
        }
        /* remove processed entry */
        if (match) {
            i = configuration->erase(i);
            match = false;
        } else {
            ++i;
        }
    }
}


/* print_startup - console output on startup of sphere specific parameters */
/* void print_startup(const SphereModus &ball) {
   /* printf("Volume of the sphere: 4 * pi * %g^2 [fm]\n", ball.radius);
   /* }


/* initial_conditions - sets particle data for @particles */
void SphereModus::initial_conditions(Particles *particles) {
    size_t number_total = 0;
    double time_start = 1.0;
    FourVector momentum_total(0, 0, 0, 0);
    /* loop over all the particle types creating each particles */
    for (auto i = particles->types_cbegin(); i != particles->types_cend();
         ++i) {
      /* Particles with width > 0 (resonances) do not exist in the beginning */
        if (i->second.width() > 0.0)
            continue;
        printd("%s mass: %g [GeV]\n", i->second.name().c_str(),
                                      i->second.mass());
        /* bose einstein distribution function with temperature 0.3 GeV */
        double number_density = number_density_bose(i->second.mass(), 0.3);
        printf("IC number density %.6g [fm^-3]\n", number_density);
        /* cast while reflecting probability of extra particle */
        size_t number = 4.0 / 3.0 * M_PI * radius * radius
        * radius * number_density * testparticles;
        if (4.0 / 3.0 * M_PI * radius * radius * radius
            * number_density - number > drand48())
            number++;
        /* create bunch of particles */
        printf("IC creating %zu particles\n", number);
        particles->create(number, i->second.pdgcode());
        number_total += number;
    }
    printf("IC contains %zu particles\n", number_total);
    /* now set position and momentum of the particles */
<<<<<<< HEAD
    double momentum_radial;
    Angles phitheta = Angles();
    for (std::map<int, ParticleData>::iterator i = particles->begin();
         i != particles->end(); ++i) {
=======
    double momentum_radial, phi, cos_theta, sin_theta;
    for (auto i = particles->begin(); i != particles->end(); ++i) {
>>>>>>> 57ee2865
        if (unlikely(i->first == particles->id_max() && !(i->first % 2))) {
            /* poor last guy just sits around */
            i->second.set_momentum(particles->type(i->first).mass(), 0, 0, 0);
        } else if (!(i->first % 2)) {
            /* thermal momentum according Maxwell-Boltzmann distribution */
            momentum_radial = sample_momenta(0.3,
                              particles->type(i->first).mass());
            phitheta = Angles().distribute_isotropously();
            printd("Particle %d radial momenta %g phi %g cos_theta %g\n",
                   i->first, momentum_radial, phitheta.phi(),
                   phitheta.costheta());
            i->second.set_momentum(particles->type(i->first).mass(),
                                   momentum_radial * phitheta.x(),
                                   momentum_radial * phitheta.y(),
                                   momentum_radial * phitheta.z());
        } else {
            i->second.set_momentum(particles->type(i->first).mass(),
                               - particles->data(i->first - 1).momentum().x1(),
                               - particles->data(i->first - 1).momentum().x2(),
                               - particles->data(i->first - 1).momentum().x3());
        }
        momentum_total += i->second.momentum();
        double x, y, z;
        /* ramdom position in a sphere
         * box length here has the meaning of the sphere radius
         */
        x = -radius + 2.0 * drand48() * radius;
        y = -radius + 2.0 * drand48() * radius;
        z = -radius + 2.0 * drand48() * radius;
        /* sampling points inside of the sphere, rejected if outside */
        while (sqrt(x * x + y * y + z * z) > radius) {
            x = -radius + 2.0 * drand48() * radius;
            y = -radius + 2.0 * drand48() * radius;
            z = -radius + 2.0 * drand48() * radius;
        }
        i->second.set_position(time_start, x, y, z);
        /* IC: debug checks */
        printd_momenta(i->second);
        printd_position(i->second);
    }
    printf("IC total energy: %g [GeV]\n", momentum_total.x0());
}

/* boundary_condition - enforce specific type of boundaries */
// FourVector boundary_condition(FourVector position,
//  const SphereModus &sphere __attribute__((unused)), bool *boundary_hit) {
  /* no boundary */
//  *boundary_hit = false;
//  return position;
// }

/* check_collision_geometry - check if a collision happens between particles */
void SphereModus::check_collision_geometry(Particles *particles,
  CrossSections *cross_sections,
  std::list<int> *collision_list, Modus const &parameters,
  BoxModus const &box, size_t *rejection_conflict) {
  std::vector<std::vector<std::vector<std::vector<int> > > > grid;
  int N, x, y, z;
  /* the maximal radial propagation for light particle */
  int a = box.length + particles->time();
  /* For small boxes no point in splitting up in grids */
  /* calculate approximate grid size according to double interaction length */
  N = round(2.0 * a / sqrt(parameters.cross_section() * fm2_mb * M_1_PI) * 0.5);
  /* for small boxes not possible to split upo */
  if (unlikely(N < 4 || particles->size() < 10)) {
    FourVector distance;
    double radial_interaction = sqrt(parameters.cross_section() * fm2_mb
                                     * M_1_PI) * 2;
    for (auto i = particles->begin(); i != particles->end(); ++i) {
      for (auto j = particles->begin(); j != particles->end(); ++j) {
        /* exclude check on same particle and double counting */
        if (i->first >= j->first)
          continue;
        distance = i->second.position() - j->second.position();
        /* skip particles that are double interaction radius length away */
        if (distance > radial_interaction)
           continue;
        collision_criteria_geometry(particles, cross_sections, collision_list,
          parameters, i->first, j->first, rejection_conflict);
      }
    }
    return;
  }
  /* allocate grid */
  grid.resize(N);
  for (int i = 0; i < N; i++) {
    grid[i].resize(N);
    for (int j = 0; j < N; j++)
      grid[i][j].resize(N);
  }
  /* populate grid */
  for (auto i = particles->begin(); i != particles->end(); ++i) {
    /* XXX: function - map particle position to grid number */
    x = round((a + i->second.position().x1()) / (N - 1));
    y = round((a + i->second.position().x2()) / (N - 1));
    z = round((a + i->second.position().x3()) / (N - 1));
    printd_position(i->second);
    printd("grid cell particle %i: %i %i %i of %i\n", i->first, x, y, z, N);
    grid[x][y][z].push_back(i->first);
  }
  /* semi optimised nearest neighbour search:
   * http://en.wikipedia.org/wiki/Cell_lists
   */
  FourVector shift;
  for (auto i = particles->begin(); i != particles->end(); ++i) {
    /* XXX: function - map particle position to grid number */
    x = round((a + i->second.position().x1()) / (N - 1));
    y = round((a + i->second.position().x2()) / (N - 1));
    z = round((a + i->second.position().x3()) / (N - 1));
    if (unlikely(x >= N || y >= N || z >= N))
      printf("grid cell particle %i: %i %i %i of %i\n", i->first, x, y, z, N);
    /* check all neighbour grids */
    for (int cx = -1; cx < 2; cx++) {
      int sx = cx + x;
      if (sx < 0 || sx >= N)
        continue;
      for (int cy = -1; cy <  2; cy++) {
        int sy = cy + y;
        if (sy < 0 || sy >= N)
          continue;
        for (int cz = -1; cz < 2; cz++) {
          int sz = cz + z;
          if (sz < 0 || sz >= N)
            continue;
          /* empty grid cell */
          if (grid[sx][sy][sz].empty())
            continue;
          /* grid cell particle list */
          for (auto id_b = grid[sx][sy][sz].begin();
               id_b != grid[sx][sy][sz].end(); ++id_b) {
            /* only check against particles above current id
             * to avoid double counting
             */
            if (*id_b <= i->first)
              continue;
            printd("grid cell particle %i <-> %i\n", i->first, *id_b);
            collision_criteria_geometry(particles, cross_sections,
              collision_list, parameters, i->first, *id_b, rejection_conflict);
          } /* grid particles loop */
        } /* grid sy */
      } /* grid sx */
    } /* grid sz */
  } /* outer particle loop */
}


/* Evolve - the core of the box, stepping forward in time */
int SphereModus::Evolve(Particles *particles, CrossSections *cross_sections,
                        int *resonances, int *decays) {
  std::list<int> collision_list, decay_list;
  size_t interactions_total = 0, previous_interactions_total = 0,
    interactions_this_interval = 0;
  size_t rejection_conflict = 0;
  /* startup values */
  print_measurements(*particles, interactions_total,
                     interactions_this_interval, ball);
  for (int steps = 0; steps < parameters.steps(); steps++) {
    /* Check resonances for decays */
    check_decays(particles, &decay_list, parameters);
    /* Do the decays */
    if (!decay_list.empty()) {
      (*decays) += decay_list.size();
      interactions_total = decay_particles(particles, &decay_list,
        interactions_total);
    }
    /* fill collision table by cells */
    check_collision_geometry(particles, cross_sections, &collision_list,
      parameters, lab, &rejection_conflict);
    /* particle interactions */
    if (!collision_list.empty())
      interactions_total = collide_particles(particles, &collision_list,
        interactions_total, resonances);
    /* propagate all particles */
    propagate_particles(particles, parameters, lab);
    /* physics output during the run */
    if (steps > 0 && (steps + 1) % parameters.output_interval() == 0) {
      interactions_this_interval = interactions_total
        - previous_interactions_total;
      previous_interactions_total = interactions_total;
      print_measurements(*particles, interactions_total,
                         interactions_this_interval, lab);
      printd("Resonances: %i Decays: %i\n", *resonances, *decays);
      printd("Ignored collisions %zu\n", rejection_conflict);
      /* save evolution data */
      write_measurements(*particles, interactions_total,
        interactions_this_interval, *resonances, *decays, rejection_conflict);
      write_vtk(*particles);
    }
  }
  /* Guard against evolution */
  if (likely(parameters.steps > 0)) {
    /* if there are not particles no interactions happened */
    if (likely(!particles->empty()))
      print_tail(lab, interactions_total * 2
                 / particles->time() / particles->size());
    else
      print_tail(ball, 0);
    printf("Total ignored collisions: %zu\n", rejection_conflict);
  }
  return 0;
}

/* start up a sphere and run it */
// int Sphere::evolve(const Laboratory &lab, char *path) {
//  /* Read sphere config file parameters */
//  Sphere *ball = new Sphere(lab);
//  process_config_sphere(ball, path);
  /* Initialize box */
//  print_startup(*ball);
//  Particles *particles = new Particles;
//  input_particles(particles, path);
//  initial_conditions(particles, ball);
// input_decaymodes(particles, path);
//  CrossSections *cross_sections = new CrossSections;
//  cross_sections->add_elastic_parameter(lab.cross_section());
  /* Compute stuff */
//  int rc = Evolve(particles, cross_sections, lab);
  /* record IC startup */
//  write_measurements_header(*particles);
//  print_header();
//  write_particles(*particles);
  /* tear down */
//  delete particles;
// delete cross_sections;
// delete ball;
//  return rc;
// }
<|MERGE_RESOLUTION|>--- conflicted
+++ resolved
@@ -99,15 +99,9 @@
     }
     printf("IC contains %zu particles\n", number_total);
     /* now set position and momentum of the particles */
-<<<<<<< HEAD
     double momentum_radial;
     Angles phitheta = Angles();
-    for (std::map<int, ParticleData>::iterator i = particles->begin();
-         i != particles->end(); ++i) {
-=======
-    double momentum_radial, phi, cos_theta, sin_theta;
     for (auto i = particles->begin(); i != particles->end(); ++i) {
->>>>>>> 57ee2865
         if (unlikely(i->first == particles->id_max() && !(i->first % 2))) {
             /* poor last guy just sits around */
             i->second.set_momentum(particles->type(i->first).mass(), 0, 0, 0);
