/*
 *
 *    Copyright (c) 2013-2017
 *      SMASH Team
 *
 *    GNU General Public License (GPLv3 or later)
 *
 */

#include "include/crosssections.h"

#include "include/clebschgordan.h"
#include "include/constants.h"
#include "include/kinematics.h"
#include "include/logging.h"
#include "include/parametrizations.h"
#include "include/particletype.h"
#include "include/pow.h"

namespace smash {

/**
 * Helper function:
 * Calculate the detailed balance factor R such that
 * \f[ R = \sigma(AB \to CD) / \sigma(CD \to AB) \f]
 * where \f$ A, B, C, D \f$ are stable.
 */
static double detailed_balance_factor_stable(double s, const ParticleType& a,
                                             const ParticleType& b,
                                             const ParticleType& c,
                                             const ParticleType& d) {
  double spin_factor = (c.spin() + 1) * (d.spin() + 1);
  spin_factor /= (a.spin() + 1) * (b.spin() + 1);
  double symmetry_factor = (1 + (a == b));
  symmetry_factor /= (1 + (c == d));
  const double momentum_factor = pCM_sqr_from_s(s, c.mass(), d.mass()) /
                                 pCM_sqr_from_s(s, a.mass(), b.mass());
  return spin_factor * symmetry_factor * momentum_factor;
}

/**
 * Helper function:
 * Calculate the detailed balance factor R such that
 * \f[ R = \sigma(AB \to CD) / \sigma(CD \to AB) \f]
 * where \f$A\f$ is unstable, \f$B\f$ is a kaon and \f$C, D\f$ are stable.
 */
static double detailed_balance_factor_RK(double sqrts, double pcm,
                                         const ParticleType& a,
                                         const ParticleType& b,
                                         const ParticleType& c,
                                         const ParticleType& d) {
  assert(!a.is_stable());
  assert(b.pdgcode().is_kaon());
  double spin_factor = (c.spin() + 1) * (d.spin() + 1);
  spin_factor /= (a.spin() + 1) * (b.spin() + 1);
  double symmetry_factor = (1 + (a == b));
  symmetry_factor /= (1 + (c == d));
  const double momentum_factor =
      pCM_sqr(sqrts, c.mass(), d.mass()) /
      (pcm * a.iso_multiplet()->get_integral_RK(sqrts));
  return spin_factor * symmetry_factor * momentum_factor;
}

/**
 * Helper function:
 * Calculate the detailed balance factor R such that
 * \f[ R = \sigma(AB \to CD) / \sigma(CD \to AB) \f]
 * where \f$A\f$ and \f$B\f$ are unstable, and \f$C\f$ and \f$D\f$ are stable.
 */
static double detailed_balance_factor_RR(double sqrts, double pcm,
                                         const ParticleType& a,
                                         const ParticleType& b,
                                         const ParticleType& c,
                                         const ParticleType& d) {
  assert(!a.is_stable());
  assert(!b.is_stable());
  double spin_factor = (c.spin() + 1) * (d.spin() + 1);
  spin_factor /= (a.spin() + 1) * (b.spin() + 1);
  double symmetry_factor = (1 + (a == b));
  symmetry_factor /= (1 + (c == d));
  const double momentum_factor =
      pCM_sqr(sqrts, c.mass(), d.mass()) /
      (pcm * a.iso_multiplet()->get_integral_RR(b, sqrts));
  return spin_factor * symmetry_factor * momentum_factor;
}

/**
 * Helper function:
 * Add a 2-to-2 channel to a collision branch list given a cross section.
 *
 * The cross section is only calculated if there is enough energy
 * for the process. If the cross section is small, the branch is not added.
 */
template <typename F>
void add_channel(CollisionBranchList& process_list, F get_xsection,
                 double sqrts, const ParticleType& type_a,
                 const ParticleType& type_b) {
  const double sqrt_s_min =
      type_a.min_mass_spectral() + type_b.min_mass_spectral();
  if (sqrts <= sqrt_s_min) {
    return;
  }
  const auto xsection = get_xsection();
  if (xsection > really_small) {
    process_list.push_back(make_unique<CollisionBranch>(
        type_a, type_b, xsection, ProcessType::TwoToTwo));
  }
}

/**
 * Helper function:
 * Append a list of processes to another (main) list of processes.
 */
static void append_list(CollisionBranchList& main_list,
                        CollisionBranchList in_list) {
  main_list.reserve(main_list.size() + in_list.size());
  for (auto& proc : in_list) {
    main_list.emplace_back(std::move(proc));
  }
}

/**
 * Helper function:
 * Sum all cross sections of the given process list.
 */
static double sum_xs_of(CollisionBranchList& list) {
  double xs_sum = 0.0;
  for (auto& proc : list) {
    xs_sum += proc->weight();
  }
  return xs_sum;
}

cross_sections::cross_sections(const ParticleList& incoming_particles,
                               const double sqrt_s)
    : incoming_particles_(incoming_particles), sqrt_s_(sqrt_s) {}

CollisionBranchList cross_sections::generate_collision_list(
    double elastic_parameter, bool two_to_one_switch,
    ReactionsBitSet included_2to2, double low_snn_cut,
    bool strings_switch, bool use_transition_probability,
    NNbarTreatment nnbar_treatment, StringProcess* string_process) {
  CollisionBranchList process_list;
  const ParticleType& t1 = incoming_particles_[0].type();
  const ParticleType& t2 = incoming_particles_[1].type();
<<<<<<< HEAD
  const bool both_are_nucleons = t1.is_nucleon() && t2.is_nucleon();

  const bool is_pythia = decide_string(strings_switch,
                           nnbar_treatment == NNbarTreatment::Strings);

=======
  const bool is_pythia = use_transition_probability &&
                   decide_string(strings_switch);
>>>>>>> 9691a96a
  /* Elastic collisions between two nucleons with sqrt_s below
   * low_snn_cut can not happen. */
  const bool reject_by_nucleon_elastic_cutoff =
      both_are_nucleons_ && t1.antiparticle_sign() == t2.antiparticle_sign() &&
      sqrt_s_ < low_snn_cut;
  bool incl_elastic = included_2to2[IncludedReactions::Elastic];
  if (incl_elastic && !reject_by_nucleon_elastic_cutoff) {
    process_list.emplace_back(elastic(elastic_parameter));
  }
  if (is_pythia) {
    /* string excitation
     *
     * Calculate string-excitation cross section:
     * string-excitation cross section =
     * Parametrized total cross - the contributions
     * from all other present channels. */
    const double sig_string =
      std::max(0., high_energy() - elastic_parametrization());
    append_list(process_list, string_excitation(sig_string, string_process));
  } else {
    if (two_to_one_switch) {
      // resonance formation (2->1)
      append_list(process_list, two_to_one());
    }
    if (included_2to2.any()) {
      // 2->2 (inelastic)
      append_list(process_list, two_to_two(included_2to2));
    }
  }
  /* NNbar annihilation thru NNbar → ρh₁(1170); combined with the decays
   * ρ → ππ and h₁(1170) → πρ, this gives a final state of 5 pions.
   * Only use in cases when detailed balance MUST happen, i.e. in a box! */
  if (nnbar_treatment == NNbarTreatment::Resonances) {
    if (t1.is_nucleon() && t2.pdgcode() == t1.get_antiparticle()->pdgcode()) {
      /* Has to be called after the other processes are already determined,
       *  so that the sum of the cross sections includes all other processes. */
      process_list.emplace_back(NNbar_annihilation(sum_xs_of(process_list)));
    }
    if ((t1.pdgcode() == pdg::rho_z && t2.pdgcode() == pdg::h1) ||
        (t1.pdgcode() == pdg::h1 && t2.pdgcode() == pdg::rho_z)) {
      append_list(process_list, NNbar_creation());
    }
  }
  return process_list;
}

CollisionBranchPtr cross_sections::elastic(double elast_par) {
  double elastic_xs = 0.;
  if (elast_par >= 0.) {
    // use constant elastic cross section from config file
    elastic_xs = elast_par;
  } else {
    // use parametrization
    elastic_xs = elastic_parametrization(true);
  }
  return make_unique<CollisionBranch>(incoming_particles_[0].type(),
                                      incoming_particles_[1].type(), elastic_xs,
                                      ProcessType::Elastic);
}

double cross_sections::elastic_parametrization(bool use_AQM) {
  const PdgCode& pdg_a = incoming_particles_[0].type().pdgcode();
  const PdgCode& pdg_b = incoming_particles_[1].type().pdgcode();
  double elastic_xs = 0.0;
  if ((pdg_a.is_nucleon() && pdg_b.is_pion()) ||
      (pdg_b.is_nucleon() && pdg_a.is_pion())) {
    // Elastic Nucleon Pion Scattering
    elastic_xs = npi_el();
  } else if ((pdg_a.is_nucleon() && pdg_b.is_kaon()) ||
             (pdg_b.is_nucleon() && pdg_a.is_kaon())) {
    // Elastic Nucleon Kaon Scattering
    elastic_xs = nk_el();
  } else if (pdg_a.is_nucleon() && pdg_b.is_nucleon() &&
             pdg_a.antiparticle_sign() == pdg_b.antiparticle_sign()) {
    // Elastic Nucleon Nucleon Scattering
    elastic_xs = nn_el();
  } else if (use_AQM) {
    if (pdg_a.is_baryon() && pdg_b.is_baryon()) {
      // todo JB : double check those parametrizations
      elastic_xs = nn_el(); // valid also for annihilation
    }
    else if ((pdg_a.is_meson() && pdg_b.is_baryon()) ||
             (pdg_b.is_meson() && pdg_a.is_baryon())) {
      elastic_xs = piplusp_elastic(sqrt_s_ * sqrt_s_);
      // todo JB : fix this cross section so it doesn't subtract resonant contribution
    }
    else if (pdg_a.is_meson() && pdg_b.is_meson()) {
      double s = sqrt_s_ * sqrt_s_;
      if (s > 4 * nucleon_mass * nucleon_mass) {
        // until we get a ππ parametrization
        // todo JB : fix this cross section so it doesn't subtract resonant contribution
        elastic_xs = 4./9. * pp_elastic(sqrt_s_ * sqrt_s_);
      }
    }
    elastic_xs *= (1. - 0.4 * pdg_a.frac_strange()) *
                  (1. - 0.4 * pdg_b.frac_strange());
  }
  return elastic_xs;
}

double cross_sections::nn_el() {
  const PdgCode& pdg_a = incoming_particles_[0].type().pdgcode();
  const PdgCode& pdg_b = incoming_particles_[1].type().pdgcode();

  const double s = sqrt_s_ * sqrt_s_;

  // Use parametrized cross sections.
  double sig_el;
  if (pdg_a == pdg_b) {
    sig_el = pp_elastic(s);
  } else if (pdg_a.is_antiparticle_of(pdg_b)) {
    sig_el = ppbar_elastic(s);
  } else {
    sig_el = np_elastic(s);
  }
  if (sig_el > 0.) {
    return sig_el;
  } else {
    std::stringstream ss;
    const auto name_a = incoming_particles_[0].type().name();
    const auto name_b = incoming_particles_[1].type().name();
    ss << "problem in CrossSections::elastic: a=" << name_a << " b=" << name_b
       << " j_a=" << pdg_a.spin() << " j_b=" << pdg_b.spin()
       << " sigma=" << sig_el << " s=" << s;
    throw std::runtime_error(ss.str());
  }
}

double cross_sections::npi_el() {
  const PdgCode& pdg_a = incoming_particles_[0].type().pdgcode();
  const PdgCode& pdg_b = incoming_particles_[1].type().pdgcode();

  const PdgCode& nucleon = pdg_a.is_nucleon() ? pdg_a : pdg_b;
  const PdgCode& pion = pdg_a.is_nucleon() ? pdg_b : pdg_a;
  assert(pion != nucleon);

  const double s = sqrt_s_ * sqrt_s_;

  double sig_el = 0.;
  switch (nucleon.code()) {
    case pdg::p:
      switch (pion.code()) {
        case pdg::pi_p:
          sig_el = piplusp_elastic(s);
          break;
        case pdg::pi_m:
          sig_el = piminusp_elastic(s);
          break;
        case pdg::pi_z:
          sig_el = 0.5 * (piplusp_elastic(s) + piminusp_elastic(s));
          break;
      }
      break;
    case pdg::n:
      switch (pion.code()) {
        case pdg::pi_p:
          sig_el = piminusp_elastic(s);
          break;
        case pdg::pi_m:
          sig_el = piplusp_elastic(s);
          break;
        case pdg::pi_z:
          sig_el = 0.5 * (piplusp_elastic(s) + piminusp_elastic(s));
          break;
      }
      break;
    case -pdg::p:
      switch (pion.code()) {
        case pdg::pi_p:
          sig_el = piminusp_elastic(s);
          break;
        case pdg::pi_m:
          sig_el = piplusp_elastic(s);
          break;
        case pdg::pi_z:
          sig_el = 0.5 * (piplusp_elastic(s) + piminusp_elastic(s));
          break;
      }
      break;
    case -pdg::n:
      switch (pion.code()) {
        case pdg::pi_p:
          sig_el = piplusp_elastic(s);
          break;
        case pdg::pi_m:
          sig_el = piminusp_elastic(s);
          break;
        case pdg::pi_z:
          sig_el = 0.5 * (piplusp_elastic(s) + piminusp_elastic(s));
          break;
      }
      break;
    default:
      throw std::runtime_error(
          "only the elastic cross section for proton-pion "
          "is implemented");
  }

  if (sig_el > 0) {
    return sig_el;
  } else {
    std::stringstream ss;
    const auto name_a = incoming_particles_[0].type().name();
    const auto name_b = incoming_particles_[1].type().name();
    ss << "problem in CrossSections::elastic: a=" << name_a << " b=" << name_b
       << " j_a=" << pdg_a.spin() << " j_b=" << pdg_b.spin()
       << " sigma=" << sig_el << " s=" << s;
    throw std::runtime_error(ss.str());
  }
}

double cross_sections::nk_el() {
  const PdgCode& pdg_a = incoming_particles_[0].type().pdgcode();
  const PdgCode& pdg_b = incoming_particles_[1].type().pdgcode();

  const PdgCode& nucleon = pdg_a.is_nucleon() ? pdg_a : pdg_b;
  const PdgCode& kaon = pdg_a.is_nucleon() ? pdg_b : pdg_a;
  assert(kaon != nucleon);

  const double s = sqrt_s_ * sqrt_s_;

  double sig_el = 0.;
  switch (nucleon.code()) {
    case pdg::p:
      switch (kaon.code()) {
        case pdg::K_p:
          sig_el = kplusp_elastic_background(s);
          break;
        case pdg::K_m:
          sig_el = kminusp_elastic_background(s);
          break;
        case pdg::K_z:
          sig_el = k0p_elastic_background(s);
          break;
        case pdg::Kbar_z:
          sig_el = kbar0p_elastic_background(s);
          break;
      }
      break;
    case pdg::n:
      switch (kaon.code()) {
        case pdg::K_p:
          sig_el = kplusn_elastic_background(s);
          break;
        case pdg::K_m:
          sig_el = kminusn_elastic_background(s);
          break;
        case pdg::K_z:
          sig_el = k0n_elastic_background(s);
          break;
        case pdg::Kbar_z:
          sig_el = kbar0n_elastic_background(s);
          break;
      }
      break;
    case -pdg::p:
      switch (kaon.code()) {
        case pdg::K_p:
          sig_el = kminusp_elastic_background(s);
          break;
        case pdg::K_m:
          sig_el = kplusp_elastic_background(s);
          break;
        case pdg::K_z:
          sig_el = kbar0p_elastic_background(s);
          break;
        case pdg::Kbar_z:
          sig_el = k0p_elastic_background(s);
          break;
      }
      break;
    case -pdg::n:
      switch (kaon.code()) {
        case pdg::K_p:
          sig_el = kminusn_elastic_background(s);
          break;
        case pdg::K_m:
          sig_el = kplusn_elastic_background(s);
          break;
        case pdg::K_z:
          sig_el = kbar0n_elastic_background(s);
          break;
        case pdg::Kbar_z:
          sig_el = k0n_elastic_background(s);
          break;
      }
      break;
    default:
      throw std::runtime_error(
          "elastic cross section for antinucleon-kaon "
          "not implemented");
  }

  if (sig_el > 0) {
    return sig_el;
  } else {
    std::stringstream ss;
    const auto name_a = incoming_particles_[0].type().name();
    const auto name_b = incoming_particles_[1].type().name();
    ss << "problem in CrossSections::elastic: a=" << name_a << " b=" << name_b
       << " j_a=" << pdg_a.spin() << " j_b=" << pdg_b.spin()
       << " sigma=" << sig_el << " s=" << s;
    throw std::runtime_error(ss.str());
  }
}

CollisionBranchList cross_sections::two_to_one() {
  const auto& log = logger<LogArea::CrossSections>();
  CollisionBranchList resonance_process_list;
  const ParticleType& type_particle_a = incoming_particles_[0].type();
  const ParticleType& type_particle_b = incoming_particles_[1].type();

  const double m1 = incoming_particles_[0].effective_mass();
  const double m2 = incoming_particles_[1].effective_mass();
  const double p_cm_sqr = pCM_sqr(sqrt_s_, m1, m2);

  // Find all the possible resonances
  for (const ParticleType& type_resonance : ParticleType::list_all()) {
    /* Not a resonance, go to next type of particle */
    if (type_resonance.is_stable()) {
      continue;
    }

    // Same resonance as in the beginning, ignore
    if ((!type_particle_a.is_stable() &&
         type_resonance.pdgcode() == type_particle_a.pdgcode()) ||
        (!type_particle_b.is_stable() &&
         type_resonance.pdgcode() == type_particle_b.pdgcode())) {
      continue;
    }

    double resonance_xsection = formation(type_resonance, p_cm_sqr);

    // If cross section is non-negligible, add resonance to the list
    if (resonance_xsection > really_small) {
      resonance_process_list.push_back(make_unique<CollisionBranch>(
          type_resonance, resonance_xsection, ProcessType::TwoToOne));
      log.debug("Found resonance: ", type_resonance);
      log.debug(type_particle_a.name(), type_particle_b.name(), "->",
                type_resonance.name(), " at sqrt(s)[GeV] = ", sqrt_s_,
                " with xs[mb] = ", resonance_xsection);
    }
  }
  return resonance_process_list;
}

double cross_sections::formation(const ParticleType& type_resonance,
                                 double cm_momentum_sqr) {
  const ParticleType& type_particle_a = incoming_particles_[0].type();
  const ParticleType& type_particle_b = incoming_particles_[1].type();
  // Check for charge conservation.
  if (type_resonance.charge() !=
      type_particle_a.charge() + type_particle_b.charge()) {
    return 0.;
  }

  // Check for baryon-number conservation.
  if (type_resonance.baryon_number() !=
      type_particle_a.baryon_number() + type_particle_b.baryon_number()) {
    return 0.;
  }

  // Calculate partial in-width.
  const double partial_width = type_resonance.get_partial_in_width(
      sqrt_s_, incoming_particles_[0], incoming_particles_[1]);
  if (partial_width <= 0.) {
    return 0.;
  }

  // Calculate spin factor
  const double spinfactor =
      static_cast<double>(type_resonance.spin() + 1) /
      ((type_particle_a.spin() + 1) * (type_particle_b.spin() + 1));
  const int sym_factor =
      (type_particle_a.pdgcode() == type_particle_b.pdgcode()) ? 2 : 1;
  /** Calculate resonance production cross section
   * using the Breit-Wigner distribution as probability amplitude.
   * See Eq. (176) in \iref{Buss:2011mx}. */
  return spinfactor * sym_factor * 2. * M_PI * M_PI / cm_momentum_sqr *
         type_resonance.spectral_function(sqrt_s_) * partial_width * hbarc *
         hbarc / fm2_mb;
}

CollisionBranchList cross_sections::two_to_two(ReactionsBitSet included_2to2) {
  CollisionBranchList process_list;
  const ParticleData& data_a = incoming_particles_[0];
  const ParticleData& data_b = incoming_particles_[1];
  const ParticleType& type_a = data_a.type();
  const ParticleType& type_b = data_b.type();
  const auto& pdg_a = data_a.pdgcode();
  const auto& pdg_b = data_b.pdgcode();
  if (data_a.is_baryon() && data_b.is_baryon()) {
    if (pdg_a.is_nucleon() && pdg_b.is_nucleon() &&
        pdg_a.antiparticle_sign() == pdg_b.antiparticle_sign()) {
      // Nucleon Nucleon Scattering
      process_list = nn_xx(included_2to2);
    } else {
      // Baryon Baryon Scattering
      process_list = bb_xx_except_nn(included_2to2);
    }
  } else if ((type_a.is_baryon() && type_b.is_meson()) ||
             (type_a.is_meson() && type_b.is_baryon())) {
    // Baryon Meson Scattering
    if ((pdg_a.is_nucleon() && pdg_b.is_kaon()) ||
        (pdg_b.is_nucleon() && pdg_a.is_kaon())) {
      // Nucleon Kaon Scattering
      process_list = nk_xx(included_2to2);
    } else if ((pdg_a.is_hyperon() && pdg_b.is_pion()) ||
               (pdg_b.is_hyperon() && pdg_a.is_pion())) {
      // Hyperon Pion Scattering
      process_list = ypi_xx(included_2to2);
    } else if ((pdg_a.is_Delta() && pdg_b.is_kaon()) ||
               (pdg_b.is_Delta() && pdg_a.is_kaon())) {
      // Delta Kaon Scattering
      process_list = deltak_xx(included_2to2);
    }
  } else if (type_a.is_nucleus() || type_b.is_nucleus()) {
    if ((type_a.is_nucleon() && type_b.is_nucleus()) ||
        (type_b.is_nucleon() && type_a.is_nucleus())) {
      // Nucleon Deuteron and Nucleon d' Scattering
      process_list = dn_xx(included_2to2);
    } else if (((type_a.is_deuteron() || type_a.is_dprime()) &&
                pdg_b.is_pion()) ||
               ((type_b.is_deuteron() || type_b.is_dprime()) &&
                pdg_a.is_pion())) {
      // Pion Deuteron and Pion d' Scattering
      process_list = dpi_xx(included_2to2);
    }
  }
  return process_list;
}

CollisionBranchList cross_sections::bb_xx_except_nn(
    ReactionsBitSet included_2to2) {
  CollisionBranchList process_list;
  const ParticleType& type_a = incoming_particles_[0].type();
  const ParticleType& type_b = incoming_particles_[1].type();

  bool same_sign = type_a.antiparticle_sign() == type_b.antiparticle_sign();
  bool any_nucleus = type_a.is_nucleus() || type_b.is_nucleus();
  if (!same_sign && !any_nucleus) {
    return process_list;
  }
  bool anti_particles = type_a.antiparticle_sign() == -1;
  if (type_a.is_nucleon() || type_b.is_nucleon()) {
    // N R → N N, N̅ R → N̅ N̅
    if (included_2to2[IncludedReactions::NN_to_NR] == 1) {
      process_list = bar_bar_to_nuc_nuc(anti_particles);
    }
  } else if (type_a.is_Delta() || type_b.is_Delta()) {
    // Δ R → N N, Δ̅ R → N̅ N̅
    if (included_2to2[IncludedReactions::NN_to_DR] == 1) {
      process_list = bar_bar_to_nuc_nuc(anti_particles);
    }
  }

  return process_list;
}

CollisionBranchList cross_sections::nn_xx(ReactionsBitSet included_2to2) {
  CollisionBranchList process_list, channel_list;

  const double sqrts = sqrt_s_;

  /* Find whether colliding particles are nucleons or anti-nucleons;
   * adjust lists of produced particles. */
  bool both_antinucleons =
      (incoming_particles_[0].type().antiparticle_sign() == -1) &&
      (incoming_particles_[1].type().antiparticle_sign() == -1);
  const ParticleTypePtrList& nuc_or_anti_nuc =
      both_antinucleons ? ParticleType::list_anti_nucleons()
                        : ParticleType::list_nucleons();
  const ParticleTypePtrList& delta_or_anti_delta =
      both_antinucleons ? ParticleType::list_anti_Deltas()
                        : ParticleType::list_Deltas();
  // Find N N → N R channels.
  if (included_2to2[IncludedReactions::NN_to_NR] == 1) {
    channel_list = find_nn_xsection_from_type(
        ParticleType::list_baryon_resonances(), nuc_or_anti_nuc,
        [&sqrts](const ParticleType& type_res_1, const ParticleType&) {
          return type_res_1.iso_multiplet()->get_integral_NR(sqrts);
        });
    process_list.reserve(process_list.size() + channel_list.size());
    std::move(channel_list.begin(), channel_list.end(),
              std::inserter(process_list, process_list.end()));
    channel_list.clear();
  }

  // Find N N → Δ R channels.
  if (included_2to2[IncludedReactions::NN_to_DR] == 1) {
    channel_list = find_nn_xsection_from_type(
        ParticleType::list_baryon_resonances(), delta_or_anti_delta,
        [&sqrts](const ParticleType& type_res_1,
                 const ParticleType& type_res_2) {
          return type_res_1.iso_multiplet()->get_integral_RR(type_res_2, sqrts);
        });
    process_list.reserve(process_list.size() + channel_list.size());
    std::move(channel_list.begin(), channel_list.end(),
              std::inserter(process_list, process_list.end()));
    channel_list.clear();
  }

  // Find N N → dπ and N̅ N̅→ d̅π channels.
  ParticleTypePtr deutron =
      ParticleType::try_find(PdgCode::from_decimal(pdg::decimal_d));
  ParticleTypePtr antideutron =
      ParticleType::try_find(PdgCode::from_decimal(pdg::decimal_antid));
  ParticleTypePtr pim = ParticleType::try_find(pdg::pi_m);
  ParticleTypePtr pi0 = ParticleType::try_find(pdg::pi_z);
  ParticleTypePtr pip = ParticleType::try_find(pdg::pi_p);
  // Make sure all the necessary particle types are found
  if (deutron && antideutron && pim && pi0 && pip) {
    const ParticleTypePtrList deutron_list = {deutron};
    const ParticleTypePtrList antideutron_list = {antideutron};
    const ParticleTypePtrList pion_list = {pim, pi0, pip};
    channel_list = find_nn_xsection_from_type(
        (both_antinucleons ? antideutron_list : deutron_list), pion_list,
        [&sqrts](const ParticleType &type_res_1,
                 const ParticleType &type_res_2) {
          return pCM(sqrts, type_res_1.mass(), type_res_2.mass());
        });
    process_list.reserve(process_list.size() + channel_list.size());
    std::move(channel_list.begin(), channel_list.end(),
              std::inserter(process_list, process_list.end()));
    channel_list.clear();
  }

  return process_list;
}

CollisionBranchList cross_sections::nk_xx(ReactionsBitSet included_2to2) {
  const ParticleType& a = incoming_particles_[0].type();
  const ParticleType& b = incoming_particles_[1].type();
  const ParticleType& type_nucleon = a.pdgcode().is_nucleon() ? a : b;
  const ParticleType& type_kaon = a.pdgcode().is_nucleon() ? b : a;

  const auto pdg_nucleon = type_nucleon.pdgcode().code();
  const auto pdg_kaon = type_kaon.pdgcode().code();

  const double s = sqrt_s_ * sqrt_s_;

  // Some variable declarations for frequently used quantities
  const auto sigma_kplusp = kplusp_inelastic_background(s);
  const auto sigma_kplusn = kplusn_inelastic_background(s);

  bool incl_KN_to_KN = included_2to2[IncludedReactions::KN_to_KN] == 1;
  bool incl_KN_to_KDelta = included_2to2[IncludedReactions::KN_to_KDelta] == 1;
  bool incl_Strangeness_exchange =
      included_2to2[IncludedReactions::Strangeness_exchange] == 1;

  CollisionBranchList process_list;
  switch (pdg_kaon) {
    case pdg::K_m: {
      /* All inelastic K- N channels here are strangeness exchange, plus one
       * charge exchange. */
      switch (pdg_nucleon) {
        case pdg::p: {
          if (incl_Strangeness_exchange) {
            const auto& type_pi_z = ParticleType::find(pdg::pi_z);
            const auto& type_pi_m = ParticleType::find(pdg::pi_m);
            const auto& type_pi_p = ParticleType::find(pdg::pi_p);
            const auto& type_Sigma_p = ParticleType::find(pdg::Sigma_p);
            const auto& type_Sigma_m = ParticleType::find(pdg::Sigma_m);
            const auto& type_Sigma_z = ParticleType::find(pdg::Sigma_z);
            const auto& type_Lambda = ParticleType::find(pdg::Lambda);
            add_channel(process_list,
                        [&] { return kminusp_piminussigmaplus(sqrt_s_); },
                        sqrt_s_, type_pi_m, type_Sigma_p);
            add_channel(process_list,
                        [&] { return kminusp_piplussigmaminus(sqrt_s_); },
                        sqrt_s_, type_pi_p, type_Sigma_m);
            add_channel(process_list,
                        [&] { return kminusp_pi0sigma0(sqrt_s_); }, sqrt_s_,
                        type_pi_z, type_Sigma_z);
            add_channel(process_list,
                        [&] { return kminusp_pi0lambda(sqrt_s_); }, sqrt_s_,
                        type_pi_z, type_Lambda);
          }
          if (incl_KN_to_KN) {
            const auto& type_n = ParticleType::find(pdg::n);
            const auto& type_Kbar_z = ParticleType::find(pdg::Kbar_z);
            add_channel(process_list, [&] { return kminusp_kbar0n(s); },
                        sqrt_s_, type_Kbar_z, type_n);
          }
          break;
        }
        case pdg::n: {
          if (incl_Strangeness_exchange) {
            const auto& type_pi_z = ParticleType::find(pdg::pi_z);
            const auto& type_pi_m = ParticleType::find(pdg::pi_m);
            const auto& type_Sigma_m = ParticleType::find(pdg::Sigma_m);
            const auto& type_Sigma_z = ParticleType::find(pdg::Sigma_z);
            const auto& type_Lambda = ParticleType::find(pdg::Lambda);
            add_channel(process_list,
                        [&] { return kminusn_piminussigma0(sqrt_s_); }, sqrt_s_,
                        type_pi_m, type_Sigma_z);
            add_channel(process_list,
                        [&] { return kminusn_pi0sigmaminus(sqrt_s_); }, sqrt_s_,
                        type_pi_z, type_Sigma_m);
            add_channel(process_list,
                        [&] { return kminusn_piminuslambda(sqrt_s_); }, sqrt_s_,
                        type_pi_m, type_Lambda);
          }
          break;
        }
        case -pdg::p: {
          if (incl_KN_to_KDelta) {
            const auto& type_K_m = ParticleType::find(pdg::K_m);
            const auto& type_Kbar_z = ParticleType::find(pdg::Kbar_z);
            const auto& type_Delta_pp_bar = ParticleType::find(-pdg::Delta_pp);
            const auto& type_Delta_p_bar = ParticleType::find(-pdg::Delta_p);
            add_channel(process_list,
                        [&] {
                          return sigma_kplusp *
                                 kplusn_ratios.get_ratio(type_nucleon,
                                                         type_kaon, type_Kbar_z,
                                                         type_Delta_pp_bar);
                        },
                        sqrt_s_, type_Kbar_z, type_Delta_pp_bar);
            add_channel(process_list,
                        [&] {
                          return sigma_kplusp * kplusn_ratios.get_ratio(
                                                    type_nucleon, type_kaon,
                                                    type_K_m, type_Delta_p_bar);
                        },
                        sqrt_s_, type_K_m, type_Delta_p_bar);
          }
          break;
        }
        case -pdg::n: {
          if (incl_KN_to_KDelta) {
            const auto& type_K_m = ParticleType::find(pdg::K_m);
            const auto& type_Kbar_z = ParticleType::find(pdg::Kbar_z);
            const auto& type_Delta_p_bar = ParticleType::find(-pdg::Delta_p);
            const auto& type_Delta_z_bar = ParticleType::find(-pdg::Delta_z);
            add_channel(process_list,
                        [&] {
                          return sigma_kplusn *
                                 kplusn_ratios.get_ratio(type_nucleon,
                                                         type_kaon, type_Kbar_z,
                                                         type_Delta_p_bar);
                        },
                        sqrt_s_, type_Kbar_z, type_Delta_p_bar);
            add_channel(process_list,
                        [&] {
                          return sigma_kplusn * kplusn_ratios.get_ratio(
                                                    type_nucleon, type_kaon,
                                                    type_K_m, type_Delta_z_bar);
                        },
                        sqrt_s_, type_K_m, type_Delta_z_bar);
          }
          if (incl_KN_to_KN) {
            const auto& type_Kbar_z = ParticleType::find(pdg::Kbar_z);
            const auto& type_p_bar = ParticleType::find(-pdg::p);
            add_channel(process_list, [&] { return kplusn_k0p(s); }, sqrt_s_,
                        type_Kbar_z, type_p_bar);
          }
          break;
        }
      }
      break;
    }
    case pdg::K_p: {
      /* All inelastic channels are K+ N -> K Delta -> K pi N, with identical
       * cross section, weighted by the isospin factor. */
      switch (pdg_nucleon) {
        case pdg::p: {
          if (incl_KN_to_KDelta) {
            const auto& type_K_p = ParticleType::find(pdg::K_p);
            const auto& type_K_z = ParticleType::find(pdg::K_z);
            const auto& type_Delta_pp = ParticleType::find(pdg::Delta_pp);
            const auto& type_Delta_p = ParticleType::find(pdg::Delta_p);
            add_channel(process_list,
                        [&] {
                          return sigma_kplusp * kplusn_ratios.get_ratio(
                                                    type_nucleon, type_kaon,
                                                    type_K_z, type_Delta_pp);
                        },
                        sqrt_s_, type_K_z, type_Delta_pp);
            add_channel(process_list,
                        [&] {
                          return sigma_kplusp * kplusn_ratios.get_ratio(
                                                    type_nucleon, type_kaon,
                                                    type_K_p, type_Delta_p);
                        },
                        sqrt_s_, type_K_p, type_Delta_p);
          }
          break;
        }
        case pdg::n: {
          if (incl_KN_to_KDelta) {
            const auto& type_K_p = ParticleType::find(pdg::K_p);
            const auto& type_K_z = ParticleType::find(pdg::K_z);
            const auto& type_Delta_p = ParticleType::find(pdg::Delta_p);
            const auto& type_Delta_z = ParticleType::find(pdg::Delta_z);
            add_channel(process_list,
                        [&] {
                          return sigma_kplusn * kplusn_ratios.get_ratio(
                                                    type_nucleon, type_kaon,
                                                    type_K_z, type_Delta_p);
                        },
                        sqrt_s_, type_K_z, type_Delta_p);
            add_channel(process_list,
                        [&] {
                          return sigma_kplusn * kplusn_ratios.get_ratio(
                                                    type_nucleon, type_kaon,
                                                    type_K_p, type_Delta_z);
                        },
                        sqrt_s_, type_K_p, type_Delta_z);
          }
          if (incl_KN_to_KN) {
            const auto& type_K_z = ParticleType::find(pdg::K_z);
            const auto& type_p = ParticleType::find(pdg::p);
            add_channel(process_list, [&] { return kplusn_k0p(s); }, sqrt_s_,
                        type_K_z, type_p);
          }
          break;
        }
        case -pdg::p: {
          if (incl_Strangeness_exchange) {
            const auto& type_pi_z = ParticleType::find(pdg::pi_z);
            const auto& type_pi_m = ParticleType::find(pdg::pi_m);
            const auto& type_pi_p = ParticleType::find(pdg::pi_p);
            const auto& type_Sigma_p_bar = ParticleType::find(-pdg::Sigma_p);
            const auto& type_Sigma_m_bar = ParticleType::find(-pdg::Sigma_m);
            const auto& type_Sigma_z_bar = ParticleType::find(-pdg::Sigma_z);
            const auto& type_Lambda_bar = ParticleType::find(-pdg::Lambda);
            add_channel(process_list,
                        [&] { return kminusp_piminussigmaplus(sqrt_s_); },
                        sqrt_s_, type_pi_p, type_Sigma_p_bar);
            add_channel(process_list,
                        [&] { return kminusp_piplussigmaminus(sqrt_s_); },
                        sqrt_s_, type_pi_m, type_Sigma_m_bar);
            add_channel(process_list,
                        [&] { return kminusp_pi0sigma0(sqrt_s_); }, sqrt_s_,
                        type_pi_z, type_Sigma_z_bar);
            add_channel(process_list,
                        [&] { return kminusp_pi0lambda(sqrt_s_); }, sqrt_s_,
                        type_pi_z, type_Lambda_bar);
          }
          if (incl_KN_to_KN) {
            const auto& type_n_bar = ParticleType::find(-pdg::n);
            const auto& type_K_z = ParticleType::find(pdg::K_z);
            add_channel(process_list, [&] { return kminusp_kbar0n(s); },
                        sqrt_s_, type_K_z, type_n_bar);
          }
          break;
        }
        case -pdg::n: {
          if (incl_Strangeness_exchange) {
            const auto& type_pi_z = ParticleType::find(pdg::pi_z);
            const auto& type_pi_p = ParticleType::find(pdg::pi_p);
            const auto& type_Sigma_m_bar = ParticleType::find(-pdg::Sigma_m);
            const auto& type_Sigma_z_bar = ParticleType::find(-pdg::Sigma_z);
            const auto& type_Lambda_bar = ParticleType::find(-pdg::Lambda);
            add_channel(process_list,
                        [&] { return kminusn_piminussigma0(sqrt_s_); }, sqrt_s_,
                        type_pi_p, type_Sigma_z_bar);
            add_channel(process_list,
                        [&] { return kminusn_pi0sigmaminus(sqrt_s_); }, sqrt_s_,
                        type_pi_z, type_Sigma_m_bar);
            add_channel(process_list,
                        [&] { return kminusn_piminuslambda(sqrt_s_); }, sqrt_s_,
                        type_pi_p, type_Lambda_bar);
          }
          break;
        }
      }
      break;
    }
    case pdg::K_z: {
      /* K+ and K0 have the same isospin projection, they are assumed to have
       * the same cross section here. */

      switch (pdg_nucleon) {
        case pdg::p: {
          if (incl_KN_to_KDelta) {
            const auto& type_K_p = ParticleType::find(pdg::K_p);
            const auto& type_K_z = ParticleType::find(pdg::K_z);
            const auto& type_Delta_p = ParticleType::find(pdg::Delta_p);
            const auto& type_Delta_z = ParticleType::find(pdg::Delta_z);
            add_channel(process_list,
                        [&] {
                          return sigma_kplusp * kplusn_ratios.get_ratio(
                                                    type_nucleon, type_kaon,
                                                    type_K_z, type_Delta_p);
                        },
                        sqrt_s_, type_K_z, type_Delta_p);
            add_channel(process_list,
                        [&] {
                          return sigma_kplusp * kplusn_ratios.get_ratio(
                                                    type_nucleon, type_kaon,
                                                    type_K_p, type_Delta_z);
                        },
                        sqrt_s_, type_K_p, type_Delta_z);
          }
          if (incl_KN_to_KN) {
            const auto& type_K_p = ParticleType::find(pdg::K_p);
            const auto& type_n = ParticleType::find(pdg::n);
            add_channel(process_list,
                        [&] {
                          return kplusn_k0p(s) *
                                 kplusn_ratios.get_ratio(
                                     type_nucleon, type_kaon, type_K_p, type_n);
                        },
                        sqrt_s_, type_K_p, type_n);
          }
          break;
        }
        case pdg::n: {
          if (incl_KN_to_KDelta) {
            const auto& type_K_p = ParticleType::find(pdg::K_p);
            const auto& type_K_z = ParticleType::find(pdg::K_z);
            const auto& type_Delta_z = ParticleType::find(pdg::Delta_z);
            const auto& type_Delta_m = ParticleType::find(pdg::Delta_m);
            add_channel(process_list,
                        [&] {
                          return sigma_kplusn * kplusn_ratios.get_ratio(
                                                    type_nucleon, type_kaon,
                                                    type_K_z, type_Delta_z);
                        },
                        sqrt_s_, type_K_z, type_Delta_z);
            add_channel(process_list,
                        [&] {
                          return sigma_kplusn * kplusn_ratios.get_ratio(
                                                    type_nucleon, type_kaon,
                                                    type_K_p, type_Delta_m);
                        },
                        sqrt_s_, type_K_p, type_Delta_m);
          }
          break;
        }
        case -pdg::n: {
          if (incl_KN_to_KN) {
            const auto& type_K_p = ParticleType::find(pdg::K_p);
            const auto& type_p_bar = ParticleType::find(-pdg::p);
            add_channel(process_list, [&] { return kminusp_kbar0n(s); },
                        sqrt_s_, type_K_p, type_p_bar);
          }
          break;
        }
      }
      break;
    }
    case pdg::Kbar_z:
      switch (pdg_nucleon) {
        case pdg::n: {
          if (incl_KN_to_KN) {
            const auto& type_p = ParticleType::find(pdg::p);
            const auto& type_K_m = ParticleType::find(pdg::K_m);
            add_channel(process_list, [&] { return kminusp_kbar0n(s); },
                        sqrt_s_, type_K_m, type_p);
          }
          break;
        }
        case -pdg::p: {
          if (incl_KN_to_KDelta) {
            const auto& type_K_m = ParticleType::find(pdg::K_m);
            const auto& type_Kbar_z = ParticleType::find(pdg::Kbar_z);
            const auto& type_Delta_p_bar = ParticleType::find(-pdg::Delta_p);
            const auto& type_Delta_z_bar = ParticleType::find(-pdg::Delta_z);
            add_channel(process_list,
                        [&] {
                          return sigma_kplusp *
                                 kplusn_ratios.get_ratio(type_nucleon,
                                                         type_kaon, type_Kbar_z,
                                                         type_Delta_p_bar);
                        },
                        sqrt_s_, type_Kbar_z, type_Delta_p_bar);
            add_channel(process_list,
                        [&] {
                          return sigma_kplusp * kplusn_ratios.get_ratio(
                                                    type_nucleon, type_kaon,
                                                    type_K_m, type_Delta_z_bar);
                        },
                        sqrt_s_, type_K_m, type_Delta_z_bar);
          }
          if (incl_KN_to_KN) {
            const auto& type_K_m = ParticleType::find(pdg::K_m);
            const auto& type_n_bar = ParticleType::find(-pdg::n);
            add_channel(process_list,
                        [&] {
                          return kplusn_k0p(s) * kplusn_ratios.get_ratio(
                                                     type_nucleon, type_kaon,
                                                     type_K_m, type_n_bar);
                        },
                        sqrt_s_, type_K_m, type_n_bar);
          }
          break;
        }
        case -pdg::n: {
          if (incl_KN_to_KDelta) {
            const auto& type_K_m = ParticleType::find(pdg::K_m);
            const auto& type_Kbar_z = ParticleType::find(pdg::Kbar_z);
            const auto& type_Delta_z_bar = ParticleType::find(-pdg::Delta_z);
            const auto& type_Delta_m_bar = ParticleType::find(-pdg::Delta_m);
            add_channel(process_list,
                        [&] {
                          return sigma_kplusn *
                                 kplusn_ratios.get_ratio(type_nucleon,
                                                         type_kaon, type_Kbar_z,
                                                         type_Delta_z_bar);
                        },
                        sqrt_s_, type_Kbar_z, type_Delta_z_bar);
            add_channel(process_list,
                        [&] {
                          return sigma_kplusn * kplusn_ratios.get_ratio(
                                                    type_nucleon, type_kaon,
                                                    type_K_m, type_Delta_m_bar);
                        },
                        sqrt_s_, type_K_m, type_Delta_m_bar);
          }
          break;
        }
      }
      break;
  }

  return process_list;
}

CollisionBranchList cross_sections::deltak_xx(ReactionsBitSet included_2to2) {
  CollisionBranchList process_list;
  if (included_2to2[IncludedReactions::KN_to_KDelta] == 0) {
    return process_list;
  }
  const ParticleType& a = incoming_particles_[0].type();
  const ParticleType& b = incoming_particles_[1].type();
  const ParticleType& type_delta = a.pdgcode().is_Delta() ? a : b;
  const ParticleType& type_kaon = a.pdgcode().is_Delta() ? b : a;

  const auto pdg_delta = type_delta.pdgcode().code();
  const auto pdg_kaon = type_kaon.pdgcode().code();

  const double s = sqrt_s_ * sqrt_s_;
  const double pcm = cm_momentum();
  /* The cross sections are determined from the backward reactions via
   * detailed balance. The same isospin factors as for the backward reaction
   * are used. */
  switch (pack(pdg_delta, pdg_kaon)) {
    case pack(pdg::Delta_pp, pdg::K_z):
    case pack(pdg::Delta_p, pdg::K_p): {
      const auto& type_p = ParticleType::find(pdg::p);
      const auto& type_K_p = ParticleType::find(pdg::K_p);
      add_channel(process_list,
                  [&] {
                    return detailed_balance_factor_RK(sqrt_s_, pcm, type_delta,
                                                      type_kaon, type_p,
                                                      type_K_p) *
                           kplusn_ratios.get_ratio(type_p, type_K_p, type_kaon,
                                                   type_delta) *
                           kplusp_inelastic_background(s);
                  },
                  sqrt_s_, type_p, type_K_p);
      break;
    }
    case pack(-pdg::Delta_pp, pdg::Kbar_z):
    case pack(-pdg::Delta_p, pdg::K_m): {
      const auto& type_p_bar = ParticleType::find(-pdg::p);
      const auto& type_K_m = ParticleType::find(pdg::K_m);
      add_channel(process_list,
                  [&] {
                    return detailed_balance_factor_RK(sqrt_s_, pcm, type_delta,
                                                      type_kaon, type_p_bar,
                                                      type_K_m) *
                           kplusn_ratios.get_ratio(type_p_bar, type_K_m,
                                                   type_kaon, type_delta) *
                           kplusp_inelastic_background(s);
                  },
                  sqrt_s_, type_p_bar, type_K_m);
      break;
    }
    case pack(pdg::Delta_p, pdg::K_z):
    case pack(pdg::Delta_z, pdg::K_p): {
      const auto& type_n = ParticleType::find(pdg::n);
      const auto& type_p = ParticleType::find(pdg::p);
      const auto& type_K_p = ParticleType::find(pdg::K_p);
      const auto& type_K_z = ParticleType::find(pdg::K_z);
      add_channel(process_list,
                  [&] {
                    return detailed_balance_factor_RK(sqrt_s_, pcm, type_delta,
                                                      type_kaon, type_n,
                                                      type_K_p) *
                           kplusn_ratios.get_ratio(type_n, type_K_p, type_kaon,
                                                   type_delta) *
                           kplusn_inelastic_background(s);
                  },
                  sqrt_s_, type_n, type_K_p);

      add_channel(process_list,
                  [&] {
                    return detailed_balance_factor_RK(sqrt_s_, pcm, type_delta,
                                                      type_kaon, type_p,
                                                      type_K_z) *
                           kplusn_ratios.get_ratio(type_p, type_K_z, type_kaon,
                                                   type_delta) *
                           kplusp_inelastic_background(s);
                  },
                  sqrt_s_, type_p, type_K_z);
      break;
    }
    case pack(-pdg::Delta_p, pdg::Kbar_z):
    case pack(-pdg::Delta_z, pdg::K_m): {
      const auto& type_n_bar = ParticleType::find(-pdg::n);
      const auto& type_p_bar = ParticleType::find(-pdg::p);
      const auto& type_K_m = ParticleType::find(pdg::K_m);
      const auto& type_Kbar_z = ParticleType::find(pdg::Kbar_z);
      add_channel(process_list,
                  [&] {
                    return detailed_balance_factor_RK(sqrt_s_, pcm, type_delta,
                                                      type_kaon, type_n_bar,
                                                      type_K_m) *
                           kplusn_ratios.get_ratio(type_n_bar, type_K_m,
                                                   type_kaon, type_delta) *
                           kplusn_inelastic_background(s);
                  },
                  sqrt_s_, type_n_bar, type_K_m);

      add_channel(process_list,
                  [&] {
                    return detailed_balance_factor_RK(sqrt_s_, pcm, type_delta,
                                                      type_kaon, type_p_bar,
                                                      type_Kbar_z) *
                           kplusn_ratios.get_ratio(type_p_bar, type_Kbar_z,
                                                   type_kaon, type_delta) *
                           kplusp_inelastic_background(s);
                  },
                  sqrt_s_, type_p_bar, type_Kbar_z);
      break;
    }
    case pack(pdg::Delta_z, pdg::K_z):
    case pack(pdg::Delta_m, pdg::K_p): {
      const auto& type_n = ParticleType::find(pdg::n);
      const auto& type_K_z = ParticleType::find(pdg::K_z);
      add_channel(process_list,
                  [&] {
                    return detailed_balance_factor_RK(sqrt_s_, pcm, type_delta,
                                                      type_kaon, type_n,
                                                      type_K_z) *
                           kplusn_ratios.get_ratio(type_n, type_K_z, type_kaon,
                                                   type_delta) *
                           kplusn_inelastic_background(s);
                  },
                  sqrt_s_, type_n, type_K_z);
      break;
    }
    case pack(-pdg::Delta_z, pdg::Kbar_z):
    case pack(-pdg::Delta_m, pdg::K_m): {
      const auto& type_n_bar = ParticleType::find(-pdg::n);
      const auto& type_Kbar_z = ParticleType::find(pdg::Kbar_z);
      add_channel(process_list,
                  [&] {
                    return detailed_balance_factor_RK(sqrt_s_, pcm, type_delta,
                                                      type_kaon, type_n_bar,
                                                      type_Kbar_z) *
                           kplusn_ratios.get_ratio(type_n_bar, type_Kbar_z,
                                                   type_kaon, type_delta) *
                           kplusn_inelastic_background(s);
                  },
                  sqrt_s_, type_n_bar, type_Kbar_z);
      break;
    }
    default:
      break;
  }

  return process_list;
}

CollisionBranchList cross_sections::ypi_xx(ReactionsBitSet included_2to2) {
  CollisionBranchList process_list;
  if (included_2to2[IncludedReactions::Strangeness_exchange] == 0) {
    return process_list;
  }
  const ParticleType& a = incoming_particles_[0].type();
  const ParticleType& b = incoming_particles_[1].type();
  const ParticleType& type_hyperon = a.pdgcode().is_hyperon() ? a : b;
  const ParticleType& type_pion = a.pdgcode().is_hyperon() ? b : a;

  const auto pdg_hyperon = type_hyperon.pdgcode().code();
  const auto pdg_pion = type_pion.pdgcode().code();

  const double s = sqrt_s_ * sqrt_s_;

  switch (pack(pdg_hyperon, pdg_pion)) {
    case pack(pdg::Sigma_z, pdg::pi_m): {
      const auto& type_n = ParticleType::find(pdg::n);
      const auto& type_K_m = ParticleType::find(pdg::K_m);
      add_channel(process_list,
                  [&] {
                    return detailed_balance_factor_stable(
                               s, type_hyperon, type_pion, type_n, type_K_m) *
                           kminusn_piminussigma0(sqrt_s_);
                  },
                  sqrt_s_, type_n, type_K_m);
      break;
    }
    case pack(-pdg::Sigma_z, pdg::pi_p): {
      const auto& type_n_bar = ParticleType::find(-pdg::n);
      const auto& type_K_p = ParticleType::find(pdg::K_p);
      add_channel(process_list,
                  [&] {
                    return detailed_balance_factor_stable(s, type_hyperon,
                                                          type_pion, type_n_bar,
                                                          type_K_p) *
                           kminusn_piminussigma0(sqrt_s_);
                  },
                  sqrt_s_, type_n_bar, type_K_p);
      break;
    }
    case pack(pdg::Sigma_m, pdg::pi_z): {
      const auto& type_n = ParticleType::find(pdg::n);
      const auto& type_K_m = ParticleType::find(pdg::K_m);
      add_channel(process_list,
                  [&] {
                    return detailed_balance_factor_stable(
                               s, type_hyperon, type_pion, type_n, type_K_m) *
                           kminusn_pi0sigmaminus(sqrt_s_);
                  },
                  sqrt_s_, type_n, type_K_m);
      break;
    }
    case pack(-pdg::Sigma_m, pdg::pi_z): {
      const auto& type_n_bar = ParticleType::find(-pdg::n);
      const auto& type_K_p = ParticleType::find(pdg::K_p);
      add_channel(process_list,
                  [&] {
                    return detailed_balance_factor_stable(s, type_hyperon,
                                                          type_pion, type_n_bar,
                                                          type_K_p) *
                           kminusn_pi0sigmaminus(sqrt_s_);
                  },
                  sqrt_s_, type_n_bar, type_K_p);
      break;
    }
    case pack(pdg::Lambda, pdg::pi_m): {
      const auto& type_n = ParticleType::find(pdg::n);
      const auto& type_K_m = ParticleType::find(pdg::K_m);
      add_channel(process_list,
                  [&] {
                    return detailed_balance_factor_stable(
                               s, type_hyperon, type_pion, type_n, type_K_m) *
                           kminusn_piminuslambda(sqrt_s_);
                  },
                  sqrt_s_, type_n, type_K_m);
      break;
    }
    case pack(-pdg::Lambda, pdg::pi_p): {
      const auto& type_n_bar = ParticleType::find(-pdg::n);
      const auto& type_K_p = ParticleType::find(pdg::K_p);
      add_channel(process_list,
                  [&] {
                    return detailed_balance_factor_stable(s, type_hyperon,
                                                          type_pion, type_n_bar,
                                                          type_K_p) *
                           kminusn_piminuslambda(sqrt_s_);
                  },
                  sqrt_s_, type_n_bar, type_K_p);
      break;
    }
    case pack(pdg::Sigma_z, pdg::pi_z): {
      const auto& type_p = ParticleType::find(pdg::p);
      const auto& type_K_m = ParticleType::find(pdg::K_m);
      add_channel(process_list,
                  [&] {
                    return detailed_balance_factor_stable(
                               s, type_hyperon, type_pion, type_p, type_K_m) *
                           kminusp_pi0sigma0(sqrt_s_);
                  },
                  sqrt_s_, type_p, type_K_m);
      break;
    }
    case pack(-pdg::Sigma_z, pdg::pi_z): {
      const auto& type_p_bar = ParticleType::find(-pdg::p);
      const auto& type_K_p = ParticleType::find(pdg::K_p);
      add_channel(process_list,
                  [&] {
                    return detailed_balance_factor_stable(s, type_hyperon,
                                                          type_pion, type_p_bar,
                                                          type_K_p) *
                           kminusp_pi0sigma0(sqrt_s_);
                  },
                  sqrt_s_, type_p_bar, type_K_p);
      break;
    }
    case pack(pdg::Sigma_m, pdg::pi_p): {
      const auto& type_p = ParticleType::find(pdg::p);
      const auto& type_K_m = ParticleType::find(pdg::K_m);
      add_channel(process_list,
                  [&] {
                    return detailed_balance_factor_stable(
                               s, type_hyperon, type_pion, type_p, type_K_m) *
                           kminusp_piplussigmaminus(sqrt_s_);
                  },
                  sqrt_s_, type_p, type_K_m);
      break;
    }
    case pack(-pdg::Sigma_m, pdg::pi_m): {
      const auto& type_p_bar = ParticleType::find(-pdg::p);
      const auto& type_K_p = ParticleType::find(pdg::K_p);
      add_channel(process_list,
                  [&] {
                    return detailed_balance_factor_stable(s, type_hyperon,
                                                          type_pion, type_p_bar,
                                                          type_K_p) *
                           kminusp_piplussigmaminus(sqrt_s_);
                  },
                  sqrt_s_, type_p_bar, type_K_p);
      break;
    }
    case pack(pdg::Lambda, pdg::pi_z): {
      const auto& type_p = ParticleType::find(pdg::p);
      const auto& type_K_m = ParticleType::find(pdg::K_m);
      add_channel(process_list,
                  [&] {
                    return detailed_balance_factor_stable(
                               s, type_hyperon, type_pion, type_p, type_K_m) *
                           kminusp_pi0lambda(sqrt_s_);
                  },
                  sqrt_s_, type_p, type_K_m);
      break;
    }
    case pack(-pdg::Lambda, pdg::pi_z): {
      const auto& type_p_bar = ParticleType::find(-pdg::p);
      const auto& type_K_p = ParticleType::find(pdg::K_p);
      add_channel(process_list,
                  [&] {
                    return detailed_balance_factor_stable(s, type_hyperon,
                                                          type_pion, type_p_bar,
                                                          type_K_p) *
                           kminusp_pi0lambda(sqrt_s_);
                  },
                  sqrt_s_, type_p_bar, type_K_p);
      break;
    }
    case pack(pdg::Sigma_p, pdg::pi_m): {
      const auto& type_p = ParticleType::find(pdg::p);
      const auto& type_K_m = ParticleType::find(pdg::K_m);
      add_channel(process_list,
                  [&] {
                    return detailed_balance_factor_stable(
                               s, type_hyperon, type_pion, type_p, type_K_m) *
                           kminusp_piminussigmaplus(sqrt_s_);
                  },
                  sqrt_s_, type_p, type_K_m);
      break;
    }
    case pack(-pdg::Sigma_p, pdg::pi_p): {
      const auto& type_p_bar = ParticleType::find(-pdg::p);
      const auto& type_K_p = ParticleType::find(pdg::K_p);
      add_channel(process_list,
                  [&] {
                    return detailed_balance_factor_stable(s, type_hyperon,
                                                          type_pion, type_p_bar,
                                                          type_K_p) *
                           kminusp_piminussigmaplus(sqrt_s_);
                  },
                  sqrt_s_, type_p_bar, type_K_p);
      break;
    }
    default:
      break;
  }

  return process_list;
}

CollisionBranchList cross_sections::dpi_xx(ReactionsBitSet
                                           /*included_2to2*/) {
  const auto& log = logger<LogArea::ScatterAction>();
  CollisionBranchList process_list;
  const double sqrts = sqrt_s_;
  const ParticleType& type_a = incoming_particles_[0].type();
  const ParticleType& type_b = incoming_particles_[1].type();

  // pi d -> N N
  if ((type_a.is_deuteron() && type_b.pdgcode().is_pion()) ||
      (type_b.is_deuteron() && type_a.pdgcode().is_pion())) {
    const int baryon_number = type_a.baryon_number() + type_b.baryon_number();
    ParticleTypePtrList nuc = (baryon_number > 0)
                                  ? ParticleType::list_nucleons()
                                  : ParticleType::list_anti_nucleons();
    const double s = sqrt_s_ * sqrt_s_;
    for (ParticleTypePtr nuc_a : nuc) {
      for (ParticleTypePtr nuc_b : nuc) {
        if (type_a.charge() + type_b.charge() !=
            nuc_a->charge() + nuc_b->charge()) {
          continue;
        }
        // loop over total isospin
        for (const int twoI : I_tot_range(*nuc_a, *nuc_b)) {
          const double isospin_factor = isospin_clebsch_gordan_sqr_2to2(
              type_a, type_b, *nuc_a, *nuc_b, twoI);
          // If Clebsch-Gordan coefficient = 0, don't bother with the rest.
          if (std::abs(isospin_factor) < really_small) {
            continue;
          }

          // Calculate matrix element for inverse process.
          const double matrix_element =
              nn_to_resonance_matrix_element(sqrts, type_a, type_b, twoI);
          if (matrix_element <= 0.) {
            continue;
          }

          const double spin_factor = (nuc_a->spin() + 1) * (nuc_b->spin() + 1);
          const int sym_fac_in =
              (type_a.iso_multiplet() == type_b.iso_multiplet()) ? 2 : 1;
          const int sym_fac_out =
              (nuc_a->iso_multiplet() == nuc_b->iso_multiplet()) ? 2 : 1;
          double p_cm_final = pCM_from_s(s, nuc_a->mass(), nuc_b->mass());
          const double xsection = isospin_factor * spin_factor * sym_fac_in /
                                  sym_fac_out * p_cm_final * matrix_element /
                                  (s * cm_momentum());

          if (xsection > really_small) {
            process_list.push_back(make_unique<CollisionBranch>(
                *nuc_a, *nuc_b, xsection, ProcessType::TwoToTwo));
            log.debug(type_a.name(), type_b.name(), "->", nuc_a->name(),
                      nuc_b->name(), " at sqrts [GeV] = ", sqrts,
                      " with cs[mb] = ", xsection);
          }
        }
      }
    }
  }

  // pi d -> pi d' (effectively pi d -> pi p n)  AND reverse, pi d' -> pi d
  if (((type_a.is_deuteron() || type_a.is_dprime()) &&
       type_b.pdgcode().is_pion()) ||
      ((type_b.is_deuteron() || type_b.is_dprime()) &&
       type_a.pdgcode().is_pion())) {
    const ParticleType& type_pi = type_a.pdgcode().is_pion() ? type_a : type_b;
    const ParticleType& type_nucleus = type_a.is_nucleus() ? type_a : type_b;
    ParticleTypePtrList nuclei = ParticleType::list_light_nuclei();
    const double s = sqrt_s_ * sqrt_s_;
    for (ParticleTypePtr produced_nucleus : nuclei) {
      // No elastic collisions for now
      if (produced_nucleus == &type_nucleus ||
          produced_nucleus->charge() != type_nucleus.charge() ||
          produced_nucleus->baryon_number() != type_nucleus.baryon_number()) {
        continue;
      }
      // same matrix element for πd and πd̅
      const double tmp =
          sqrts - type_a.min_mass_kinematic() - type_b.min_mass_kinematic();
      /* Matrix element is fit to match the inelastic pi+ d -> pi+ n p
       * cross-section from the Fig. 5 of [\iref{Arndt:1994bs}]. */
      const double matrix_element =
          295.5 + 2.862 / (0.00283735 + pow_int(sqrts - 2.181, 2)) +
          0.0672 / pow_int(tmp, 2) - 6.61753 / tmp;
      const double spin_factor =
          (produced_nucleus->spin() + 1) * (type_pi.spin() + 1);
      /* Isospin factor is always the same, so it is included into the
       * matrix element.
       * Symmetry factor is always 1 here.
       * The (hbarc)^2/16 pi factor is absorbed into matrix element. */
      double xsection = matrix_element * spin_factor / (s * cm_momentum());
      if (produced_nucleus->is_stable()) {
        assert(!type_nucleus.is_stable());
        xsection *= pCM_from_s(s, type_pi.mass(), produced_nucleus->mass());
      } else {
        assert(type_nucleus.is_stable());
        const double resonance_integral =
            produced_nucleus->iso_multiplet()->get_integral_piR(sqrts);
        xsection *= resonance_integral;
        log.debug("Resonance integral ", resonance_integral,
                  ", matrix element: ", matrix_element,
                  ", cm_momentum: ", cm_momentum());
      }
      process_list.push_back(make_unique<CollisionBranch>(
          type_pi, *produced_nucleus, xsection, ProcessType::TwoToTwo));
      log.debug(type_pi.name(), type_nucleus.name(), "→ ", type_pi.name(),
                produced_nucleus->name(), " at ", sqrts,
                " GeV, xs[mb] = ", xsection);
    }
  }
  return process_list;
}

CollisionBranchList cross_sections::dn_xx(ReactionsBitSet /*included_2to2*/) {
  const ParticleType& type_a = incoming_particles_[0].type();
  const ParticleType& type_b = incoming_particles_[1].type();
  const ParticleType& type_N = type_a.is_nucleon() ? type_a : type_b;
  const ParticleType& type_nucleus = type_a.is_nucleus() ? type_a : type_b;
  CollisionBranchList process_list;
  ParticleTypePtrList nuclei = ParticleType::list_light_nuclei();
  const double s = sqrt_s_ * sqrt_s_;
  const double sqrts = sqrt_s_;

  for (ParticleTypePtr produced_nucleus : nuclei) {
    // No elastic collisions for now, respect conservation laws
    if (produced_nucleus == &type_nucleus ||
        produced_nucleus->charge() != type_nucleus.charge() ||
        produced_nucleus->baryon_number() != type_nucleus.baryon_number()) {
      continue;
    }
    double matrix_element = 0.0;
    if (std::signbit(type_N.baryon_number()) ==
        std::signbit(type_nucleus.baryon_number())) {
      // Nd → Nd', N̅d̅→ N̅d̅' and reverse
      const double tmp = sqrts - type_N.min_mass_kinematic() -
                         type_nucleus.min_mass_kinematic();
      assert(tmp >= 0.0);
      /* Fit to match experimental cross-section Nd -> Nnp from
       * [\iref{Carlson1973}] */
      matrix_element = 79.0474 / std::pow(tmp, 0.7897) + 654.596 * tmp;
    } else {
      /* N̅d →  N̅d', Nd̅→ Nd̅' and reverse
       * Fit to roughly match experimental cross-section N̅d -> N̅ np from
       * [\iref{Bizzarri:1973sp}]. */
      matrix_element = 681.4;
    }
    const double spin_factor =
        (produced_nucleus->spin() + 1) * (type_N.spin() + 1);
    /* Isospin factor is always the same, so it is included into matrix element
     * Symmetry factor is always 1 here
     * Absorb (hbarc)^2/16 pi factor into matrix element */
    double xsection = matrix_element * spin_factor / (s * cm_momentum());
    if (produced_nucleus->is_stable()) {
      assert(!type_nucleus.is_stable());
      xsection *= pCM_from_s(s, type_N.mass(), produced_nucleus->mass());
    } else {
      assert(type_nucleus.is_stable());
      const double resonance_integral =
          produced_nucleus->iso_multiplet()->get_integral_NR(sqrts);
      xsection *= resonance_integral;
    }
    process_list.push_back(make_unique<CollisionBranch>(
        type_N, *produced_nucleus, xsection, ProcessType::TwoToTwo));
    const auto& log = logger<LogArea::ScatterAction>();
    log.debug(type_N.name(), type_nucleus.name(), "→ ", type_N.name(),
              produced_nucleus->name(), " at ", sqrts,
              " GeV, xs[mb] = ", xsection);
  }
  return process_list;
}

CollisionBranchList cross_sections::string_excitation(
    double sig_string_all, StringProcess* string_process) {
  const auto& log = logger<LogArea::CrossSections>();
<<<<<<< HEAD
  /* Calculate string-excitation cross section:
   * Parametrized total minus all other present channels. */
  double sig_string_all =
      std::max(0., high_energy() - elastic_parametrization(true));

=======
>>>>>>> 9691a96a
  /* get PDG id for evaluation of the parametrized cross sections
   * for diffractive processes.
   * (anti-)proton is used for (anti-)baryons and
   * pion is used for mesons.
   * This must be rescaled according to additive quark model
   * in the case of exotic hadrons. */
  std::array<int, 2> pdgid;
  for (int i = 0; i < 2; i++) {
    PdgCode pdg = incoming_particles_[i].type().pdgcode();
    pdg.deexcite();
    if (pdg.baryon_number() == 1) {
      pdgid[i] = 2212;
    } else if (pdg.baryon_number() == -1) {
      pdgid[i] = -2212;
    } else {
      pdgid[i] = 211;
    }
  }

  CollisionBranchList channel_list;
  if (sig_string_all > 0.) {
    if (!string_process) {
      throw std::runtime_error("string_process should be initialized.");
    }

    /*
     * The case for baryon/anti-baryon annihilation is treated separately,
     * as in this case we use only one way to break up the particles, namely
     * into 2 mesonic strings of equal mass after annihilating one quark-
     * anti-quark pair. See StringProcess::next_BBbarAnn()
     */
    if (pdgid[0] + pdgid[1] == 0) {
      /// \todo JB:not sure if there should be a hard string here as well
      channel_list.push_back(make_unique<CollisionBranch>(
                             sig_string_all, ProcessType::StringSoft));
      string_process->set_subproc(StringSoftType::BBbar);
    } else {
      /* Total parametrized cross-section (I) and pythia-produced total
       * cross-section (II) do not necessarily coincide. If I > II then
       * non-diffractive cross-section is reinforced to get I == II.
       * If I < II then partial cross-sections are drained one-by-one
       * to reduce II until I == II:
       * first non-diffractive, then double-diffractive, then
       * single-diffractive AB->AX and AB->XB in equal proportion.
       * The way it is done here is not unique. I (ryu) think that at high energy
       * collision this is not an issue, but at sqrt_s < 10 GeV it may
       * matter. */
      std::array<double, 3> xs =
        string_process->cross_sections_diffractive(pdgid[0], pdgid[1], sqrt_s_);
<<<<<<< HEAD
      double single_diffr_AX = xs[0], single_diffr_XB = xs[1],
             double_diffr = xs[2];
      double single_diffr = single_diffr_AX + single_diffr_XB;
      double diffractive = single_diffr + double_diffr;
      const double nondiffractive_all =
          std::max(0., sig_string_all - diffractive);
      diffractive = sig_string_all - nondiffractive_all;
      double_diffr = std::max(0., diffractive - single_diffr);
      const double a = (diffractive - double_diffr) / single_diffr;
      single_diffr_AX *= a;
      single_diffr_XB *= a;
      assert(std::abs(single_diffr_AX + single_diffr_XB + double_diffr +
                      nondiffractive_all - sig_string_all) < 1.e-6);

      /* Hard string process is added by hard cross section
       * in conjunction with multipartion interaction picture
       * \iref{Sjostrand:1987su}. */
      const double hard_xsec = string_hard_cross_section();
      const double nondiffractive_soft =
          nondiffractive_all * std::exp(-hard_xsec / nondiffractive_all);
      const double nondiffractive_hard = nondiffractive_all
                                       - nondiffractive_soft;
      log.debug("String cross sections [mb] are");
      log.debug("Single-diffractive AB->AX: ", single_diffr_AX);
      log.debug("Single-diffractive AB->XB: ", single_diffr_XB);
      log.debug("Double-diffractive AB->XX: ", double_diffr);
      log.debug("Soft non-diffractive: ", nondiffractive_soft);
      log.debug("Hard non-diffractive: ", nondiffractive_hard);

      /* cross section of soft string excitation */
      const double sig_string_soft = sig_string_all - nondiffractive_hard;

      /* fill cross section arrays */
      std::array<double, 5> string_sub_cross_sections;
      std::array<double, 6> string_sub_cross_sections_sum;
      string_sub_cross_sections[0] = single_diffr_AX;
      string_sub_cross_sections[1] = single_diffr_XB;
      string_sub_cross_sections[2] = double_diffr;
      string_sub_cross_sections[3] = nondiffractive_soft;
      string_sub_cross_sections[4] = nondiffractive_hard;
      string_sub_cross_sections_sum[0] = 0.;
      for (int i = 0; i < 5; i++) {
        string_sub_cross_sections_sum[i + 1] =
            string_sub_cross_sections_sum[i] + string_sub_cross_sections[i];
      }
=======
    double single_diffr_AX = xs[0], single_diffr_XB = xs[1],
           double_diffr = xs[2];
    double single_diffr = single_diffr_AX + single_diffr_XB;
    double diffractive = single_diffr + double_diffr;
    const double nondiffractive_all =
        std::max(0., sig_string_all - diffractive);
    diffractive = sig_string_all - nondiffractive_all;
    double_diffr = std::max(0., diffractive - single_diffr);
    const double a = (diffractive - double_diffr) / single_diffr;
    single_diffr_AX *= a;
    single_diffr_XB *= a;
    assert(std::abs(single_diffr_AX + single_diffr_XB + double_diffr +
                    nondiffractive_all - sig_string_all) < 1.e-6);

    /* Hard string process is added by hard cross section
     * in conjunction with multipartion interaction picture
     * \iref{Sjostrand:1987su}. */
    const double hard_xsec = string_hard_cross_section();
    const double nondiffractive_soft = (nondiffractive_all > 0. ?
        nondiffractive_all * std::exp(-hard_xsec / nondiffractive_all) : 0.);
    const double nondiffractive_hard = nondiffractive_all - nondiffractive_soft;
    log.debug("String cross sections [mb] are");
    log.debug("Single-diffractive AB->AX: ", single_diffr_AX);
    log.debug("Single-diffractive AB->XB: ", single_diffr_XB);
    log.debug("Double-diffractive AB->XX: ", double_diffr);
    log.debug("Soft non-diffractive: ", nondiffractive_soft);
    log.debug("Hard non-diffractive: ", nondiffractive_hard);

    // cross section of soft string excitation
    const double sig_string_soft = sig_string_all - nondiffractive_hard;

    // fill cross section arrays
    std::array<double, 5> string_sub_cross_sections;
    std::array<double, 6> string_sub_cross_sections_sum;
    string_sub_cross_sections[0] = single_diffr_AX;
    string_sub_cross_sections[1] = single_diffr_XB;
    string_sub_cross_sections[2] = double_diffr;
    string_sub_cross_sections[3] = nondiffractive_soft;
    string_sub_cross_sections[4] = nondiffractive_hard;
    string_sub_cross_sections_sum[0] = 0.;
    for (int i = 0; i < 5; i++) {
      string_sub_cross_sections_sum[i + 1] =
          string_sub_cross_sections_sum[i] + string_sub_cross_sections[i];
    }
>>>>>>> 9691a96a

      /* soft subprocess selection */
      StringSoftType iproc = StringSoftType::None;
      double r_xsec = string_sub_cross_sections_sum[4]
                    * Random::uniform(0., 1.);
      for (int i = 0; i < 4; i++) {
        if ((r_xsec >= string_sub_cross_sections_sum[i]) &&
            (r_xsec < string_sub_cross_sections_sum[i + 1])) {
          iproc = static_cast<StringSoftType>(i);
          break;
        }
      }
      if (iproc == StringSoftType::None) {
        throw std::runtime_error("soft string subprocess is not specified.");
      }

      string_process->set_subproc(iproc);

      /* fill the list of process channels */
      if (sig_string_soft > 0.) {
        channel_list.push_back(make_unique<CollisionBranch>(
            sig_string_soft, ProcessType::StringSoft));
      }
      if (nondiffractive_hard > 0.) {
        channel_list.push_back(make_unique<CollisionBranch>(
            nondiffractive_hard, ProcessType::StringHard));
      }
    }
  }
  return channel_list;
}

double cross_sections::high_energy() const {
  const PdgCode& pdg_a = incoming_particles_[0].type().pdgcode();
  const PdgCode& pdg_b = incoming_particles_[1].type().pdgcode();
  const double s = sqrt_s_ * sqrt_s_;
  double xs = 0.;

  // Currently all BB collisions use the nucleon-nucleon parametrizations.
  if (pdg_a.is_baryon() && pdg_b.is_baryon()) {
    if (pdg_a == pdg_b) {
      xs = pp_high_energy(s);     // pp, nn
    } else if (pdg_a.is_antiparticle_of(pdg_b)) {
      xs = ppbar_high_energy(s);  // ppbar, nnbar
    } else if (pdg_a.antiparticle_sign() * pdg_b.antiparticle_sign() == 1) {
      xs = np_high_energy(s);     // np, nbarpbar
    } else {
      xs = npbar_high_energy(s);  // npbar, nbarp
    }
  }

  // Pion nucleon interaction / baryon-meson
  if ((pdg_a == pdg::pi_p && pdg_b == pdg::p) ||
      (pdg_b == pdg::pi_p && pdg_a == pdg::p) ||
      (pdg_a == pdg::pi_m && pdg_b == pdg::n) ||
      (pdg_b == pdg::pi_m && pdg_a == pdg::n)) {
    xs = piplusp_high_energy(s);  // pi+ p, pi- n
  } else if ((pdg_a == pdg::pi_m && pdg_b == pdg::p) ||
             (pdg_b == pdg::pi_m && pdg_a == pdg::p) ||
             (pdg_a == pdg::pi_p && pdg_b == pdg::n) ||
             (pdg_b == pdg::pi_p && pdg_a == pdg::n)) {
    xs = piminusp_high_energy(s);  // pi- p, pi+ n
  } else if ((pdg_a.is_meson() && pdg_b.is_baryon()) ||
             (pdg_b.is_meson() && pdg_b.is_baryon())) {
    xs = piminusp_high_energy(s); // default for baryon-meson
  }

  /* Meson-meson interaction goes through AQM from pp, until we get a proper
   * parametrization for π π */
  if (pdg_a.is_meson() && pdg_b.is_meson()) {
    xs = 4./9. * piplusp_high_energy(s); // 4/9 factor since 2 mesons in AQM
  }

  // AQM scaling for cross-sections
  xs *= (1. - 0.4 * pdg_a.frac_strange()) * (1. - 0.4 * pdg_b.frac_strange());

  return xs;
}

double cross_sections::string_hard_cross_section() const {
  double cross_sec = 0.;
  const ParticleData& data_a = incoming_particles_[0];
  const ParticleData& data_b = incoming_particles_[1];
  if (data_a.is_baryon() && data_b.is_baryon()) {
    /* Currently nucleon-nucleon cross section is used for all baryon-baryon
     * casees. This will be changed later by applying additive quark model.
     */
    cross_sec = NN_string_hard(sqrt_s_ * sqrt_s_);
  } else if (data_a.is_baryon() || data_b.is_baryon()) {
    /* Currently nucleon-pion cross section is used for all baryon-meson cases.
     * This will be changed later by applying additive quark model.
     */
    cross_sec = Npi_string_hard(sqrt_s_ * sqrt_s_);
  } else {
    /* Currently pion-pion cross section is used for all meson-meson cases.
     * This will be changed later by applying additive quark model.
     */
    cross_sec = pipi_string_hard(sqrt_s_ * sqrt_s_);
  }
  return cross_sec;
}

CollisionBranchPtr cross_sections::NNbar_annihilation(const double current_xs) {
  const auto& log = logger<LogArea::CrossSections>();
  /* Calculate NNbar cross section:
   * Parametrized total minus all other present channels.*/
  const double s = sqrt_s_ * sqrt_s_;
  double nnbar_xsec = std::max(0., ppbar_total(s) - current_xs);
  log.debug("NNbar cross section is: ", nnbar_xsec);
  // Make collision channel NNbar -> ρh₁(1170); eventually decays into 5π
  return make_unique<CollisionBranch>(ParticleType::find(pdg::h1),
                                      ParticleType::find(pdg::rho_z),
                                      nnbar_xsec, ProcessType::TwoToTwo);
}

CollisionBranchList cross_sections::NNbar_creation() {
  const auto& log = logger<LogArea::CrossSections>();
  CollisionBranchList channel_list;
  /* Calculate NNbar reverse cross section:
   * from reverse reaction (see NNbar_annihilation_cross_section).*/
  const double s = sqrt_s_ * sqrt_s_;
  const double pcm = cm_momentum();

  const auto& type_N = ParticleType::find(pdg::p);
  const auto& type_Nbar = ParticleType::find(-pdg::p);

  // Check available energy
  if (sqrt_s_ - 2 * type_N.mass() < 0) {
    return channel_list;
  }

  double xsection = detailed_balance_factor_RR(
                        sqrt_s_, pcm, incoming_particles_[0].type(),
                        incoming_particles_[1].type(), type_N, type_Nbar) *
                    std::max(0., ppbar_total(s) - ppbar_elastic(s));
  log.debug("NNbar reverse cross section is: ", xsection);
  channel_list.push_back(make_unique<CollisionBranch>(
      type_N, type_Nbar, xsection, ProcessType::TwoToTwo));
  channel_list.push_back(make_unique<CollisionBranch>(
      ParticleType::find(pdg::n), ParticleType::find(-pdg::n), xsection,
      ProcessType::TwoToTwo));
  return channel_list;
}

CollisionBranchList cross_sections::bar_bar_to_nuc_nuc(
    const bool is_anti_particles) {
  const ParticleType& type_a = incoming_particles_[0].type();
  const ParticleType& type_b = incoming_particles_[1].type();
  CollisionBranchList process_list;

  const double s = sqrt_s_ * sqrt_s_;
  // CM momentum in final state
  double p_cm_final = std::sqrt(s - 4. * nucleon_mass * nucleon_mass) / 2.;

  ParticleTypePtrList nuc_or_anti_nuc;
  if (is_anti_particles) {
    nuc_or_anti_nuc = ParticleType::list_anti_nucleons();
  } else {
    nuc_or_anti_nuc = ParticleType::list_nucleons();
  }

  // Loop over all nucleon or anti-nucleon charge states.
  for (ParticleTypePtr nuc_a : nuc_or_anti_nuc) {
    for (ParticleTypePtr nuc_b : nuc_or_anti_nuc) {
      /* Check for charge conservation. */
      if (type_a.charge() + type_b.charge() !=
          nuc_a->charge() + nuc_b->charge()) {
        continue;
      }
      // loop over total isospin
      for (const int twoI : I_tot_range(*nuc_a, *nuc_b)) {
        const double isospin_factor = isospin_clebsch_gordan_sqr_2to2(
            type_a, type_b, *nuc_a, *nuc_b, twoI);
        // If Clebsch-Gordan coefficient is zero, don't bother with the rest
        if (std::abs(isospin_factor) < really_small) {
          continue;
        }

        // Calculate matrix element for inverse process.
        const double matrix_element =
            nn_to_resonance_matrix_element(sqrt_s_, type_a, type_b, twoI);
        if (matrix_element <= 0.) {
          continue;
        }

        /** Cross section for 2->2 resonance absorption, obtained via detailed
         * balance from the inverse reaction.
         * See eqs. (B.6), (B.9) and (181) in \iref{Buss:2011mx}.
         * There are factors for spin, isospin and symmetry involved. */
        const double spin_factor = (nuc_a->spin() + 1) * (nuc_b->spin() + 1);
        const int sym_fac_in =
            (type_a.iso_multiplet() == type_b.iso_multiplet()) ? 2 : 1;
        const int sym_fac_out =
            (nuc_a->iso_multiplet() == nuc_b->iso_multiplet()) ? 2 : 1;
        const double xsection = isospin_factor * spin_factor * sym_fac_in /
                                sym_fac_out * p_cm_final * matrix_element /
                                (s * cm_momentum());

        if (xsection > really_small) {
          process_list.push_back(make_unique<CollisionBranch>(
              *nuc_a, *nuc_b, xsection, ProcessType::TwoToTwo));
          const auto& log = logger<LogArea::CrossSections>();
          log.debug("2->2 absorption with original particles: ", type_a,
                    type_b);
        }
      }
    }
  }
  return process_list;
}

double cross_sections::nn_to_resonance_matrix_element(
    double sqrts, const ParticleType& type_a, const ParticleType& type_b,
    const int twoI) {
  const double m_a = type_a.mass();
  const double m_b = type_b.mass();
  const double msqr = 2. * (m_a * m_a + m_b * m_b);
  /* If the c.m. energy is larger than the sum of the pole masses of the
   * outgoing particles plus three times of the sum of the widths plus 3 GeV,
   * the collision will be neglected.*/
  const double w_a = type_a.width_at_pole();
  const double w_b = type_b.width_at_pole();
  const double uplmt = m_a + m_b + 3.0 * (w_a + w_b) + 3.0;
  if (sqrts > uplmt) {
    return 0.;
  }
  /// NN → NΔ: fit sqrt(s)-dependence to OBE model [\iref{Dmitriev:1986st}]
  if (((type_a.is_Delta() && type_b.is_nucleon()) ||
       (type_b.is_Delta() && type_a.is_nucleon())) &&
      (type_a.antiparticle_sign() == type_b.antiparticle_sign())) {
    return 68. / std::pow(sqrts - 1.104, 1.951);
    /** All other processes use a constant matrix element,
     *  similar to \iref{Bass:1998ca}, equ. (3.35). */
  } else if (((type_a.is_Nstar() && type_b.is_nucleon()) ||
              (type_b.is_Nstar() && type_a.is_nucleon())) &&
             type_a.antiparticle_sign() == type_b.antiparticle_sign()) {
    // NN → NN*
    if (twoI == 2) {
      return 7. / msqr;
    } else if (twoI == 0) {
      const double parametrization = 14. / msqr;
      /** pn → pnη cross section is known to be larger than the corresponding
       * pp → ppη cross section by a factor of 6.5 [\iref{Calen:1998vh}].
       * Since the eta is mainly produced by an intermediate N*(1535) we
       * introduce an explicit isospin asymmetry for the production of N*(1535)
       * produced in pn vs. pp similar to [\iref{Teis:1996kx}], eq. 29. */
      if (type_a.is_Nstar1535() || type_b.is_Nstar1535()) {
        return 6.5 * parametrization;
      } else {
        return parametrization;
      }
    }
  } else if (((type_a.is_Deltastar() && type_b.is_nucleon()) ||
              (type_b.is_Deltastar() && type_a.is_nucleon())) &&
             type_a.antiparticle_sign() == type_b.antiparticle_sign()) {
    // NN → NΔ*
    return 15. / msqr;
  } else if ((type_a.is_Delta() && type_b.is_Delta()) &&
             (type_a.antiparticle_sign() == type_b.antiparticle_sign())) {
    // NN → ΔΔ
    if (twoI == 2) {
      return 45. / msqr;
    } else if (twoI == 0) {
      return 120. / msqr;
    }
  } else if (((type_a.is_Nstar() && type_b.is_Delta()) ||
              (type_b.is_Nstar() && type_a.is_Delta())) &&
             type_a.antiparticle_sign() == type_b.antiparticle_sign()) {
    // NN → ΔN*
    return 7. / msqr;
  } else if (((type_a.is_Deltastar() && type_b.is_Delta()) ||
              (type_b.is_Deltastar() && type_a.is_Delta())) &&
             type_a.antiparticle_sign() == type_b.antiparticle_sign()) {
    // NN → ΔΔ*
    if (twoI == 2) {
      return 15. / msqr;
    } else if (twoI == 0) {
      return 25. / msqr;
    }
  } else if ((type_a.is_deuteron() && type_b.pdgcode().is_pion()) ||
             (type_b.is_deuteron() && type_a.pdgcode().is_pion())) {
    /* This parametrization is the result of fitting d+pi->NN cross-section.
     * Already Breit-Wigner-like part provides a good fit, exponential fixes
     * behaviour around the treshold. The d+pi experimental cross-section
     * was taken from Fig. 2 of [\iref{Tanabe:1987vg}]. */
    return 0.055 / (pow_int(sqrts - 2.145, 2) + pow_int(0.065, 2)) *
           (1.0 - std::exp(-(sqrts - 2.0) * 20.0));
  }

  // all cases not listed: zero!
  return 0.;
}

template <class IntegrationMethod>
CollisionBranchList cross_sections::find_nn_xsection_from_type(
    const ParticleTypePtrList& list_res_1,
    const ParticleTypePtrList& list_res_2, const IntegrationMethod integrator) {
  const ParticleType& type_particle_a = incoming_particles_[0].type();
  const ParticleType& type_particle_b = incoming_particles_[1].type();

  const auto& log = logger<LogArea::CrossSections>();
  CollisionBranchList channel_list;
  const double s = sqrt_s_ * sqrt_s_;

  // Loop over specified first resonance list
  for (ParticleTypePtr type_res_1 : list_res_1) {
    // Loop over specified second resonance list
    for (ParticleTypePtr type_res_2 : list_res_2) {
      // Check for charge conservation.
      if (type_res_1->charge() + type_res_2->charge() !=
          type_particle_a.charge() + type_particle_b.charge()) {
        continue;
      }

      // loop over total isospin
      for (const int twoI : I_tot_range(type_particle_a, type_particle_b)) {
        const double isospin_factor = isospin_clebsch_gordan_sqr_2to2(
            type_particle_a, type_particle_b, *type_res_1, *type_res_2, twoI);
        // If Clebsch-Gordan coefficient is zero, don't bother with the rest.
        if (std::abs(isospin_factor) < really_small) {
          continue;
        }

        // Integration limits.
        const double lower_limit = type_res_1->min_mass_kinematic();
        const double upper_limit = sqrt_s_ - type_res_2->mass();
        /* Check the available energy (requiring it to be a little above the
         * threshold, because the integration will not work if it's too close). */
        if (upper_limit - lower_limit < 1E-3) {
          continue;
        }

        // Calculate matrix element.
        const double matrix_element = nn_to_resonance_matrix_element(
            sqrt_s_, *type_res_1, *type_res_2, twoI);
        if (matrix_element <= 0.) {
          continue;
        }

        /* Calculate resonance production cross section
         * using the Breit-Wigner distribution as probability amplitude.
         * Integrate over the allowed resonance mass range. */
        const double resonance_integral = integrator(*type_res_1, *type_res_2);

        /** Cross section for 2->2 process with 1/2 resonance(s) in final state.
         * Based on Eq. (46) in \iref{Weil:2013mya} and Eq. (3.29) in
         * \iref{Bass:1998ca} */
        const double spin_factor =
            (type_res_1->spin() + 1) * (type_res_2->spin() + 1);
        const double xsection = isospin_factor * spin_factor * matrix_element *
                                resonance_integral / (s * cm_momentum());

        if (xsection > really_small) {
          channel_list.push_back(make_unique<CollisionBranch>(
              *type_res_1, *type_res_2, xsection, ProcessType::TwoToTwo));
          log.debug("Found 2->2 creation process for resonance ", type_res_1,
                    ", ", type_res_2);
          log.debug("2->2 with original particles: ", type_particle_a,
                    type_particle_b);
        }
      }
    }
  }
  return channel_list;
}

<<<<<<< HEAD
bool cross_sections::decide_string(bool strings_switch,
                                   bool use_AQM,
                                   bool treat_BBbar_with_strings) const {
  /* string fragmentation is enabled when strings_switch is on and the process
   * is included in pythia. */
  if (!strings_switch) {
    return false;
  }

  const ParticleType& t1 = incoming_particles_[0].type();
  const ParticleType& t2 = incoming_particles_[1].type();

  const bool is_NN_scattering = t1.is_nucleon() && t2.is_nucleon() &&
                      t1.antiparticle_sign() == t2.antiparticle_sign();
  const bool is_BBbar_scattering = treat_BBbar_with_strings &&
                      t1.is_baryon() && t2.is_baryon() &&
                      t1.pdgcode().is_antiparticle_of(t2.pdgcode());
  const bool is_Npi_scattering =
                      (t1.pdgcode().is_pion() && t2.is_nucleon()) ||
                      (t1.is_nucleon() && t2.pdgcode().is_pion());

  if (!is_NN_scattering && !is_BBbar_scattering && is_Npi_scattering) {
    return false;
  }
  else if (is_BBbar_scattering) {
    // NNbar only goes through strings, so there is no "window" considerations
    return true;
  }
  else {
    /* No strings at low energy, only strings at high energy and
     * a transition region in the middle. Determine transition region: */
    double region_lower, region_upper;
    if (is_Npi_scattering) {
      region_lower = 2.3;
      region_upper = 3.1;
    } else if (is_NN_scattering) {
      region_lower = 4.0;
      region_upper = 5.0;
    }

    if (sqrt_s_ > region_upper) {
      return true;
    } else if (sqrt_s_ < region_lower) {
      return false;
    }
    else {
      double prob_pythia = (sqrt_s_ - region_lower) /
                           (region_upper - region_lower);
      assert(prob_pythia >= 0. && prob_pythia <= 1.);
      return prob_pythia > Random::uniform(0.,1.)
=======
bool cross_sections::included_in_string() const {
  const ParticleType& t1 = incoming_particles_[0].type();
  const ParticleType& t2 = incoming_particles_[1].type();
  /* Either both of the incoming particles are nucleons, or one is a nucleon
   * while the other is a pion. */
  return both_are_nucleons_ || (t1.pdgcode().is_pion() && t2.is_nucleon())
        || (t1.is_nucleon() && t2.pdgcode().is_pion());
}

bool cross_sections::decide_string(bool strings_switch) const {
  /* Determine the energy region of the mixed scattering type for two types of
   * scattering. */
  const bool included = included_in_string();
  double mix_scatter_type_energy;
  double mix_scatter_type_window_width;
  if (both_are_nucleons_) {
    /* The energy region of the mixed scattering type for nucleon-nucleon
     * collision is 4.0 - 5.0 GeV. */
    mix_scatter_type_energy = 4.5;
    mix_scatter_type_window_width = 0.5;
  } else if (included) {
    /* The energy region of the mixed scattering type for pion-nucleon collision
     * is 1.9 - 2.2 GeV. */
    mix_scatter_type_energy = 2.05;
    mix_scatter_type_window_width = 0.15;
  }
  /* string fragmentation is enabled when strings_switch is on and the process
   * is included in pythia. */
  const bool enable_pythia = strings_switch && included;
  // Whether the scattering is through string fragmentaion
  bool is_pythia = false;
  if (enable_pythia) {
    if (sqrt_s_ > mix_scatter_type_energy + mix_scatter_type_window_width) {
      // scatterings at high energies are through string fragmentation
      is_pythia = true;
    } else if (sqrt_s_ >
               mix_scatter_type_energy - mix_scatter_type_window_width) {
      const double probability_pythia =0.5 +
                    0.5 * sin(0.5 * M_PI * (sqrt_s_ - mix_scatter_type_energy)
                    / mix_scatter_type_window_width);
      if (probability_pythia > Random::uniform(0., 1.)) {
        /* scatterings at the middle energies are through string
         * fragmentation by chance. */
        is_pythia = true;
      }
>>>>>>> 9691a96a
    }
  }
}

}  // namespace smash<|MERGE_RESOLUTION|>--- conflicted
+++ resolved
@@ -143,20 +143,16 @@
   CollisionBranchList process_list;
   const ParticleType& t1 = incoming_particles_[0].type();
   const ParticleType& t2 = incoming_particles_[1].type();
-<<<<<<< HEAD
-  const bool both_are_nucleons = t1.is_nucleon() && t2.is_nucleon();
-
-  const bool is_pythia = decide_string(strings_switch,
+
+  const bool is_pythia = use_transition_probability && 
+                         decide_string(strings_switch,
                            nnbar_treatment == NNbarTreatment::Strings);
 
-=======
-  const bool is_pythia = use_transition_probability &&
-                   decide_string(strings_switch);
->>>>>>> 9691a96a
   /* Elastic collisions between two nucleons with sqrt_s below
    * low_snn_cut can not happen. */
   const bool reject_by_nucleon_elastic_cutoff =
-      both_are_nucleons_ && t1.antiparticle_sign() == t2.antiparticle_sign() &&
+      t1.is_nucleon() && t2.is_nucleon() &&
+      t1.antiparticle_sign() == t2.antiparticle_sign() &&
       sqrt_s_ < low_snn_cut;
   bool incl_elastic = included_2to2[IncludedReactions::Elastic];
   if (incl_elastic && !reject_by_nucleon_elastic_cutoff) {
@@ -1594,14 +1590,6 @@
 CollisionBranchList cross_sections::string_excitation(
     double sig_string_all, StringProcess* string_process) {
   const auto& log = logger<LogArea::CrossSections>();
-<<<<<<< HEAD
-  /* Calculate string-excitation cross section:
-   * Parametrized total minus all other present channels. */
-  double sig_string_all =
-      std::max(0., high_energy() - elastic_parametrization(true));
-
-=======
->>>>>>> 9691a96a
   /* get PDG id for evaluation of the parametrized cross sections
    * for diffractive processes.
    * (anti-)proton is used for (anti-)baryons and
@@ -1651,7 +1639,6 @@
        * matter. */
       std::array<double, 3> xs =
         string_process->cross_sections_diffractive(pdgid[0], pdgid[1], sqrt_s_);
-<<<<<<< HEAD
       double single_diffr_AX = xs[0], single_diffr_XB = xs[1],
              double_diffr = xs[2];
       double single_diffr = single_diffr_AX + single_diffr_XB;
@@ -1697,52 +1684,6 @@
         string_sub_cross_sections_sum[i + 1] =
             string_sub_cross_sections_sum[i] + string_sub_cross_sections[i];
       }
-=======
-    double single_diffr_AX = xs[0], single_diffr_XB = xs[1],
-           double_diffr = xs[2];
-    double single_diffr = single_diffr_AX + single_diffr_XB;
-    double diffractive = single_diffr + double_diffr;
-    const double nondiffractive_all =
-        std::max(0., sig_string_all - diffractive);
-    diffractive = sig_string_all - nondiffractive_all;
-    double_diffr = std::max(0., diffractive - single_diffr);
-    const double a = (diffractive - double_diffr) / single_diffr;
-    single_diffr_AX *= a;
-    single_diffr_XB *= a;
-    assert(std::abs(single_diffr_AX + single_diffr_XB + double_diffr +
-                    nondiffractive_all - sig_string_all) < 1.e-6);
-
-    /* Hard string process is added by hard cross section
-     * in conjunction with multipartion interaction picture
-     * \iref{Sjostrand:1987su}. */
-    const double hard_xsec = string_hard_cross_section();
-    const double nondiffractive_soft = (nondiffractive_all > 0. ?
-        nondiffractive_all * std::exp(-hard_xsec / nondiffractive_all) : 0.);
-    const double nondiffractive_hard = nondiffractive_all - nondiffractive_soft;
-    log.debug("String cross sections [mb] are");
-    log.debug("Single-diffractive AB->AX: ", single_diffr_AX);
-    log.debug("Single-diffractive AB->XB: ", single_diffr_XB);
-    log.debug("Double-diffractive AB->XX: ", double_diffr);
-    log.debug("Soft non-diffractive: ", nondiffractive_soft);
-    log.debug("Hard non-diffractive: ", nondiffractive_hard);
-
-    // cross section of soft string excitation
-    const double sig_string_soft = sig_string_all - nondiffractive_hard;
-
-    // fill cross section arrays
-    std::array<double, 5> string_sub_cross_sections;
-    std::array<double, 6> string_sub_cross_sections_sum;
-    string_sub_cross_sections[0] = single_diffr_AX;
-    string_sub_cross_sections[1] = single_diffr_XB;
-    string_sub_cross_sections[2] = double_diffr;
-    string_sub_cross_sections[3] = nondiffractive_soft;
-    string_sub_cross_sections[4] = nondiffractive_hard;
-    string_sub_cross_sections_sum[0] = 0.;
-    for (int i = 0; i < 5; i++) {
-      string_sub_cross_sections_sum[i + 1] =
-          string_sub_cross_sections_sum[i] + string_sub_cross_sections[i];
-    }
->>>>>>> 9691a96a
 
       /* soft subprocess selection */
       StringSoftType iproc = StringSoftType::None;
@@ -2109,7 +2050,6 @@
   return channel_list;
 }
 
-<<<<<<< HEAD
 bool cross_sections::decide_string(bool strings_switch,
                                    bool use_AQM,
                                    bool treat_BBbar_with_strings) const {
@@ -2143,8 +2083,8 @@
      * a transition region in the middle. Determine transition region: */
     double region_lower, region_upper;
     if (is_Npi_scattering) {
-      region_lower = 2.3;
-      region_upper = 3.1;
+      region_lower = 1.9;
+      region_upper = 2.2;
     } else if (is_NN_scattering) {
       region_lower = 4.0;
       region_upper = 5.0;
@@ -2156,57 +2096,11 @@
       return false;
     }
     else {
-      double prob_pythia = (sqrt_s_ - region_lower) /
-                           (region_upper - region_lower);
+      double prob_pythia = 0.5 * sin(0.5 * M_PI * 
+               sqrt_s_ - (region_lower + region_upper)/2.) /
+               (region_upper - region_lower);
       assert(prob_pythia >= 0. && prob_pythia <= 1.);
       return prob_pythia > Random::uniform(0.,1.)
-=======
-bool cross_sections::included_in_string() const {
-  const ParticleType& t1 = incoming_particles_[0].type();
-  const ParticleType& t2 = incoming_particles_[1].type();
-  /* Either both of the incoming particles are nucleons, or one is a nucleon
-   * while the other is a pion. */
-  return both_are_nucleons_ || (t1.pdgcode().is_pion() && t2.is_nucleon())
-        || (t1.is_nucleon() && t2.pdgcode().is_pion());
-}
-
-bool cross_sections::decide_string(bool strings_switch) const {
-  /* Determine the energy region of the mixed scattering type for two types of
-   * scattering. */
-  const bool included = included_in_string();
-  double mix_scatter_type_energy;
-  double mix_scatter_type_window_width;
-  if (both_are_nucleons_) {
-    /* The energy region of the mixed scattering type for nucleon-nucleon
-     * collision is 4.0 - 5.0 GeV. */
-    mix_scatter_type_energy = 4.5;
-    mix_scatter_type_window_width = 0.5;
-  } else if (included) {
-    /* The energy region of the mixed scattering type for pion-nucleon collision
-     * is 1.9 - 2.2 GeV. */
-    mix_scatter_type_energy = 2.05;
-    mix_scatter_type_window_width = 0.15;
-  }
-  /* string fragmentation is enabled when strings_switch is on and the process
-   * is included in pythia. */
-  const bool enable_pythia = strings_switch && included;
-  // Whether the scattering is through string fragmentaion
-  bool is_pythia = false;
-  if (enable_pythia) {
-    if (sqrt_s_ > mix_scatter_type_energy + mix_scatter_type_window_width) {
-      // scatterings at high energies are through string fragmentation
-      is_pythia = true;
-    } else if (sqrt_s_ >
-               mix_scatter_type_energy - mix_scatter_type_window_width) {
-      const double probability_pythia =0.5 +
-                    0.5 * sin(0.5 * M_PI * (sqrt_s_ - mix_scatter_type_energy)
-                    / mix_scatter_type_window_width);
-      if (probability_pythia > Random::uniform(0., 1.)) {
-        /* scatterings at the middle energies are through string
-         * fragmentation by chance. */
-        is_pythia = true;
-      }
->>>>>>> 9691a96a
     }
   }
 }
