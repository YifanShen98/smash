--- conflicted
+++ resolved
@@ -149,14 +149,8 @@
   FourVector distance, position;
   for (ParticleData &data : particles->data()) {
     /* propagation for this time step */
-<<<<<<< HEAD
-    distance.set_FourVector(parameters.timestep_size(),
-                      data.velocity_x() * parameters.timestep_size(),
-                      data.velocity_y() * parameters.timestep_size(),
-                      data.velocity_z() * parameters.timestep_size());
-=======
-    distance = FourVector(parameters.eps, data.velocity() * parameters.eps);
->>>>>>> 51d7df9a
+    distance = FourVector(parameters.timestep_size(),
+                          data.velocity() * parameters.timestep_size());
     printd("Particle %d motion: %g %g %g %g\n", data.id(), distance.x0(),
            distance.x1(), distance.x2(), distance.x3());
     /* treat the box boundaries */
