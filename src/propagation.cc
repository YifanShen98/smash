/*
 *
 *    Copyright (c) 2013-2015
 *      SMASH Team
 *
 *    GNU General Public License (GPLv3 or later)
 *
 */

#include "include/propagation.h"

#include "include/logging.h"
#include "include/boxmodus.h"
#include "include/collidermodus.h"
#include "include/listmodus.h"
#include "include/spheremodus.h"

namespace Smash {

<<<<<<< HEAD
/*Function to calculate the hubble parameter*/
double calc_hubble(double time, const ExpansionProperties &metric){
  double h; //Hubble parameter 

  //No expansion case
  switch (metric.mode_) {
    case ExpansionMode::NoExpansion:
      h = 0.;
      break;
    case ExpansionMode::MasslessFRW:
      h = metric.b_ / (2 * (metric.b_*time + 1));
      break;
    case ExpansionMode::MassiveFRW:
      h = 2 * metric.b_ / (3 * (metric.b_*time + 1));
      break;
    case ExpansionMode::Exponential:
      h = metric.b_ * time;
      break;
    default:
      h = 0.;
  }

  return h;
}


/* Simple straight line propagation without potentials but with expansion option*/
void propagate_straight_line(Particles *particles,
                             const ExperimentParameters &parameters,
                             const ExpansionProperties &metric) {
=======
/* Simple straight line propagation without potentials*/
double propagate_straight_line(Particles *particles, double to_time) {
>>>>>>> 79431b1a
  const auto &log = logger<LogArea::Propagation>();
  double dt = 0.0;
  for (ParticleData &data : *particles) {
<<<<<<< HEAD
    FourVector distance = FourVector(0.0, data.velocity() * dt);

    //Momentum and position modification to ensure appropriate expansion
    double h = calc_hubble(parameters.labclock.current_time(),metric);
    FourVector delta_mom = FourVector(0.0, h*data.momentum().threevec()*dt);
    FourVector expan_dist = FourVector(0.0, h*data.position().threevec()*dt);

    log.debug("Particle ", data, " motion: ", distance);
    //New position and momentum 
    FourVector position = data.position() + distance + expan_dist;
    FourVector momentum = data.momentum() - delta_mom;
    position.set_x0(parameters.new_particle_time());

    //set the new momentum and position variables
    data.set_4position(position);
    data.set_4momentum(momentum);
    //force the on shell condition to ensure correct energy
    data.set_4momentum(data.pole_mass(), data.momentum().threevec());

    /* Test, if particle is formed and reset cross_section_scaling_factor
       TODO: Is there a way to only do that for particles that were unformed 
       in the previous timestep? */
    if (data.formation_time() < data.position().x0()) {
=======
    const double t0 = data.position().x0();
    dt = to_time - t0;
    assert(dt >= 0.0);
    // "Frozen Fermi motion": Fermi momenta are only used for collisions,
    // but not for propagation. This is done to avoid nucleus flying apart
    // even if potentials are off. Initial nucleons before the first collision
    // are propagated only according to beam momentum.
    //
    // Initial nucleons are distinguished by beammomentum variable, which
    // is set non-zero for them.

    // todo(m. mayer): improve this condition (see comment #11 issue #4213)
    const bool avoid_fermi_motion =
                 (data.beammomentum().x0() > really_small) &&
                 (data.get_history().collisions_per_particle == 0);
    const ThreeVector v = avoid_fermi_motion  ?
                          data.beamvelocity() :
                          data.velocity();
    const FourVector distance = FourVector(0.0, v * dt);
    log.debug("Particle ", data, " motion: ", distance);
    FourVector position = data.position() + distance;
    position.set_x0(to_time);
    data.set_4position(position);

    // If particle is formed reset cross_section_scaling_factor
    if (data.formation_time() < to_time) {
>>>>>>> 79431b1a
      data.set_cross_section_scaling_factor(1.0);
    }
  }
  return dt;
}

void update_momenta(Particles *particles, double dt,
               const Potentials &pot,
               RectangularLattice<ThreeVector>* UB_grad_lat,
               RectangularLattice<ThreeVector>* UI3_grad_lat) {
  // Copy particles before propagation to calculate potentials from them
  const ParticleList plist = particles->copy_to_vector();

  const auto &log = logger<LogArea::Propagation>();
  bool possibly_use_lattice =
         (pot.use_skyrme() ? (UB_grad_lat != nullptr) : true) &&
         (pot.use_symmetry() ? (UI3_grad_lat != nullptr) : true);
  ThreeVector dUB_dr, dUI3_dr;
  float min_time_scale = std::numeric_limits<float>::infinity();

  for (ParticleData &data : *particles) {
    const ThreeVector r = data.position().threevec();
    /* Lattices can be used for calculation if 1-2 are fulfilled:
     * 1) Required lattices are not nullptr - possibly_use_lattice
     * 2) r is not out of required lattices
     */
    const bool use_lattice = possibly_use_lattice &&
              (pot.use_skyrme() ? UB_grad_lat->value_at(r, dUB_dr) : true) &&
              (pot.use_symmetry() ? UI3_grad_lat->value_at(r, dUI3_dr) : true);
    if (!pot.use_skyrme()) {
      dUB_dr = ThreeVector(0.0, 0.0, 0.0);
    }
    if (!pot.use_symmetry()) {
      dUI3_dr = ThreeVector(0.0, 0.0, 0.0);
    }
    // Compute potential gradient from lattice if possible
    const ThreeVector dU_dr = use_lattice ? (dUB_dr + dUI3_dr):
                              pot.potential_gradient(r, plist, data.type());
    log.debug("Update momenta: dU/dr [GeV/fm] = ", dU_dr);
    data.set_4momentum(data.effective_mass(),
                       data.momentum().threevec() - dU_dr * dt);

    // calculate the time scale of the change in momentum
    const double dU_dr_abs = dU_dr.abs();
    if (dU_dr_abs < really_small) {
      continue;
    }
    const float time_scale = data.momentum().x0() / dU_dr_abs;
    if (time_scale < min_time_scale) {
      min_time_scale = time_scale;
    }
  }

  // warn if the time step is too big
  constexpr float safety_factor = 0.1f;
  if (dt > safety_factor * min_time_scale) {
    log.warn() << "The time step size is too large for an accurate propagation "
               << "with potentials. Maximum safe value: "
               << safety_factor * min_time_scale << " fm/c.";
  }
}

}  // namespace Smash<|MERGE_RESOLUTION|>--- conflicted
+++ resolved
@@ -17,7 +17,6 @@
 
 namespace Smash {
 
-<<<<<<< HEAD
 /*Function to calculate the hubble parameter*/
 double calc_hubble(double time, const ExpansionProperties &metric){
   double h; //Hubble parameter 
@@ -44,42 +43,11 @@
 }
 
 
-/* Simple straight line propagation without potentials but with expansion option*/
-void propagate_straight_line(Particles *particles,
-                             const ExperimentParameters &parameters,
-                             const ExpansionProperties &metric) {
-=======
 /* Simple straight line propagation without potentials*/
 double propagate_straight_line(Particles *particles, double to_time) {
->>>>>>> 79431b1a
   const auto &log = logger<LogArea::Propagation>();
   double dt = 0.0;
   for (ParticleData &data : *particles) {
-<<<<<<< HEAD
-    FourVector distance = FourVector(0.0, data.velocity() * dt);
-
-    //Momentum and position modification to ensure appropriate expansion
-    double h = calc_hubble(parameters.labclock.current_time(),metric);
-    FourVector delta_mom = FourVector(0.0, h*data.momentum().threevec()*dt);
-    FourVector expan_dist = FourVector(0.0, h*data.position().threevec()*dt);
-
-    log.debug("Particle ", data, " motion: ", distance);
-    //New position and momentum 
-    FourVector position = data.position() + distance + expan_dist;
-    FourVector momentum = data.momentum() - delta_mom;
-    position.set_x0(parameters.new_particle_time());
-
-    //set the new momentum and position variables
-    data.set_4position(position);
-    data.set_4momentum(momentum);
-    //force the on shell condition to ensure correct energy
-    data.set_4momentum(data.pole_mass(), data.momentum().threevec());
-
-    /* Test, if particle is formed and reset cross_section_scaling_factor
-       TODO: Is there a way to only do that for particles that were unformed 
-       in the previous timestep? */
-    if (data.formation_time() < data.position().x0()) {
-=======
     const double t0 = data.position().x0();
     dt = to_time - t0;
     assert(dt >= 0.0);
@@ -106,11 +74,33 @@
 
     // If particle is formed reset cross_section_scaling_factor
     if (data.formation_time() < to_time) {
->>>>>>> 79431b1a
       data.set_cross_section_scaling_factor(1.0);
     }
   }
   return dt;
+}
+
+void expand_space_time(Particles *particles, const ExperimentParameters &parameters,
+                             const ExpansionProperties &metric) {
+  const auto &log = logger<LogArea::Propagation>();
+  double dt = 0.0;
+  for (ParticleData &data : *particles) {
+    //Momentum and position modification to ensure appropriate expansion                     
+    double h = calc_hubble(parameters.labclock.current_time(),metric);
+    FourVector delta_mom = FourVector(0.0, h*data.momentum().threevec()*dt);
+    FourVector expan_dist = FourVector(0.0, h*data.position().threevec()*dt);                
+    
+    log.debug("Particle ", data, " expansion motion: ", expan_dist);
+    //New position and momentum 
+    FourVector position = data.position() + expan_dist;
+    FourVector momentum = data.momentum() - delta_mom;                                       
+    
+    //set the new momentum and position variables                                            
+    data.set_4position(position);                                                            
+    data.set_4momentum(momentum);
+    //force the on shell condition to ensure correct energy
+    data.set_4momentum(data.pole_mass(), data.momentum().threevec());
+  }
 }
 
 void update_momenta(Particles *particles, double dt,
