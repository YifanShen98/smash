/*
 *
 *    Copyright (c) 2013-2017
 *      SMASH Team
 *
 *    GNU General Public License (GPLv3 or later)
 *
 */

#include "include/listmodus.h"

#include <cmath>
#include <cstdio>
#include <cstdlib>
#include <fstream>
#include <list>
#include <map>
#include <sstream>
#include <utility>
#include <vector>

#include <boost/filesystem.hpp>
#include <boost/filesystem/fstream.hpp>

#include "include/algorithms.h"
#include "include/angles.h"
#include "include/configuration.h"
#include "include/constants.h"
#include "include/distributions.h"
#include "include/experimentparameters.h"
#include "include/fourvector.h"
#include "include/inputfunctions.h"
#include "include/logging.h"
#include "include/macros.h"
#include "include/particles.h"
#include "include/random.h"
#include "include/threevector.h"

namespace Smash {

/*!\Userguide
 * \page input_modi_list_ List
 *
 * <b> Purpose: Provides a modus for hydro afterburner calculations </b>
 *
 * Takes files with list of particles in
 * \ref oscar2013_format "Oscar 2013 format" as an input. These
 * particles are treated as a starting setup.
 *
 * To select the List modus:
 * \code
 * General:
 *     Modus:  List
 * \endcode
 *
 * ### Input options:
 *
 * \key File_Directory (string, required):\n
 * Directory for the external particle lists
 *
 * \key File_Prefix    (string, required):\n
 * Prefix for the external particle lists file
 *
 * \key Start_Time (double, required):\n
 * Starting time of List calculation.
 *
 * \key Shift_Id (int, required):\n
 * Starting id for event_id_
 *
<<<<<<< HEAD
 * Example input in particle_lists_in/event{id}
 * \verbatim
OSCAR2013 particle_lists t x y z mass p0 px py pz pdg ID
units: fm fm fm fm GeV GeV GeV GeV GeV none none
0.1 6.42036 1.66473 9.38499 0.138 0.232871 0.116953 -0.115553 0.0903033 111 0
  \endverbatim
 * It means that one pi^{0} at spatial coordinates (t,x,y,z)=(0.1, 6.42036,
1.66473, 9.38499) fm
 * and 4-momenta (p0, px, py, pz)=(0.232871, 0.116953, -0.115553, 0.0903033 )
GeV,
 * with mass=0.138, pdg=111 and id=0 will be initialized.
=======
 * ### Example of configuration:
 *
 * \code
 *  List:
 *      # path of external particle list == File_Directory/File_Prefix{eventid}
 *      File_Directory: "particle_lists_in"
 *      File_Prefix: "event"
 *
 *      # starting number of event_id in event-by-event simulation
 *      Shift_Id: 0
 *
 *      # start time of simulation
 *      Start_Time: 0.0
 * \endcode
 *
 * ### Example of input in particle_lists_in/event{id}
 * <div class="fragment">
 * <div class="line"><span class="preprocessor">#!OSCAR2013 particle_lists
 * t x y z mass p0 px py pz pdg ID charge</span></div>
 * <div class="line"><span class="preprocessor">\# Units: fm fm fm fm
 * GeV GeV GeV GeV GeV none none none</span></div>
 * <div class="line"><span class="preprocessor">0.1 6.42036 1.66473 9.38499
 * 0.138 0.232871 0.116953 -0.115553 0.090303 111 0 0</span></div>
 * </div>
 * It means that one \f$ \pi^0 \f$ with spatial coordinates\n
 * (t, x, y, z) = (0.1, 6.42036, 1.66473, 9.38499) fm and\n
 * and 4-momenta (p0, px, py, pz) =
 * (0.232871, 0.116953, -0.115553, 0.090303) GeV,\n
 * with mass = 0.138 GeV, pdg = 111, id = 0 and charge 0 will be initialized.
>>>>>>> 64c3761a
 */

ListModus::ListModus(Configuration modus_config, const ExperimentParameters &)
    : start_time_(modus_config.take({"List", "Start_Time"})),
      shift_id_(modus_config.take({"List", "Shift_Id"})) {
  std::string fd = modus_config.take({"List", "File_Directory"});
  particle_list_file_directory_ = fd;

  std::string fp = modus_config.take({"List", "File_Prefix"});
  particle_list_file_prefix_ = fp;

  event_id_ = shift_id_;
}

/* console output on startup of List specific parameters */
std::ostream &operator<<(std::ostream &out, const ListModus &m) {
  out << "\nStarting time for List calculation: " << m.start_time_ << '\n';
  out << "\nInput directory for external particle lists:"
      << m.particle_list_file_directory_ << "\n";
  return out;
}

/* Judge whether formation time are the same for all the particles;
 * Don't do anti-freestreaming if start with the same formation time.
 * Choose the earliest formation time as start_time_ */
std::pair<bool, double> ListModus::check_formation_time_(
    const std::string &particle_list) {
  double earliest_formation_time = DBL_MAX;
  double formation_time_difference = 0.0;
  double reference_formation_time = 0.0;  // avoid compiler warning
  for (const Line &line : line_parser(particle_list)) {
    std::istringstream lineinput(line.text);
    double t;
    lineinput >> t;
    if (t < earliest_formation_time) {
      earliest_formation_time = t;
    }

    if (line.number == 0) {
      reference_formation_time = t;
    } else {
      formation_time_difference += std::abs(t - reference_formation_time);
    }
  }

  bool anti_streaming_needed =
      (formation_time_difference > really_small) ? true : false;
  return std::make_pair(anti_streaming_needed, earliest_formation_time);
}

/* initial_conditions - sets particle data for @particles */
double ListModus::initial_conditions(Particles *particles,
                                     const ExperimentParameters &) {
  const auto &log = logger<LogArea::List>();
  /* Readin PARTICLES from file */
  std::stringstream fname;
  fname << particle_list_file_prefix_ << event_id_;

  const bf::path default_path = bf::absolute(particle_list_file_directory_);

  const bf::path fpath = default_path / fname.str();

  log.debug() << fpath.filename().native() << '\n';

  if (!bf::exists(fpath)) {
    log.fatal() << fpath.filename().native() << " does not exist! \n"
                << "\n Usage of smash with external particle lists:\n"
                << "1. Put the external particle lists in file \n"
                << "File_Directory/File_Prefix{id} where {id} "
                << "traversal [Shift_Id, Nevent-1]\n"
                << "2. Particles info: t x y z mass p0 px py pz"
                << " pdg ID charge\n"
                << "in units of: fm fm fm fm GeV GeV GeV GeV GeV"
                << " none none none\n";
    throw std::runtime_error("External particle list does not exist!");
  }

  std::string particle_lists = read_all(bf::ifstream{fpath});

  auto check = check_formation_time_(particle_lists);
  bool anti_streaming_needed = std::get<0>(check);
  start_time_ = std::get<1>(check);

  for (const Line &line : line_parser(particle_lists)) {
    std::istringstream lineinput(line.text);
    double t, x, y, z, mass, E, px, py, pz;
    int id, charge;
    PdgCode pdgcode;
    lineinput >> t >> x >> y >> z >> mass >> E >> px >> py >> pz >> pdgcode >>
        id >> charge;

    if (lineinput.fail()) {
      throw LoadFailure(
          build_error_string("While loading external particle lists data:\n"
                             "Failed to convert the input string to the "
                             "expected data types.",
                             line));
    }

    log.debug("Particle ", pdgcode, " (x,y,z)= (", x, ", ", y, ", ", z, ")");

    try {
      ParticleData &particle = particles->create(pdgcode);
      if (pdgcode.charge() != charge) {
        log.error() << "Charge of pdg = " << pdgcode << " != " << charge;
        throw std::invalid_argument("Inconsistent input (charge).");
      }
      particle.set_4momentum(FourVector(E, px, py, pz));
      if (anti_streaming_needed) {
        /* for hydro output where formation time is different */
        double delta_t = t - start_time_;
        FourVector start_timespace =
            FourVector(t, x, y, z) - delta_t * FourVector(E, px, py, pz) / E;
        particle.set_4position(start_timespace);
        particle.set_formation_time(t);
        particle.set_cross_section_scaling_factor(0.0);
      } else {
        /* for smash output where formation time is the same */
        particle.set_4position(FourVector(t, x, y, z));
        particle.set_formation_time(t);
        particle.set_cross_section_scaling_factor(1.0);
      }
    } catch (ParticleType::PdgNotFoundFailure) {
      log.warn() << "While loading external particle lists data, "
                 << "PDG code not found for the particle:\n"
                 << line.text << std::endl;
    }
  }

  event_id_++;

  return start_time_;
}
}  // namespace Smash<|MERGE_RESOLUTION|>--- conflicted
+++ resolved
@@ -67,19 +67,6 @@
  * \key Shift_Id (int, required):\n
  * Starting id for event_id_
  *
-<<<<<<< HEAD
- * Example input in particle_lists_in/event{id}
- * \verbatim
-OSCAR2013 particle_lists t x y z mass p0 px py pz pdg ID
-units: fm fm fm fm GeV GeV GeV GeV GeV none none
-0.1 6.42036 1.66473 9.38499 0.138 0.232871 0.116953 -0.115553 0.0903033 111 0
-  \endverbatim
- * It means that one pi^{0} at spatial coordinates (t,x,y,z)=(0.1, 6.42036,
-1.66473, 9.38499) fm
- * and 4-momenta (p0, px, py, pz)=(0.232871, 0.116953, -0.115553, 0.0903033 )
-GeV,
- * with mass=0.138, pdg=111 and id=0 will be initialized.
-=======
  * ### Example of configuration:
  *
  * \code
@@ -109,7 +96,6 @@
  * and 4-momenta (p0, px, py, pz) =
  * (0.232871, 0.116953, -0.115553, 0.090303) GeV,\n
  * with mass = 0.138 GeV, pdg = 111, id = 0 and charge 0 will be initialized.
->>>>>>> 64c3761a
  */
 
 ListModus::ListModus(Configuration modus_config, const ExperimentParameters &)
