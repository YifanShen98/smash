/*
 *
 *    Copyright (c) 2015-2017
 *      SMASH Team
 *
 *    GNU General Public License (GPLv3 or later)
 *
 */

#ifndef SRC_INCLUDE_CROSSSECTIONS_H_
#define SRC_INCLUDE_CROSSSECTIONS_H_

#include "forwarddeclarations.h"
#include "isoparticletype.h"
#include "particles.h"
#include "processstring.h"

namespace smash {

/**
 * The cross section class assembels everything that is needed to 
 * calculate the cross section and returns a list of all possible reactions
 * for the incoming particles at the given energy with the calculated cross
 * sections.
 */
class cross_sections {
 public:
  /**
   * Construct CrossSections instance.
   * 
   * \param[in] incoming_particles Particles that are reacting.
   * \param[in] sqrt_s Center-of-mass energy of the reaction.
   */
  cross_sections(const ParticleList& incoming_particles, const double sqrt_s);

  /**
   * Generate a list of all possible collisions between the incoming particles
   * with the given c.m. energy and the calculated cross sections.
   * \param[in] elastic_parameter If non-zero, given global elastic cross
   *                                                            section.
   * \param[in] two_to_one_switch 2->1 reactions enabled?
   * \param[in] included_2to2 Which 2->2 ractions are enabled?
   * \param[in] low_snn_cut Elastic collisions with CME below are forbidden.
   * \param[in] strings_switch Are string processes enabled?
   * \param[in] nnbar_treatment NNbar treatment through resonance, strings or
   *                                                        none
   * \param[in] string_process String process used for string fragmentaion.
   * \return List of all possible collisions.
   */
  CollisionBranchList generate_collision_list(
      double elastic_parameter, bool two_to_one_switch,
      ReactionsBitSet included_2to2, double low_snn_cut,
      bool strings_switch, bool use_transition_probability,
      NNbarTreatment nnbar_treatment, StringProcess* string_process);

  /**
   * Determine the elastic cross section for this collision. If elastic_par is
   * given (and positive), we just use a constant cross section of that size,
   * otherwise a parametrization of the elastic cross section is used
   * (if available).
   *
   * \param[in] elast_par Elastic cross section parameter from the input file.
   *
   * \return A ProcessBranch object containing the cross section and
   * final-state IDs.
   */
  CollisionBranchPtr elastic(double elast_par);

  /**
   * Find all resonances that can be produced in a 2->1 collision of the two
   * input particles and the production cross sections of these resonances.
   *
   * Given the data and type information of two colliding particles,
   * create a list of possible resonance production processes
   * and their cross sections.
   *
   * \return A list of processes with resonance in the final state.
   * Each element in the list contains the type of the final-state particle
   * and the cross section for that particular process.
   */
  CollisionBranchList two_to_one();

  /**
   * Return the 2-to-1 resonance production cross section for a given resonance.
   *
   * \param[in] type_resonance Type information for the resonance to be
   * produced.
   * \param[in] cm_momentum_sqr Square of the center-of-mass momentum of the
   * two initial particles.
   *
   * \return The cross section for the process
   * [initial particle a] + [initial particle b] -> resonance.
   */
  double formation(const ParticleType& type_resonance, double cm_momentum_sqr);

  /** Find all inelastic 2->2 processes for the given scattering.
   * This function calls the different, more specific functions for
   * the different scatterings.
   * \param[in] included_2to2 Which 2->2 reactions are enabled?
   * \return List of all possibe inelastic 2->2 processes.
   */
  CollisionBranchList two_to_two(ReactionsBitSet included_2to2);

  /**
   * Determine the cross section for string excitations, which is given by the
   * difference between the parametrized total cross section and all the
   * explicitly implemented channels at low energy (elastic, resonance
   * excitation, etc).
   * \param[in] string_process String process used for string fragmentaion.
   *
   * \return List of subprocesses (single-diffractive,
   * double-diffractive and non-diffractive) with their cross sections
   *
   * This method has to be called after all other processes
   * have been determined.
   * \todo Same assumption made by NNbar_annihilation. Resolve.
   */
  CollisionBranchList string_excitation(double sig_string_all,
                                        StringProcess* string_process);

  /**
   * Determine the cross section for NNbar annihilation, which is given by the
   * difference between the parametrized total cross section and all the
   * explicitly implemented channels at low energy (in this case only elastic).
   * \param[in] current_xs Sum of all cross sections of already determined
   *                                                     processes
   * \return Collision Branch with NNbar annihilation process and its cross
   *   section
   *
   * This method has to be called after all other processes
   * have been determined.
   * \todo Same assumption made by string_excitation. Resolve.
   */
  CollisionBranchPtr NNbar_annihilation(const double current_xs);

  /**
   * Determine the cross section for NNbar annihilation, which is given by
   * detailed balance from the reverse reaction. See
   * NNbar_annihilation_cross_section
   * \return Collision Branch with NNbar creation process and its cross
   * section
   */
  CollisionBranchList NNbar_creation();

  /**
   * Determine the parametrized total cross section at high energies
   * for the given collision, which is non-zero for Baryon-Baryon and
   * Nucleon-Pion scatterings currently.
   */
  double high_energy() const;

  /**
   * Return if the species of the two incoming particles are allowed to
   * interact via string fragmentation. Currently, only nucleon-nucleon
   * and nucleon-pion can interact via string. */
  bool included_in_string() const;

 private:
  /**
   *  Choose between parametrizations for elastic cross sections.
   *
   * \param[in] use_AQM whether AQM is activated
   * \return Elastic cross section
   */
  double elastic_parametrization(bool use_AQM);

  /**
   * Determine the (parametrized) elastic cross section for a
   * nucleon-nucleon (NN) collision.
   * \return Elastic cross section for NN
   */
  double nn_el();

  /**
   * Determine the elastic cross section for a nucleon-pion (Npi) collision.
   * It is given by a parametrization of experimental data.
   * \return Elastic cross section for Npi
   */
  double npi_el();

  /**
   * Determine the elastic cross section for a nucleon-kaon (NK) collision.
   * It is given by a parametrization of experimental data.
   * \return Elastic cross section for NK
   */
  double nk_el();

  /**
   * Find all inelastic 2->2 processes for Baryon-Baryon (BB) Scattering
   * except the more specific Nucleon-Nucleon Scattering.
   * \param[in] included_2to2 Which 2->2 reactions are enabled?
   * \return List of all possible BB reactions with their cross sections
   */
  CollisionBranchList bb_xx_except_nn(ReactionsBitSet included_2to2);

  /**
   * Find all inelastic 2->2 processes for Nucelon-Nucelon Scattering.
   * Calculate cross sections for resonance production from
   * nucleon-nucleon collisions (i.e. N N -> N R, N N -> Delta R).
   *
   * Checks are processed in the following order:
   * 1. Charge conservation
   * 2. Isospin factors (Clebsch-Gordan)
   * 3. Enough energy for all decay channels to be available for the resonance
   *
   * \param[in] included_2to2 Which 2->2 reactions are enabled?
   * 
   * \return List of resonance production processes possible in the collision
   * of the two nucleons. Each element in the list contains the type(s) of the
   * final state particle(s) and the cross section for that particular process.
   */
  CollisionBranchList nn_xx(ReactionsBitSet included_2to2);

  /** 
   * Find all inelastic 2->2 processes for Nucelon-Kaon (NK) Scattering. 
   * \param[in] included_2to2 Which 2->2 reactions are enabled?
   * \return List of all possible NK reactions with their cross sections
   */
  CollisionBranchList nk_xx(ReactionsBitSet included_2to2);

  /** 
   * Find all inelastic 2->2 processes for Delta-Kaon (DeltaK) Scattering. 
   * \param[in] included_2to2 Which 2->2 reactions are enabled?
   * \return List of all possible DeltaK reactions with their cross sections
   * */
  CollisionBranchList deltak_xx(ReactionsBitSet included_2to2);

  /** 
   * Find all inelastic 2->2 processes for Hyperon-Pion (Ypi) Scattering. 
   * \param[in] included_2to2 Which 2->2 reactions are enabled?
   * \return List of all possible Ypi reactions with their cross sections
   */
  CollisionBranchList ypi_xx(ReactionsBitSet included_2to2);

  /** 
   * Find all inelastic 2->2 processes involving Pion and (anti-) Deuteron (dpi),
   * specifically dπ→ NN, d̅π→ N̅N̅; πd→ πd' (mockup for πd→ πnp), πd̅→ πd̅' and
   * reverse.
   * \param[in] included_2to2 Which 2->2 reactions are enabled?
   * \return List of all possible dpi reactions with their cross sections
   */
  CollisionBranchList dpi_xx(ReactionsBitSet included_2to2);

  /** 
   * Find all inelastic 2->2 processes involving Nucleon and (anti-) Deuteron (dN),
   *  specifically Nd → Nd', N̅d →  N̅d', N̅d̅→ N̅d̅', Nd̅→ Nd̅'
   *  and reverse (e.g. Nd'→ Nd).
   * \param[in] included_2to2 Which 2->2 reactions are enabled?
   * \return List of all possible dN reactions with their cross sections
   */
  CollisionBranchList dn_xx(ReactionsBitSet included_2to2);

  /**
   * Determine the (parametrized) hard non-diffractive string cross section
   * for this collision.
   * \return Parametrized cross section
   */
  double string_hard_cross_section() const;

  /**
   * Calculate cross sections for resonance absorption
   * (i.e. NR->NN and ΔR->NN).
   *
   * \param[in] is_anti_particles Whether the colliding particles are
   * antiparticles
   *
   * \return List of possible resonance absorption processes. Each element of
   * the list contains the types of the final-state particles and the cross
   * section for that particular process.
   */
  CollisionBranchList bar_bar_to_nuc_nuc(const bool is_anti_particles);

  /**
   * Scattering matrix amplitude squared (divided by 16π) for resonance
   * production processes like NN → NR and NN → ΔR, where R is a baryon
   * resonance (Δ, N*, Δ*). Includes no spin or isospin factors.
   *
   * \param[in] sqrts	sqrt(Mandelstam-s), i.e. collision CMS energy.
   * \param[in] type_a Type information for the first final-state particle.
   * \param[in] type_b Type information for the second final-state particle.
   * \param[in] twoI Twice the total isospin of the involved state.
   *
   * \return Matrix amplitude squared \f$ |\mathcal{M}(\sqrt{s})|^2/16\pi \f$.
   */
  static double nn_to_resonance_matrix_element(double sqrts,
                                               const ParticleType& type_a,
                                               const ParticleType& type_b,
                                               const int twoI);

  /**
   * Utility function to avoid code replication in nn_xx().
   * \param[in] type_res_1 List of possible first final resonance types
   * \param[in] type_res_2 List of possible second final resonance types
   * \param[in] integrator Used to integrate over the kinematically allowed
   * mass range of the Breit-Wigner distribution
   * \return List of all possible NN reactions with their cross sections 
   * with different final states 
   */
  template <class IntegrationMethod>
  CollisionBranchList find_nn_xsection_from_type(
      const ParticleTypePtrList& type_res_1,
      const ParticleTypePtrList& type_res_2,
      const IntegrationMethod integrator);

  /**
   * Return, if the scattering between the incoming particles are scattering
   * via string fragmentaion or not.
   * The string fragmentation is implemented in the same way in GiBUU (Physics
   * Reports 512(2012), 1-124, pg. 33). If the center of mass energy is low, two
   * particles scatter through the resonance channels. If high, the out going
   * particles are generated by string fragmentation. If in between, the out
   * going particles are generated either through the resonance channels or
   * string fragmentation by chance. In detail, the low energy region is from
   * the threshold to (mix_scatter_type_energy - mix_scatter_type_window_width),
   * while the high energy region is from (mix_scatter_type_energy +
   * mix_scatter_type_window_width) to infinity. In between, the probability for
   * string fragmentation increases smoothly from 0 to 1 as the c.m. energy.
   *
   * \param[in] strings_switch Is string fragmentation enabled?
   * \param[in] both_are_nucleons Are both incoming particles nucleons?
   *
   * \return Is the scattering between the incoming particles done via string 
   * fragmentaion or not?
   */
<<<<<<< HEAD
  bool decide_string(bool strings_switch, bool treat_nnbar_with_strings) const;
=======
  bool decide_string(bool strings_switch) const;
>>>>>>> 9691a96a

  /**
   * Determine the momenta of the incoming particles in the
   * center-of-mass system.
   * \return Center-of-mass momentum 
   */
  double cm_momentum() const {
    const double m1 = incoming_particles_[0].effective_mass();
    const double m2 = incoming_particles_[1].effective_mass();
    return pCM(sqrt_s_, m1, m2);
  }

  /// List with data of scattering particles.
  ParticleList incoming_particles_;

  /// Both of the incoming particles are nucleons.
  bool both_are_nucleons_ = incoming_particles_[0].type().is_nucleon() &&
                            incoming_particles_[1].type().is_nucleon();

  /// Total energy in the center-of-mass frame.
  double sqrt_s_;
};

}  // namespace smash

#endif  // SRC_INCLUDE_CROSSSECTIONS_H_<|MERGE_RESOLUTION|>--- conflicted
+++ resolved
@@ -317,16 +317,12 @@
    * string fragmentation increases smoothly from 0 to 1 as the c.m. energy.
    *
    * \param[in] strings_switch Is string fragmentation enabled?
-   * \param[in] both_are_nucleons Are both incoming particles nucleons?
+   * \param[in] treat_nnbar_with_strings use strings for nnbar treatment?
    *
    * \return Is the scattering between the incoming particles done via string 
    * fragmentaion or not?
    */
-<<<<<<< HEAD
   bool decide_string(bool strings_switch, bool treat_nnbar_with_strings) const;
-=======
-  bool decide_string(bool strings_switch) const;
->>>>>>> 9691a96a
 
   /**
    * Determine the momenta of the incoming particles in the
