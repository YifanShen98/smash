/*
 *
 *    Copyright (c) 2015-2017
 *      SMASH Team
 *
 *    GNU General Public License (GPLv3 or later)
 *
 */

#ifndef SRC_INCLUDE_CROSSSECTIONS_H_
#define SRC_INCLUDE_CROSSSECTIONS_H_

#include "forwarddeclarations.h"
#include "isoparticletype.h"
#include "particles.h"
#include "processstring.h"

namespace smash {

/**
 * The cross section class assembels everything that is needed to
 * calculate the cross section and returns a list of all possible reactions
 * for the incoming particles at the given energy with the calculated cross
 * sections.
 */
class cross_sections {
 public:
  /**
   * Construct CrossSections instance.
   *
   * \param[in] incoming_particles Particles that are reacting.
   * \param[in] sqrt_s Center-of-mass energy of the reaction.
   */
  cross_sections(const ParticleList& incoming_particles, const double sqrt_s);

  /**
   * Generate a list of all possible collisions between the incoming particles
   * with the given c.m. energy and the calculated cross sections.
   * The string processes are not added at this step if it's not triggerd
   * according to the probability. It will then be added in
   * add_all_scatterings in scatteraction.cc
   *
   * \param[in] elastic_parameter If non-zero, given global elastic cross
   *                                                            section.
   * \param[in] two_to_one_switch 2->1 reactions enabled?
   * \param[in] included_2to2 Which 2->2 ractions are enabled?
   * \param[in] low_snn_cut Elastic collisions with CME below are forbidden.
   * \param[in] strings_switch Are string processes enabled?
   * \param[in] strings_with_probability Are string processes triggered
   *            according to a probability?
   * \param[in] nnbar_treatment NNbar treatment through resonance, strings or
   *                                                        none
   * \param[in] string_process String process used for string fragmentaion.
   * \return List of all possible collisions.
   */
  CollisionBranchList generate_collision_list(
      double elastic_parameter, bool two_to_one_switch,
      ReactionsBitSet included_2to2, double low_snn_cut,
      bool strings_switch, bool strings_with_probability,
      NNbarTreatment nnbar_treatment, StringProcess* string_process);

  /**
   * Determine the elastic cross section for this collision. If elastic_par is
   * given (and positive), we just use a constant cross section of that size,
   * otherwise a parametrization of the elastic cross section is used
   * (if available).
   *
   * \param[in] elast_par Elastic cross section parameter from the input file.
   *
   * \return A ProcessBranch object containing the cross section and
   * final-state IDs.
   */
  CollisionBranchPtr elastic(double elast_par);

  /**
   * Find all resonances that can be produced in a 2->1 collision of the two
   * input particles and the production cross sections of these resonances.
   *
   * Given the data and type information of two colliding particles,
   * create a list of possible resonance production processes
   * and their cross sections.
   *
   * \return A list of processes with resonance in the final state.
   * Each element in the list contains the type of the final-state particle
   * and the cross section for that particular process.
   */
  CollisionBranchList two_to_one();

  /**
   * Return the 2-to-1 resonance production cross section for a given resonance.
   *
   * \param[in] type_resonance Type information for the resonance to be
   * produced.
   * \param[in] cm_momentum_sqr Square of the center-of-mass momentum of the
   * two initial particles.
   *
   * \return The cross section for the process
   * [initial particle a] + [initial particle b] -> resonance.
   */
  double formation(const ParticleType& type_resonance, double cm_momentum_sqr);

  /** Find all inelastic 2->2 processes for the given scattering.
   * This function calls the different, more specific functions for
   * the different scatterings.
   * \param[in] included_2to2 Which 2->2 reactions are enabled?
   * \return List of all possibe inelastic 2->2 processes.
   */
  CollisionBranchList two_to_two(ReactionsBitSet included_2to2);

  /**
   * Determine the cross section for string excitations, which is given by the
   * difference between the parametrized total cross section and all the
   * explicitly implemented channels at low energy (elastic, resonance
   * excitation, etc).
   *
   * \param[in] string_process String process used for string fragmentaion.
   * \param[in] sig_string_all Total cross section for the string process [mb].
   * \return List of subprocesses (single-diffractive,
   *        double-diffractive and non-diffractive) with their cross sections.
   *
   * This method has to be called after all other processes
   * have been determined.
   * \todo Same assumption made by NNbar_annihilation. Resolve.
   */
  CollisionBranchList string_excitation(double sig_string_all,
                                        StringProcess* string_process);

  /**
   * Determine the cross section for NNbar annihilation, which is given by the
   * difference between the parametrized total cross section and all the
   * explicitly implemented channels at low energy (in this case only elastic).
   * \param[in] current_xs Sum of all cross sections of already determined
   *                                                     processes
   * \return Collision Branch with NNbar annihilation process and its cross
   *   section
   *
   * This method has to be called after all other processes
   * have been determined.
   * \todo Same assumption made by string_excitation. Resolve.
   */
  CollisionBranchPtr NNbar_annihilation(const double current_xs);

  /**
   * Determine the cross section for NNbar annihilation, which is given by
   * detailed balance from the reverse reaction. See
   * NNbar_annihilation_cross_section
   * \return Collision Branch with NNbar creation process and its cross
   * section
   */
  CollisionBranchList NNbar_creation();

  /**
   * Determine the parametrized total cross section at high energies
   * for the given collision, which is non-zero for Baryon-Baryon and
   * Nucleon-Pion scatterings currently.
   */
  double high_energy() const;

  /**
   * \return if the species of the two incoming particles are allowed to
   * interact via string fragmentation. Currently, only nucleon-nucleon
   * and nucleon-pion can interact via string.
   */
  bool included_in_string() const;

 private:
  /**
   *  Choose between parametrizations for elastic cross sections.
   * \return Elastic cross section
   */
  double elastic_parametrization();

  /**
   * Determine the (parametrized) elastic cross section for a
   * nucleon-nucleon (NN) collision.
   * \return Elastic cross section for NN
   */
  double nn_el();

  /**
   * Determine the elastic cross section for a nucleon-pion (Npi) collision.
   * It is given by a parametrization of experimental data.
   * \return Elastic cross section for Npi
   */
  double npi_el();

  /**
   * Determine the elastic cross section for a nucleon-kaon (NK) collision.
   * It is given by a parametrization of experimental data.
   * \return Elastic cross section for NK
   */
  double nk_el();

  /**
   * Find all inelastic 2->2 processes for Baryon-Baryon (BB) Scattering
   * except the more specific Nucleon-Nucleon Scattering.
   * \param[in] included_2to2 Which 2->2 reactions are enabled?
   * \return List of all possible BB reactions with their cross sections
   */
  CollisionBranchList bb_xx_except_nn(ReactionsBitSet included_2to2);

  /**
   * Find all inelastic 2->2 processes for Nucelon-Nucelon Scattering.
   * Calculate cross sections for resonance production from
   * nucleon-nucleon collisions (i.e. N N -> N R, N N -> Delta R).
   *
   * Checks are processed in the following order:
   * 1. Charge conservation
   * 2. Isospin factors (Clebsch-Gordan)
   * 3. Enough energy for all decay channels to be available for the resonance
   *
   * \param[in] included_2to2 Which 2->2 reactions are enabled?
   *
   * \return List of resonance production processes possible in the collision
   * of the two nucleons. Each element in the list contains the type(s) of the
   * final state particle(s) and the cross section for that particular process.
   */
  CollisionBranchList nn_xx(ReactionsBitSet included_2to2);

  /**
   * Find all inelastic 2->2 processes for Nucelon-Kaon (NK) Scattering.
   * \param[in] included_2to2 Which 2->2 reactions are enabled?
   * \return List of all possible NK reactions with their cross sections
   */
  CollisionBranchList nk_xx(ReactionsBitSet included_2to2);

  /**
   * Find all inelastic 2->2 processes for Delta-Kaon (DeltaK) Scattering.
   * \param[in] included_2to2 Which 2->2 reactions are enabled?
   * \return List of all possible DeltaK reactions with their cross sections
   * */
  CollisionBranchList deltak_xx(ReactionsBitSet included_2to2);

  /**
   * Find all inelastic 2->2 processes for Hyperon-Pion (Ypi) Scattering.
   * \param[in] included_2to2 Which 2->2 reactions are enabled?
   * \return List of all possible Ypi reactions with their cross sections
   */
  CollisionBranchList ypi_xx(ReactionsBitSet included_2to2);

  /**
   * Find all inelastic 2->2 processes involving Pion and (anti-) Deuteron
   * (dpi), specifically dπ→ NN, d̅π→ N̅N̅; πd→ πd' (mockup for πd→ πnp), πd̅→ πd̅'
   * and reverse. \param[in] included_2to2 Which 2->2 reactions are enabled?
   * \return List of all possible dpi reactions with their cross sections
   */
  CollisionBranchList dpi_xx(ReactionsBitSet included_2to2);

  /**
   * Find all inelastic 2->2 processes involving Nucleon and (anti-) Deuteron
   * (dN), specifically Nd → Nd', N̅d →  N̅d', N̅d̅→ N̅d̅', Nd̅→ Nd̅' and reverse (e.g.
   * Nd'→ Nd). \param[in] included_2to2 Which 2->2 reactions are enabled?
   * \return List of all possible dN reactions with their cross sections
   */
  CollisionBranchList dn_xx(ReactionsBitSet included_2to2);

  /**
   * Determine the (parametrized) hard non-diffractive string cross section
   * for this collision.
   * \return Parametrized cross section
   */
  double string_hard_cross_section() const;

  /**
   * Calculate cross sections for resonance absorption
   * (i.e. NR->NN and ΔR->NN).
   *
   * \param[in] is_anti_particles Whether the colliding particles are
   * antiparticles
   *
   * \return List of possible resonance absorption processes. Each element of
   * the list contains the types of the final-state particles and the cross
   * section for that particular process.
   */
  CollisionBranchList bar_bar_to_nuc_nuc(const bool is_anti_particles);

  /**
   * Scattering matrix amplitude squared (divided by 16π) for resonance
   * production processes like NN → NR and NN → ΔR, where R is a baryon
   * resonance (Δ, N*, Δ*). Includes no spin or isospin factors.
   *
   * \param[in] sqrts	sqrt(Mandelstam-s), i.e. collision CMS energy.
   * \param[in] type_a Type information for the first final-state particle.
   * \param[in] type_b Type information for the second final-state particle.
   * \param[in] twoI Twice the total isospin of the involved state.
   *
   * \return Matrix amplitude squared \f$ |\mathcal{M}(\sqrt{s})|^2/16\pi \f$.
   */
  static double nn_to_resonance_matrix_element(double sqrts,
                                               const ParticleType& type_a,
                                               const ParticleType& type_b,
                                               const int twoI);

  /**
   * Utility function to avoid code replication in nn_xx().
   * \param[in] type_res_1 List of possible first final resonance types
   * \param[in] type_res_2 List of possible second final resonance types
   * \param[in] integrator Used to integrate over the kinematically allowed
   * mass range of the Breit-Wigner distribution
   * \return List of all possible NN reactions with their cross sections
   * with different final states
   */
  template <class IntegrationMethod>
  CollisionBranchList find_nn_xsection_from_type(
      const ParticleTypePtrList& type_res_1,
      const ParticleTypePtrList& type_res_2,
      const IntegrationMethod integrator);

  /**
   * Return, if the scattering between the incoming particles are scattering
   * via string fragmentaion or not.
   * The string fragmentation is implemented in the same way in GiBUU (Physics
   * Reports 512(2012), 1-124, pg. 33). If the center of mass energy is low, two
   * particles scatter through the resonance channels. If high, the out going
   * particles are generated by string fragmentation. If in between, the out
   * going particles are generated either through the resonance channels or
   * string fragmentation by chance. In detail, the low energy region is from
   * the threshold to (mix_scatter_type_energy - mix_scatter_type_window_width),
   * while the high energy region is from (mix_scatter_type_energy +
   * mix_scatter_type_window_width) to infinity. In between, the probability for
<<<<<<< HEAD
   * string fragmentation increases smoothly from 0 to 1 as the c.m. energy.
=======
   * string fragmentation increases linearly from 0 to 1 as the c.m. energy.
>>>>>>> b98520fa
   *
   * \param[in] strings_switch Is string fragmentation enabled?
   * \param[in] both_are_nucleons Are both incoming particles nucleons?
   *
<<<<<<< HEAD
   * \return Is the scattering between the incoming particles done via string 
=======
   * \return Is the scattering between the incoming particles done via string
>>>>>>> b98520fa
   * fragmentaion or not?
   */
  bool decide_string(bool strings_switch) const;

  /**
   * Determine the momenta of the incoming particles in the
   * center-of-mass system.
   * \return Center-of-mass momentum
   */
  double cm_momentum() const {
    const double m1 = incoming_particles_[0].effective_mass();
    const double m2 = incoming_particles_[1].effective_mass();
    return pCM(sqrt_s_, m1, m2);
  }

  /// List with data of scattering particles.
  ParticleList incoming_particles_;

  /// Both of the incoming particles are nucleons.
  bool both_are_nucleons_ = incoming_particles_[0].type().is_nucleon() &&
                            incoming_particles_[1].type().is_nucleon();

  /// Total energy in the center-of-mass frame.
  double sqrt_s_;
};

}  // namespace smash

#endif  // SRC_INCLUDE_CROSSSECTIONS_H_<|MERGE_RESOLUTION|>--- conflicted
+++ resolved
@@ -318,20 +318,12 @@
    * the threshold to (mix_scatter_type_energy - mix_scatter_type_window_width),
    * while the high energy region is from (mix_scatter_type_energy +
    * mix_scatter_type_window_width) to infinity. In between, the probability for
-<<<<<<< HEAD
    * string fragmentation increases smoothly from 0 to 1 as the c.m. energy.
-=======
-   * string fragmentation increases linearly from 0 to 1 as the c.m. energy.
->>>>>>> b98520fa
    *
    * \param[in] strings_switch Is string fragmentation enabled?
    * \param[in] both_are_nucleons Are both incoming particles nucleons?
    *
-<<<<<<< HEAD
-   * \return Is the scattering between the incoming particles done via string 
-=======
    * \return Is the scattering between the incoming particles done via string
->>>>>>> b98520fa
    * fragmentaion or not?
    */
   bool decide_string(bool strings_switch) const;
