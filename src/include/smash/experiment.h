--- conflicted
+++ resolved
@@ -700,10 +700,6 @@
         make_unique<ICOutput>(output_path, "SMASH_IC", out_par));
   } else if (format == "HepMC") {
 #ifdef SMASH_USE_HEPMC
-<<<<<<< HEAD
-    outputs_.emplace_back(
-        make_unique<HepMcOutput>(output_path, "SMASH_HepMC", out_par));
-=======
     if (content == "Particles") {
       outputs_.emplace_back(make_unique<HepMcOutput>(
           output_path, "SMASH_HepMC_particles", false, modus_.total_N_number(),
@@ -718,7 +714,6 @@
           "Collisions content. Requested for " +
           content + ".");
     }
->>>>>>> e4080d10
 #else
     logg[LExperiment].error(
         "HepMC output requested, but HepMC support not compiled in");
@@ -1600,15 +1595,10 @@
     process_string_ptr_->init_pythia_hadron_rndm();
   }
 
-<<<<<<< HEAD
-  for (Particles &particles : ensembles_) {
-    particles.reset();
-=======
   particles_.reset();
   // make sure this is initialized
   if (modus_.is_collider()) {
     nucleon_has_interacted_.assign(modus_.total_N_number(), false);
->>>>>>> e4080d10
   }
 
   // Sample particles according to the initial conditions
