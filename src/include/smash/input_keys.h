/*
 *
 *    Copyright (c) 2022
 *      SMASH Team
 *
 *    GNU General Public License (GPLv3 or later)
 *
 */

#ifndef SRC_INCLUDE_SMASH_INPUT_KEYS_H_
#define SRC_INCLUDE_SMASH_INPUT_KEYS_H_

#include <any>
#include <functional>
#include <map>
#include <optional>
#include <set>
#include <string>
#include <string_view>
#include <variant>
#include <vector>

#include "smash/configuration.h"
#include "smash/stringfunctions.h"

namespace smash {
/**
 * Descriptive alias for storing SMASH versions associated to keys metadata.
 * At the moment simply a \c std::string .
 */
using Version = std::string;

/**
 * Descriptive alias for storing key labels, i.e. the series of strings that
 * identify a key in the input file from the main section.
 * At the moment simply a \c std::vector<std::string> .
 */
using KeyLabels = std::vector<std::string>;

/**
 * @brief Object to store a YAML input file key together with metadata
 * associated to it.
 *
 * @note The class is designed such that all keys can be marked as deprecated
 *       and as removed. However, it is not possible to mark a key as removed
 *       without having deprecated it before. A workaround is to deprecate and
 *       remove it in the same version, i.e. specifying the same version twice
 *       at construction.
 *
 * @tparam default_type Type of the key value.
 */
template <typename default_type>
class Key {
 public:
  /**
   * \ingroup exception
   * Thrown when too few or too many versions are passed to the constructor.
   */
  struct WrongNumberOfVersions : public std::runtime_error {
    using std::runtime_error::runtime_error;
  };

  /**
   * @brief Construct a new \c Key object without default value.
   *
   * @param[in] labels The label(s) identifying the key in the YAML input file.
   * @param[in] versions A list of one, two or three version numbers identifying
   * the versions in which the key has been introduced, deprecated and removed,
   * respectively.
   */
  explicit Key(const std::initializer_list<std::string_view>& labels,
               const std::initializer_list<std::string_view>& versions)
      : Key{labels, std::nullopt, versions} {}

  /**
   * @brief Construct a new \c Key object with default value.
   *
   * Note that the default value could be simply taken as parameter of type
   * \c default_type . However, this would complicate delegating construction
   * in the other constructor and the caller can still pass a variable of type
   * \c default_type and the \c std::optional will be constructed without
   * problems.
   *
   * @param[in] labels The label(s) identifying the key in the YAML input file.
   * @param[in] value The key default value.
   * @param[in] versions A list of one, two or three version numbers identifying
   * the versions in which the key has been introduced, deprecated and removed,
   * respectively.
   *
   * @throw WrongNumberOfVersions If \c versions has the wrong size.
   */
  Key(const std::initializer_list<std::string_view>& labels,
      const std::optional<default_type>& value,
      const std::initializer_list<std::string_view>& versions)
      : default_{value}, labels_{labels.begin(), labels.end()} {
    /*
     * The following switch statement is a compact way to initialize the
     * three version member variables without repetition and lots of logic
     * clauses. The versions variable can have 1, 2 or 3 entries. The use of
     * the iterator is needed, since std::initializer_list has no access
     * operator.
     */
    switch (auto it = versions.end(); versions.size()) {
      case 3:
        removed_in_ = *(--it);
        [[fallthrough]];
      case 2:
        deprecated_in_ = *(--it);
        [[fallthrough]];
      case 1:
        introduced_in_ = *(--it);
        break;
      default:
        throw WrongNumberOfVersions(
            "Key constructor needs one, two or three version numbers.");
    }
  }

  /**
   * @brief Let the clients of this class have access to the key type.
   */
  using type = default_type;

  /**
   * @brief Get the default value of the key.
   *
   * @return A \c default_type variable.
   *
   * @throw std::bad_optional_access If the key has no default value.
   */
  default_type default_value() const { return default_.value(); }

  /**
   * @brief Get the SMASH version in which the key has been introduced.
   *
   * @return A \c Version variable.
   */
  Version introduced_in() const noexcept { return introduced_in_; }

  /**
   * @brief Get the SMASH version in which the key has been deprecated.
   *
   * @return A \c Version variable.
   *
   * @throw std::bad_optional_access If the key is not deprecated.
   */
  Version deprecated_in() const { return deprecated_in_.value(); }

  /**
   * @brief Get the SMASH version in which the key has been removed.
   *
   * @return A \c Version variable.
   *
   * @throw std::bad_optional_access If the key is still allowed.
   */
  Version removed_in() const { return removed_in_.value(); }

  /**
   * @brief Get whether the key is deprecated or not.
   *
   * @return \c true if the key is deprecated, \c false otherwise.
   */
  bool is_deprecated() const noexcept { return deprecated_in_.has_value(); }

  /**
   * @brief Get whether the key is still allowed or not.
   *
   * @return \c true if the key is allowed, \c false otherwise.
   */
  bool is_allowed() const noexcept { return !removed_in_.has_value(); }

  /**
   * @brief Check if given labels are the same as those of this object.
   *
   * @param[in] labels Given labels to be checked against.
   *
   * @return \c true if all labels match in the given order,
   * @return \c false otherwise.
   */
  bool has_same_labels(const KeyLabels& labels) const noexcept {
    return std::equal(std::begin(labels_), std::end(labels_),
                      std::begin(labels), std::end(labels));
  }

  /**
   * @brief Converts a Key to a \c std::string using all labels.
   *
   * @return \c std::string with labels concatenated with \c :␣ (colon-space)
   *         and quotes all around.
   */
  explicit operator std::string() const noexcept {
    return smash::quote(smash::join(labels_, ": "));
  }

  /**
   * \brief Method to access the \c Key labels.
   *
   * \return A constant reference to the labels member for read-only access.
   */
  const KeyLabels& labels() const { return labels_; }

 private:
  /// SMASH version in which the key has been introduced
  Version introduced_in_{};
  /// SMASH version in which the key has been deprecated, if any
  std::optional<Version> deprecated_in_{};
  /// SMASH version in which the key has been removed, if any
  std::optional<Version> removed_in_{};
  /// Key default value, if any
  std::optional<default_type> default_{};
  /// The label(s) identifying the key in the YAML input file
  KeyLabels labels_{};
};

/*!\Userguide
 * \page doxypage_input
 *
 * There are three input files used by SMASH:
 *
 * - `config.yaml` for configuring the simulation. This file is required. See
 *   \ref doxypage_input_configuration.
 * - `particles.txt` for defining the particles used by SMASH. This file is
 *   optional. See \ref doxypage_input_particles.
 * - `decaymodes.txt` for defining the decays (and corresponding resonance
 *   formations) possible in SMASH. This file is
 *   optional. See \ref doxypage_input_decaymodes.
 *
 * \page doxypage_input_configuration
 *
 * SMASH is configured via an input file in %YAML format. Typically you will
 * start from the supplied `config.yaml` file and modify it according to your
 * needs. If you ever make a mistake there and specify a configuration key that
 * SMASH does not recognize, then on startup it will tell you about the keys it
 * could not make any sense of.
 *
 * \anchor input_configuration_copy_mechanism_ \attention
 * By default, SMASH copies the `config.yaml` file used to set up the SMASH run
 * to the output directory of the simulation. For the sake of reproducibility,
 * the randomly generated number seed (if the user specified a negative seed) is
 * inserted into the copied file. The used particles and decay modes are
 * appended there as well. For this purpose, a `particles` and a `decaymodes`
 * key are used and their values are a one-line version of the corresponding
 * files (see \ref doxypage_input_particles and \ref doxypage_input_decaymodes
 * for information about them). To manually input the values of these keys is
 * not an intended use case and you are discouraged from doing so. On the other
 * hand, you could use the %YAML file copied by SMASH to the output directory
 * for reproducibility purposes. In this case, since particles and decay modes
 * are included in the configuration file, using a particles and/or a decay
 * modes file as well should be avoided, otherwise the configuration content
 * will be ignored.
 *
 * \par The available keys are documented on the following pages:
 * \li \ref doxypage_input_conf_general
 * \li \ref doxypage_input_conf_logging
 * \li \ref doxypage_input_conf_version
 * \li \ref doxypage_input_conf_collision_term
 * \li \ref doxypage_input_conf_modi
 * \li \ref doxypage_input_conf_output
 * \li \ref doxypage_input_conf_lattice
 * \li \ref doxypage_input_conf_potentials
 * \li \ref doxypage_input_conf_forced_therm
 *
 * \par Information on formatting of the input file
 *
 * The input file is made of sections, i.e. of keys containing as "value" a
 * series of keys and/or sections. In order to identify the content of a
 * section, it is important to keep a consistent indentation in the input file.
 * The convention is to use 4 spaces indentation in order to specify keys inside
 * a section.  For example:
 * \verbatim
 Output:
     Output_Interval: 1.0
     Particles:
         Format: ["Oscar2013"]
 \endverbatim
 * This is a part of the input file. The `Output_Interval` key belongs to the
 * `Output` section, whereas `%Particles` is in turn a section containing the
 * `Format` key.
 *
 *
 * \ifnot user
 * \par The relevant functions and classes for input are:
 * \li \ref Configuration
 * \li \ref ExperimentBase::create()
 * \li \ref ColliderModus
 * \li \ref BoxModus
 * \li \ref SphereModus
 * \li \ref ListModus
 * \li \ref ListBoxModus
 * \endif
 */

/*!\Userguide
 * \page doxypage_input_short_ref
 *
 * This is a look-up reference of input keys. Refer to each corresponding page
 * for a detailed description of each key.
 */

/*!\Userguide
 * \page doxypage_input_conf_general
 *
 * This section in the `config.yaml` file contains all general/global
 * configuration options to SMASH. Before describing all possible keys in
 * detail, let's start off with a couple of examples.
 *
 * The `General` section in SMASH input file might read as follows:
 *
 *\verbatim
   General:
       Modus: "Collider"
       Delta_Time: 0.1
       Testparticles: 1
       Gaussian_Sigma: 1.0
       Gauss_Cutoff_In_Sigma: 3.0
       End_Time: 100.0
       Randomseed: -1
       Nevents: 20
       Use_Grid: true
       Time_Step_Mode: "Fixed"
   \endverbatim
 *
 * In the case of an expanding sphere setup, change the \key Modus and provide
 * further information about the expansion.
 *\verbatim
      Modus: "Sphere"
      MetricType: "MasslessFRW"
      Expansion_Rate: 0.1
  \endverbatim
 */

/*!\Userguide
 * \page doxypage_input_conf_general_mne
 *
 * Instead of defining the number of events it is possible to define a minimum
 * number of ensembles in which an interaction took place. Using this option
 * by providing a `Minimum_Nonempty_Ensembles` section in the input file,
 * events will be calculated until the desired number of non-empty ensembles
 * is generated. If the <tt>\ref key_gen_nevents_ "Nevents"</tt> key is not
 * specified, <b>this section with all its required keys must be present in the
 * SMASH input file</b>.
 *
 * Without parallel ensembles (`Ensembles: 1`) the number of ensembles is equal
 * to the number of events, so that this option will provide the desired number
 * of non-empty events.
 */

/*!\Userguide
 * \page doxypage_input_conf_logging
 *
 * The `Logging` section in the input file controls the logging levels for
 * different areas of the code, each of which can have a different verbosity
 * level. All keys and hence the section itself are optional. Valid key values
 * are the following:
 * - `"ALL"`   &rarr; Log all messages (default)
 * - `"TRACE"` &rarr; The lowest level for messages describing the program flow
 * - `"DEBUG"` &rarr; Debug messages
 * - `"INFO"`  &rarr; Messages of informational nature
 * - `"WARN"`  &rarr; Warning messages
 * - `"ERROR"` &rarr; Non-fatal errors
 * - `"FATAL"` &rarr; Messages that indicate terminal application failure
 * - `"OFF"`   &rarr; If selected no messages will be printed to the output
 *
 * Note that the logging levels `TRACE` and `DEBUG` are only available in
 * debug builds (i.e. running `cmake` with `-DCMAKE_BUILD_TYPE=Debug`).
 *
 * \warning
 * In the following you will find more logging areas that as user you are
 * probably going to need. Most of them are useful to developers e.g. for
 * debugging purposes and that's also the reason why, in Release mode, only few
 * logging areas appear in the standard output. If the explanation of a given
 * key looks cryptic to you, you are likely not going to need that key. For the
 * sake of completeness, though, we list here all possible logging areas, trying
 * to list first those logging areas that might most likely be relevant for the
 * user.
 */

/*!\Userguide
 * \page doxypage_input_conf_version
 */

/*!\Userguide
 * \page doxypage_input_conf_collision_term
 *
 * The `Collision_Term` section in the input file can be used to configure SMASH
 * interactions. Before describing each possible key in detail, it is useful to
 * give some taste with a couple of examples.
 *
 * ### A real life example
 *
 * The following section in the input file configures SMASH to include all but
 * strangeness exchange involving 2 &harr; 2 scatterings, to treat N + Nbar
 * processes as resonance formations and to not force decays at the end of the
 * simulation. The elastic cross section is globally set to 30 mbarn and the
 * \f$ \sqrt{s} \f$ cutoff for elastic nucleon + nucleon collisions is 1.93 GeV.
 * All collisions are performed isotropically and 2 &harr; 1 processes are
 * forbidden.
 *
 *\verbatim
 Collision_Term:
     Included_2to2: ["Elastic","NN_to_NR","NN_to_DR","KN_to_KN","KN_to_KDelta"]
     Two_to_One: true
     Force_Decays_At_End: false
     NNbar_Treatment: "resonances"
     Elastic_Cross_Section: 30.0
     Elastic_NN_Cutoff_Sqrts: 1.93
     Isotropic: true
 \endverbatim
 *
 * If necessary, all collisions can be turned off by adding
 *\verbatim
     No_Collisions: True
 \endverbatim
 * in the configuration file.
 *
 * ### Configuring deuteron multi-particle reactions
 *
 * The following example configures SMASH to include deuteron multi-particle
 * reactions scatterings.
 *\verbatim
 Collision_Term:
     Collision_Criterion: Stochastic
     Multi_Particle_Reactions: ["Deuteron_3to2"]
 \endverbatim
 * Note, that the that the fake baryon resonance d' should not be included in
 * the \e particles.txt file, otherwise `PiDeuteron_to_pidprime` and
 * `NDeuteron_to_Ndprime` have to be excluded from `Included_2to2` by listing
 * all 2-to-2 reactions except those two.
 *
 * <hr>
 * In this page many generic keys are described. For information about further
 * tuning possibilities, see the following pages:
 * - \ref doxypage_input_conf_ct_pauliblocker
 * - \ref doxypage_input_conf_ct_string_parameters
 * - \ref doxypage_input_conf_ct_dileptons
 * - \ref doxypage_input_conf_ct_photons
 */

/*!\Userguide
 * \page doxypage_input_conf_ct_pauliblocker
 *
 * Pauli blocking can be activated and customized using the `Pauli_Blocking`
 * section within `Collision_Term`. For example:
 *\verbatim
 Collision_Term:
     Pauli_Blocking:
         Spatial_Averaging_Radius: 1.86
         Gaussian_Cutoff: 2.2
         Momentum_Averaging_Radius: 0.08
 \endverbatim
 */

/*!\Userguide
 * \page doxypage_input_conf_ct_string_parameters
 *
 * Within `Collision_Term` section, the `String_Parameters` section can be used
 * to modify a series of parameters which affect the string fragmentation.
 */

/*!\Userguide
 * \page doxypage_input_conf_ct_dileptons
 *
 * Dilepton production can be enabled in the corresponding `Dileptons`
 * section in the `Collision_Term` one of the configuration file.
 * Remember to also activate the dilepton output in the output section.
 */

/*!\Userguide
 * \page doxypage_input_conf_ct_photons
 *
 * Photon production can be enabled in the corresponding `Photon` section
 * in the `Collision_Term` one of the configuration file.
 * Remember to also activate the photon output in the output section.
 */

/*!\Userguide
 * \page doxypage_input_conf_modi
 *
 * The `Modi` section is the place where the specified <tt>\ref key_gen_modus_
 * "Modus"</tt> shall be configured. For each possibility refer to the
 * corresponding documentation page:
 * - \ref doxypage_input_conf_modi_collider
 * - \ref doxypage_input_conf_modi_sphere
 * - \ref doxypage_input_conf_modi_box
 * - \ref doxypage_input_conf_modi_list
 * - \ref doxypage_input_conf_modi_listbox
 *
 * The `Modi` section has to contain a section named after the chosen modus and
 * in it the corresponding customization takes place.
 */

/*!\Userguide
 * \page doxypage_input_conf_modi_collider
 *
 * The `Collider` modus can be customized using the options here below.
 * To further configure the projectile, target and the impact parameter, see
 * - \ref doxypage_input_conf_modi_C_proj_targ and
 * - \ref doxypage_input_conf_modi_C_impact_parameter.
 *
 * \attention
 * The incident energy can be specified in different ways and one (and only one)
 * of these must be used. Alternatively, one can specify the individual beam
 * energies or momenta in the `Projectile` and `Target` sections (see \ref
 * doxypage_input_conf_modi_C_proj_targ for details). In this
 * case, one must give either `E_Tot` or `E_Kin` or `P_Lab` for both
 * `Projectile` and `Target`.
 *
 * <hr>
 */

/*!\Userguide
 * \page doxypage_input_conf_modi_C_proj_targ
 *
 * Within the `Collider` section, two sections can be used for further
 * customizations:
 * - `Projectile` &rarr; Section for projectile nucleus. The projectile will
 *   start at \f$z<0\f$ and fly in positive \f$z\f$-direction, at \f$x\ge 0\f$.
 * - `Target` &rarr; Section for target nucleus. The target will start at
 *   \f$z>0\f$ and fly in negative \f$z\f$-direction, at \f$x \le 0\f$.
 *
 * <b>All keys described here below can be specified in the `Projectile` and/or
 * in the `Target` section.</b> Examples are given after the keys description.
 */

/*!\Userguide
 * \page doxypage_input_conf_modi_C_impact_parameter
 *
 * Within the `Collider` section, the `Impact` section can be used to specify
 * information about the impact parameter, defined as the distance \unit{in fm}
 * of the two straight lines that the center of masses of the nuclei travel on.
 * The separation of the two colliding nuclei is by default along the x-axis.
 * If the `Impact` section is not specified, default values here below will be
 * used, e.g. the impact parameter will be set to 0 fm.
 *
 * \warning
 * Note that there are no safeguards to prevent you from specifying negative
 * impact parameters. The value chosen here is simply the x-component of
 * \f$\mathbf{b}\f$. The result will be that the projectile and target will have
 * switched position in x.
 */

/*!\Userguide
 * \page doxypage_input_conf_modi_sphere
 */

/*!\Userguide
 * \page doxypage_input_conf_modi_box
 */

/*!\Userguide
 * \page doxypage_input_conf_modi_list
 * The `List` modus provides a modus for hydro afterburner calculations. It
 * takes files with a list of particles in \ref oscar2013_format
 * "Oscar 2013 format" as an input. These particles are treated as a starting
 * setup. Multiple events per file are supported. In the following, the input
 * keys are listed with a short description, an example is given and some
 * information about the input particle files is provided.
 */

/*!\Userguide
 * \page doxypage_input_conf_modi_listbox
 *
 * The `ListBox` modus provides the possibility to initialize a box with a given
 * set of particles. This modus uses all functionality from the `List` modus
 * itself. The only difference is that one has to specify the length of the box.
 * Apart from that, the usage should be equivalent to \ref
 * doxypage_input_conf_modi_list "the \c List modus". Refer to it for more
 * details.
 *
 * ### Configuration example
 * \verbatim
 Modi:
     ListBox:
         File_Directory: "particle_lists_in"
         File_Prefix: "event"
         Shift_Id: 0
         Length: 10.0

 \endverbatim
 */

/*!\Userguide
 * \page doxypage_input_conf_output
 *
 * To produce a certain output content it is necessary to explicitly configure
 * it in the `Output` section of the configuration file. This means, that the
 * `Output` section needs to contain one or more subsection for each desired
 * content. Additionally, there are general output configuration parameters that
 * can be used for further customization.
 */

/*!\Userguide
 * \page doxypage_input_conf_lattice
 *
 * It is possible to configure a lattice for the 3D space, which can be useful
 * to speed up the computation of the potentials. Note though, that this goes in
 * hand with a loss of accuracy: If the lattice is applied, the evaluation of
 * the potentials is carried out only on the nodes of the lattice. Intermediate
 * values are interpolated.
 *
 * The configuration of a lattice is usually not necessary, it is however
 * required if the \ref doxypage_output_vtk_lattice "Thermodynamic VTK Output",
 * the \ref doxypage_output_thermodyn_lattice "Thermodynamic Lattice Output" or
 * the <tt>\ref key_lattice_pot_affect_threshold_
 * "Potentials_Affect_Thresholds"</tt> option is enabled. To configure the
 * thermodynamic output, use \ref doxypage_input_conf_output "the \c Output
 * section".
 *
 * To enable a lattice it is necessary to add a `Lattice` section with the
 * following parameters. If no `Lattice` section is used in the configuration,
 * no lattice will be used at all.
 */

/*!\Userguide
 * \page doxypage_input_conf_potentials
 *
 * SMASH simulation supports two sets of nuclear potentials:
 * -# Skyrme with (optional) Symmetry potentials;
 * -# VDF (vector density functional) model potentials, \iref{Sorensen:2020ygf}.
 *
 * In addition to these nuclear potentials, Coulomb potentials can also be
 * enabled.
 *
 * \note Skyrme and Symmetry potentials do not need to be both active, but if
 * one of the two is enabled, then one cannot use VDF potentials.
 *
 * Skyrme and VDF potentials both describe the behavior of symmetric nuclear
 * matter. The symmetry potential can adjust the Skyrme potential (but not the
 * VDF potential) to include effects due to isospin. The Skyrme and Symmetry
 * potentials are semi-relativistic, while the VDF potential is fully
 * relativistic.
 * - \ref doxypage_input_conf_pot_skyrme
 * - \ref doxypage_input_conf_pot_symmetry
 * - \ref doxypage_input_conf_pot_VDF
 * - \ref doxypage_input_conf_pot_coulomb
 *
 * ### Configuring potentials
 *
 * The following snippet of the configuration file configures SMASH such
 * that the Skyrme as well as the Symmetry potential are activated for the
 * simulation. There is however no requirement to include both simultaneously.
 * They can be switched on and off individually.
 *\verbatim
 Potentials:
     Skyrme:
         Skyrme_A: -209.2
         Skyrme_B: 156.4
         Skyrme_Tau: 1.35
     Symmetry:
         S_Pot: 18.0
     Coulomb:
         R_Cut: 5.0
 \endverbatim
 * Note that the Coulomb potential requires a <tt>\ref
 * doxypage_input_conf_lattice "Lattice"</tt> while for the other potentials it
 * can be used as an optimisation.
 *
 * ### Configuring VDF Potentials
 *
 * The following snippets from the configuration file configure SMASH such
 * that the VDF potential is activated for the simulation.
 *
 * In the first example, VDF potentials are configured to reproduce the default
 * SMASH Skyrme potentials (without the symmetry potential, as it is not
 * described within the VDF model):
 *\verbatim
 Potentials:
     VDF:
         Sat_rhoB: 0.168
         Powers: [2.0, 2.35]
         Coeffs: [-209.2, 156.5]
 \endverbatim
 *
 * In the second example, VDF potentials are configured to describe nuclear
 * matter with saturation density of \f$\rho_0 = \mathrm{0.160 fm}^{-3}\f$,
 * binding energy of \f$B_0 = -16.3\f$ MeV, the critical point of the
 * ordinary nuclear liquid-gas phase transition at \f$T_c^{(N)} = 18\f$ MeV and
 * \f$\rho_c^{(N)} = 0.375 \rho_0\f$, the critical point of the conjectured
 * "QGP-like" phase transition at \f$T_c^{(Q)} = 100\f$ MeV and
 * \f$\rho_c^{(Q)} = 3.0\rho_0\f$, and the boundaries of the spinodal region
 * of the "QGP-like" phase transition at \f$\eta_L = 2.50 \rho_0\f$ and
 * \f$\eta_R = 3.315 \rho_0\f$:
 *\verbatim
 Potentials:
     VDF:
         Sat_rhoB: 0.160
         Powers: [1.7681391, 3.5293515, 5.4352788, 6.3809822]
         Coeffs: [-8.450948e+01, 3.843139e+01, -7.958557e+00, 1.552594e+00]
 \endverbatim
 */

/*!\Userguide
 * \page doxypage_input_conf_pot_skyrme
 *
 * The Skyrme potential has the form
 * \f[ U_{Sk} = A(\rho/\rho_0) + B (\rho/\rho_0)^{\tau} \,, \f]
 * where \f$\rho\f$ is baryon density in the local Eckart rest frame.
 * Its parameters must be specified in the `Skyrme` subsection of the
 * `%Potentials` one.
 */

/*!\Userguide
 * \page doxypage_input_conf_pot_symmetry
 *
 * The symmetry potential has the form
 * \f[ U_{Sym} = \pm 2 S_{pot} \frac{I_3}{I} \frac{\rho_{I_3}}{\rho_0}
 * + S(\rho_B)\left(\frac{\rho_{I_3}}{\rho_B}\right)^2 \,, \f]
 * where \f$ \rho_{I_3}\f$ is the density of the relative isospin \f$ I_3/I
 * \f$ and \f$ \rho_B \f$ is the net baryon density and
 * \f[ S(\rho_B)=12.3\,\mathrm{MeV}\times
 * \left(\frac{\rho_B}{\rho_0}\right)^{2/3}+
 * 20\,\mathrm{MeV}\times\left(\frac{\rho_B}{\rho_0}\right)^\gamma\;. \f]
 * Parameters must be specified in the `Symmetry` subsection of the
 * `%Potentials` one.
 */

/*!\Userguide
 * \page doxypage_input_conf_pot_VDF
 *
 * The VDF potential is a four-vector of the form
 * \f[
 * A^{\mu} = \sum_{i=1}^N C_i
 * \left(\frac{\rho}{\rho_0}\right)^{b_i - 2}
 * \frac{j^{\mu}}{\rho_0} \,,
 * \f]
 * where \f$j^{\mu}\f$ is baryon 4-current, \f$\rho\f$ is baryon density in the
 * local Eckart rest frame, and \f$\rho_0\f$ is the saturation density. The
 * parameters of the potential, the coefficients \f$C_i\f$ and the powers
 * \f$b_i\f$, are fitted to reproduce a chosen set of properties of dense
 * nuclear matter, and in particular these may include describing two first
 * order phase transitions: the well-known phase transition in ordinary nuclear
 * matter, and a transition at high baryon densities meant to model a possible
 * QCD phase transition (a "QGP-like" phase transition); see
 * \iref{Sorensen:2020ygf} for details and example parameter sets for the case
 * \f$N=4\f$. The user can decide how many terms \f$N\f$ should enter the
 * potential by populating the coefficients and powers vectors in the config
 * file with a chosen number of entries. The number of coefficients must match
 * the number of powers.
 *
 * The potential parameters must be specified in the `VDF` subsection of the
 * `%Potentials` one.
 */

/*!\Userguide
 * \page doxypage_input_conf_pot_coulomb
 *
 * The Coulomb potential in SMASH includes the electric and magnetic field.
 * For simplicity we assume magnetostatics such that the fields can be
 * directly calculated as
 * \f[
 * \mathbf{E}(\mathbf{r})
 * = -\boldsymbol{\nabla} \phi(\mathbf{r})
 * = -\boldsymbol{\nabla}\int\frac{\rho(\mathbf{r}')}
 *                                {|\mathbf{r}-\mathbf{r}'|} dV'
 * = \int\frac{\rho(\mathbf{r}')(\mathbf{r}-\mathbf{r}')}
 *            {|\mathbf{r}-\mathbf{r}'|^3}dV'
 * \f]
 * and
 * \f[
 * \mathbf{B}(\mathbf{r})
 * = \boldsymbol{\nabla}\times\mathbf{A}(\mathbf{r})
 * = \boldsymbol{\nabla}\times
 *   \int\frac{\mathbf{j}(\mathbf{r}')}{|\mathbf{r}-\mathbf{r}'|}dV'
 * = \int\mathbf{j}(\mathbf{r}')\times
 *   \frac{\mathbf{r}-\mathbf{r}'}{|\mathbf{r}-\mathbf{r}'|^3}dV'\;.
 * \f]
 * These integrals are solved numerically on the SMASH lattice, where the
 * discretized equations read
 * \f[
 * \mathbf{E}(\mathbf{r}_j)
 * = \sum_{i\neq j} \frac{\rho(\mathbf{r}_i)(\mathbf{r}_j-\mathbf{r}_i)}
 *                       {|\mathbf{r}_j-\mathbf{r}_i|^3}\Delta V
 * \f]
 * and
 * \f[
 * \mathbf{B}(\mathbf{r}_j)
 * = \sum_{i\neq j}\mathbf{j}(\mathbf{r}_i)\times
 *                 \frac{\mathbf{r}_j-\mathbf{r}_i}
 *                      {|\mathbf{r}_j-\mathbf{r}_i|^3} \Delta V
 * \f]
 * with the lattice cell volume \f$ \Delta V \f$. For efficiency the integration
 * volume is cut at \f$ R_\mathrm{cut} \f$, which is taken from the
 * configuration. Note that in the final equations the summand for \f$i=j\f$
 * drops out because the contribution from that cell to the integral vanishes if
 * one assumes the current and density to be constant in the cell.
 */

/*!\Userguide
 * \page doxypage_input_conf_forced_therm
 *
 * Forced thermalization for certain regions is applied if the corresponding
 * `Forced_Thermalization` section is present in the configuration file.
 */

/**
 * @brief A container to keep track of all ever existed input keys.
 *
 * @remark Each input key exists as static constant member and a reference to it
 *         is stored in the InputKeys::list container. Therefore, the following
 *         steps are needed in order to add a new key.
 *         -# Add a new member being consistent with the existing notation.
 *            Use \c _ to separate YAML sections in the variable name and use
 *            a name that reflects sections. A double underscore in C++ is
 *            reserved and should not be used in identifiers; hence it must not
 *            be used to separate sections. If any label consists of more than
 *            one word, use lowerCamelCase convention, although this violates
 *            the general codebase rules (it adds readability in this case).
 *            Abbreviations are allowed, but be consistent if any already
 *            exists.
 *         -# Add some description to the user guide, using the same format
 *            as for the other existing keys. In particular, one of the Doxygen
 *            aliases among `\required_key`, `\required_key_no_line`,
 *            `\optional_key` and `\optional_key_no_line` should be used. The
 *            first two need three arguments (anchor in documentation, key name,
 *            key type) while the last two need 4 (the same three as for
 *            required keys plus the default key value). Add as well a Doxygen
 *            documentation to the new class member, by simply using there the
 *            `\see_key` alias that needs as single argument the key anchor in
 *            documentation you defined in the user guide.
 *         -# If the newly introduced key has a new type w.r.t. all existing
 *            keys, you need to add it to the \c key_references_variant alias.
 *            In particular, you need to add a type to the \c std::variant which
 *            will be <tt>std::reference_wrapper<const Key<NEW_TYPE>></tt> with
 *            \c NEW_TYPE replaced by the type of your new key.
 *         -# Add a reference to the newly introduced variable to the
 *            InputKeys::list container. This must be done using \c std::cref as
 *            for the other references. Respecting the members order is welcome.
 *
 * @attention If you need to deprecate or to mark a key as not valid anymore,
 *            add the corresponding SMASH version to the \c Key member
 *            constructor invocation. <b>Do not remove a member if that key
 *            is not valid any more!</b> It is intended to track here keys
 *            that were existing in the past and are not accepted anymore.
 *            Instead, after having added the version in which the key
 *            has been deprecated or removed, <b>adjust the user documentation
 *            by marking the key as deprecated or by removing the key and
 *            its description (in the user guide, only)</b>. If doing so a full
 *            page is removed, make sure that all reference to it are removed,
 *            too. If a key is removed and no user guide to refer to exists
 *            anymore, change the `\see_key` Doxygen alias to `\removed_key` in
 *            the member documentation (pass the SMASH version number to it in
 *            which the key has been removed).
 *
 * @note Ordering of members in this class is imposed by how keys shall appear
 *       in the documentation. For example, in the `General` section, all
 *       mandatory keys are listed first and all optional afterwards <b>in
 *       alphabetical order</b>, keep it so. Although not strictly necessary,
 *       all keys belonging to the same page are put next to each other.
 */
struct InputKeys {
  /**
   * \see_key{input_configuration_copy_mechanism_}
   */
  inline static const Key<std::string> particles{{"particles"}, {"1.0"}};
  /**
   * \see_key{input_configuration_copy_mechanism_}
   */
  inline static const Key<std::string> decaymodes{{"decaymodes"}, {"1.0"}};

  /*!\Userguide
   * \page doxypage_input_conf_general
   * <hr>
   * ### Mandatory keys
   */

  /*!\Userguide
   * \page doxypage_input_conf_general
   * \required_key_no_line{key_gen_end_time_,End_Time,double}
   *
   * The time \unit{in fm} after which the evolution is stopped. Note
   * that the starting time depends on the chosen `Modus`.
   */
  /**
   * \see_key{key_gen_end_time_}
   */
  inline static const Key<double> gen_endTime{{"General", "End_Time"}, {"1.0"}};

  /*!\Userguide
   * \page doxypage_input_conf_general
   * \required_key{key_gen_modus_,Modus,string}
   *
   * Selects a modus for the calculation, e.g.\ infinite matter
   * calculation, collision of two particles or collision of nuclei. The modus
   * will be configured in the <tt>\ref doxypage_input_conf_modi "Modi"</tt>
   * section. Recognized values are:
   * - `"Collider"` &rarr; For collisions of nuclei or compound objects. See
   *   \ref \ColliderModus
   * - `"Sphere"` &rarr; For calculations of the expansion of a thermalized
   *   sphere. See \ref \SphereModus
   * - `"Box"` &rarr; For infinite matter calculation in a rectangular box. See
   *   \ref \BoxModus
   * - `"List"` &rarr; For given external particle list. See \ref \ListModus
   * - `"ListBox"` &rarr; For given external particle list in the Box.
   */
  /**
   * \see_key{key_gen_modus_}
   */
  inline static const Key<std::string> gen_modus{{"General", "Modus"}, {"1.0"}};

  /*!\Userguide
   * \page doxypage_input_conf_general
   * \required_key{key_gen_nevents_,Nevents,int}
   *
   * Number of events to calculate.
   *
   * This key may be omitted on constraint that a minimum number
   * of ensembles containing interactions is requested, see
   * \ref doxypage_input_conf_general_mne.
   */
  /**
   * \see_key{key_gen_nevents_}
   */
  inline static const Key<int> gen_nevents{{"General", "Nevents"}, {"1.0"}};

  /*!\Userguide
   * \page doxypage_input_conf_general_mne
   * \required_key{key_gen_mnee_number_,Number,int}
   *
   * The number of desired non-empty ensembles.\n
   */
  /**
   * \see_key{key_gen_mnee_number_}
   */
  inline static const Key<int> gen_minNonEmptyEnsembles_number{
      {"General", "Minimum_Nonempty_Ensembles", "Number"}, {"1.0"}};

  /*!\Userguide
   * \page doxypage_input_conf_general_mne
   * \required_key{key_gen_mnee_maximum_ensembles_,Maximum_Ensembles_Run,int}
   *
   * Maximum number of ensembles run. This number serves as a safeguard
   * against SMASH unexpectedly running for a long time.
   */
  /**
   * \see_key{key_gen_mnee_maximum_ensembles_}
   */
  inline static const Key<int> gen_minNonEmptyEnsembles_maximumEnsembles{
      {"General", "Minimum_Nonempty_Ensembles", "Maximum_Ensembles_Run"},
      {"1.0"}};

  /*!\Userguide
   * \page doxypage_input_conf_general
   * \required_key{key_gen_randomseed_,Randomseed,int}
   *
   * Initial seed for the random number generator. If this is negative, the
   * seed will be randomly generated by the operating system.
   */
  /**
   * \see_key{key_gen_randomseed_}
   */
  inline static const Key<int> gen_randomseed{{"General", "Randomseed"},
                                              {"1.0"}};

  /*!\Userguide
   * \page doxypage_input_conf_general
   * <hr>
   * ### Optional keys
   */

  /*!\Userguide
   * \page doxypage_input_conf_general
   * \optional_key_no_line{key_gen_delta_time_,Delta_Time,double,1.0}
   *
   * Fixed time step \unit{in fm} at which the collision-finding grid is
   * recreated, and, if potentials are on, momenta are updated according to the
   * equations of motion. The collision-finding grid finds all the collisions
   * from time t_{beginning_of_timestep} until time t_{beginning_of_timestep} +
   * `Delta_Time`, and puts them into a vector. The collisions are then sorted
   * in order of occurrence, and particles are propagated from collision to
   * collision. After each performed collision, additional collisions are found
   * for outgoing particles and merged into the sorted vector.
   *
   * If potentials are on, the `Delta_Time` should be small enough, typically
   * around 0.1 fm. However, if potentials are off, it can be arbitrarily
   * large. In this case it only influences the runtime, but not physics.
   * If `Time_Step_Mode = "None"` is chosen, then the user-provided value of
   * `Delta_Time` is ignored and `Delta_Time` is set to the `End_Time`.
   */
  /**
   * \see_key{key_gen_delta_time_}
   */
  inline static const Key<double> gen_deltaTime{
      {"General", "Delta_Time"}, 1.0, {"1.0"}};

  /*!\Userguide
   * \page doxypage_input_conf_general
   * \optional_key{key_gen_derivatives_mode_,Derivatives_Mode,string,"Covariant
   * Gaussian"}
   *
   * The mode of calculating the gradients, for example gradients of baryon
   * current. Currently SMASH supports two derivatives modes:
   *  - <tt>"Covariant Gaussian"</tt> and
   *  - <tt>"Finite difference"</tt>.
   *
   * Covariant Gaussian derivatives can be used when Covariant Gaussian smearing
   * is used; they are Lorentz covariant, but they do not calculate the time
   * derivative of the current properly. The `"Finite difference"` mode requires
   * using the lattice, and the derivatives are calculated based on finite
   * differences of a given quantity at adjacent lattice nodes; this mode is
   * numerically more efficient.
   */
  /**
   * \see_key{key_gen_derivatives_mode_}
   */
  inline static const Key<DerivativesMode> gen_derivativesMode{
      {"General", "Derivatives_Mode"},
      DerivativesMode::CovariantGaussian,
      {"1.0"}};

  /*!\Userguide
   * \page doxypage_input_conf_general
   * \optional_key{key_gen_field_derivatives_mode_,Field_Derivatives_Mode,string,
   * "Chain Rule"}
   *
   * The mode of calculating field derivatives entering the equations of motion
   * (only available for the VDF potentials). The mean-field equations of motion
   * are proportional to temporal and spatial derivatives of the potential,
   * which themselves depend on the baryon number density. When calculating
   * these derivatives numerically, one can either take finite differences of
   * the potential itself (direct field derivatives), or use the chain rule and
   * take finite differences of the baryon number density (chain rule field
   * derivatives). Using direct field derivatives is numerically (slightly) more
   * stable. For more information and explicit equations, see section 4.2.5 (p.
   * 130) and Table 4.3 (p. 137) of https://arxiv.org/abs/2109.08105.
   *
   * - `"Direct"` &rarr; Induces using the computed values of the baryon
   *   4-current on the lattice to calculate a lattice of the 4-field
   *   \f$A^\mu\f$, finite differences of which are used to obtain the VDF
   *   equations of motion.
   * - `"Chain Rule"` &rarr; Uses the chain rule and finite differences of the
   *   baryon number 4-current to obtain the the VDF equations of motion.
   */
  /**
   * \see_key{key_gen_derivatives_mode_}
   */
  inline static const Key<FieldDerivativesMode> gen_fieldDerivativesMode{
      {"General", "Field_Derivatives_Mode"},
      FieldDerivativesMode::ChainRule,
      {"1.0"}};

  /*!\Userguide
   * \page doxypage_input_conf_general
   * \optional_key{key_gen_ensembles_,Ensembles,int,1}
   *
   * Number of parallel ensembles in the simulation.
   *
   * An ensemble is an instance of the system, and without mean-field potentials
   * it is practically equivalent to a completely separate and uncorrelated
   * event. Each ensemble is an independent simulation: initialization,
   * collisions, decays, box wall crossings, and propagation of particles is
   * performed independently within each ensemble.
   *
   * However, the densities and mean-field potentials are computed as averages
   * over all ensembles (within a given event). This process can be also viewed
   * as calculating densities and mean-fields by summing over particles in all
   * ensembles combined, where each particle contributes to the local charge
   * with a weight of 1/n_ensembles. Such technique is called the *parallel
   * ensemble* technique. It increases the statistics necessary for a precise
   * density calculation without increasing the number of collisions, which is
   * not the case in the *full ensemble* method (see <tt>\ref
   * key_gen_testparticles_ "Testparticles"</tt> description). Because of this,
   * the parallel ensembles technique is computationally faster than the full
   * ensemble technique.
   */
  /**
   * \see_key{key_gen_ensembles_}
   */
  inline static const Key<int> gen_ensembles{
      {"General", "Ensembles"}, 1, {"1.0"}};

  /*!\Userguide
   * \page doxypage_input_conf_general
   * \optional_key{key_gen_expansion_rate_,Expansion_Rate,double,0.1}
   *
   * Corresponds to the speed of expansion of the universe in non-Minkowski
   * metrics if <tt>\ref key_gen_metric_type_ "Metric_Type"</tt> is any other
   * than `"NoExpansion"`.
   *
   * It corresponds to \f$b_r/l_0\f$ if the metric type is `"MasslessFRW"` or
   * `"MassiveFRW"`, and to the parameter b in the exponential expansion where
   * \f$a(t) ~ e^{bt/2}\f$.
   */
  /**
   * \see_key{key_gen_expansion_rate_}
   */
  inline static const Key<double> gen_expansionRate{
      {"General", "Expansion_Rate"}, 0.1, {"1.0"}};

  /*!\Userguide
   * \page doxypage_input_conf_general
   * \optional_key{key_gen_metric_type_,Metric_Type,string,"NoExpansion"}
   *
   * Select which kind of expansion the metric should have. This needs only be
   * specified for the sphere modus. Possible values:
   * - `"NoExpansion"` &rarr; Default SMASH run, with Minkowski metric
   * - `"MasslessFRW"` &rarr; FRW expansion going as \f$t^{1/2}\f$
   * - `"MassiveFRW"` &rarr; FRW expansion going as \f$t^{2/3}\f$
   * - `"Exponential"` &rarr; FRW expansion going as \f$e^{t/2}\f$
   */
  /**
   * \see_key{key_gen_metric_type_}
   */
  inline static const Key<ExpansionMode> gen_metricType{
      {"General", "Metric_Type"}, ExpansionMode::NoExpansion, {"1.0"}};

  /*!\Userguide
   * \page doxypage_input_conf_general
   * \optional_key{key_gen_rfdd_mode_,Rest_Frame_Density_Derivatives_Mode,string,"Off"}
   *
   * The mode of calculating the gradients of currents, decides whether the rest
   * frame density derivatives are computed (these derivatives are needed for
   * the VDF potentials, but not for the Skyrme potentials).
   */
  /**
   * \see_key{key_gen_rfdd_mode_}
   */
  inline static const Key<RestFrameDensityDerivativesMode>
      gen_restFrameDensityDerivativeMode{
          {"General", "Rest_Frame_Density_Derivatives_Mode"},
          RestFrameDensityDerivativesMode::Off,
          {"1.0"}};

  /*!\Userguide
   * \page doxypage_input_conf_general
   * \optional_key{key_gen_smearing_mode_,Smearing_Mode,string,"Covariant
   * Gaussian"}
   *
   * The mode of smearing for density calculation.
   *
   * Smearing is necessary to ensure a smooth gradient calculation, and it can
   * be thought of as smoothing out charge density fluctuations due to the
   * finite number of test-particles used. In general, this is done by
   * distributing the contribution to charge density from a given particle
   * according to some prescription. For example, in Gaussian smearing the
   * charge density of a particle is given by a Gaussian with some chosen width,
   * centered at the position of the particle; the Gaussian is normalized such
   * that integrating over the entire space yields the charge of the particle.
   * In result, the particle's charge is "smeared" over the space around it.
   * Note that the case with no smearing is recovered when the charge
   * contribution from each particle is taken to be a Dirac delta function
   * centered at the position of the particle.
   *
   * Currently, SMASH supports three smearing modes:
   * -# <tt>"Covariant Gaussian"</tt>\n
   *    This smearing represents the charge density of a particle as a Gaussian
   *    centered at the position of a particle; the user can specify the width
   *    and the cutoff of the Gaussian (the employed Gaussians, in principle
   *    non-zero over the entire available space, are "cut off" at some distance
   *    r_cut from the particle to improve calculation time). This smearing is
   *    Lorentz covariant which results in correct density profiles of
   *    relativistic systems. The downside of the smearing is its long
   *    computation time, as well as the fact that when the density is added to
   *    lattice nodes, it is done so by Euler approximation (using the density
   *    value at the lattice node), which does not conserve the number of
   *    particles on the lattice.
   * -# <tt>"Triangular"</tt>\n
   *    This smearing requires lattice; it represents the charge density of a
   *    particle in a given space direction as a "triangle" peaking at the
   *    particle's position and linearly decreasing over a specified range. The
   *    user specifies the range of the smearing in units of lattice spacings.
   *    This smearing is relatively fast, and it does conserve the number of
   *    particles on the lattice (due to the fact that the Euler integration is
   *    exact for a linear function).
   * -# <tt>"Discrete"</tt>\n
   *    This smearing requires lattice; the easiest of all smearing modes, it
   *    adds a specified portion of the particle's charge density to a node
   *    closest to the particle's position, and distributes the remainder evenly
   *    among the 6 nearest neighbor nodes. The user specifies the weight given
   *    to the center node; for example, if this weight is 1/3, then each of the
   *    six nearest neighbor nodes gets 1/9 of the particle's charge. This
   *    smearing is extremely fast, but is also rather coarse and requires using
   *    a large number of test-particles to produce smooth gradients.
   */
  /**
   * \see_key{key_gen_smearing_mode_}
   */
  inline static const Key<SmearingMode> gen_smearingMode{
      {"General", "Smearing_Mode"}, SmearingMode::CovariantGaussian, {"1.0"}};

  /*!\Userguide
   * \page doxypage_input_conf_general
   * \optional_key_no_line{key_gen_gaussian_sigma_,Gaussian_Sigma,double,1.0}
   *
   * Parameter for Covariant Gaussian smearing: Width \unit{in fm} of Gaussian
   * distributions that represent Wigner density of particles.
   */
  /**
   * \see_key{key_gen_gaussian_sigma_}
   */
  inline static const Key<double> gen_smearingGaussianSigma{
      {"General", "Gaussian_Sigma"}, 1.0, {"1.0"}};

  /*!\Userguide
   * \page doxypage_input_conf_general
   * \optional_key_no_line{key_gen_gauss_cutoff_in_sigma_,Gauss_Cutoff_In_Sigma,double,4.0}
   *
   * Parameter for Covariant Gaussian smearing: Distance in sigma at which
   * gaussian is considered 0.
   */
  /**
   * \see_key{key_gen_gauss_cutoff_in_sigma_}
   */
  inline static const Key<double> gen_smearingGaussCutoffInSigma{
      {"General", "Gauss_Cutoff_In_Sigma"}, 4.0, {"1.0"}};

  /*!\Userguide
   * \page doxypage_input_conf_general
   * \optional_key_no_line{key_gen_triangular_range_,Triangular_Range,double,2.0}
   *
   * Parameter for Triangular smearing: Half of the base of a symmetric triangle
   * that represents particle density, in units of lattice spacings.
   */
  /**
   * \see_key{key_gen_triangular_range_}
   */
  inline static const Key<double> gen_smearingTriangularRange{
      {"General", "Triangular_Range"}, 2.0, {"1.0"}};

  /*!\Userguide
   * \page doxypage_input_conf_general
   * \optional_key_no_line{key_gen_discrete_weight_,Discrete_Weight,double,1./3}
   *
   * Parameter for Discrete smearing: Weight given to particle density at the
   * the center node; cannot be smaller than 1./7 (the boundary case of 1./7
   * results in an even distribution of particle's density over the center node
   * and 6 neighboring nodes).
   */
  /**
   * \see_key{key_gen_discrete_weight_}
   */
  inline static const Key<double> gen_smearingDiscreteWeight{
      {"General", "Discrete_Weight"}, 1. / 3, {"1.0"}};

  /*!\Userguide
   * \page doxypage_input_conf_general
   * \optional_key{key_gen_testparticles_,Testparticles,int,1}
   *
   * Number of test-particles per real particle in the simulation.
   *
   * The number of initial sampled particles is increased by this factor,
   * while all cross sections are decreased by this factor. In this
   * way the mean free path does not change. Larger number of testparticles
   * helps to reduce spurious effects of geometric collision criterion
   * (see \iref{Cheng:2001dz}). It also reduces correlations related
   * to collisions and decays (but not the ones related to mean fields),
   * therefore the larger the number of testparticles, the closer the results
   * of the simulations should be to the solution of the Boltzmann equation.
   * These advantages come at a cost of a larger computational time.
   *
   * Testparticles are a way to increase statistics necessary for
   * precise density calculation, which is why they are needed for mean-field
   * potentials. The technique of using testparticles for mean field
   * is called the *full ensemble* technique. The number of collisions (and
   * consequently the simulation time) scales as square of the number of
   * testparticles, and that is why a full ensemble is slower than a parallel
   * ensemble.
   */
  /**
   * \see_key{key_gen_testparticles_}
   */
  inline static const Key<int> gen_testparticles{
      {"General", "Testparticles"}, 1, {"1.0"}};

  /*!\Userguide
   * \page doxypage_input_conf_general
   * \optional_key{key_gen_time_step_mode_,Time_Step_Mode,string,"Fixed"}
   *
   * The mode of time stepping. Possible values:
   * - `"None"` &rarr; `Delta_Time` is set to the `End_Time`. This cannot be
   * used with potentials.
   * - `"Fixed"`&rarr; Fixed-sized time steps at which collision-finding grid is
   *   created. More efficient for systems with many particles. The `Delta_Time`
   *   is provided by user.
   *
   * For `Delta_Time` explanation see \ref key_gen_delta_time_ "here".
   */
  /**
   * \see_key{key_gen_time_step_mode_}
   */
  inline static const Key<TimeStepMode> gen_timeStepMode{
      {"General", "Time_Step_Mode"}, TimeStepMode::Fixed, {"1.0"}};

  /*!\Userguide
   * \page doxypage_input_conf_general
   * \optional_key{key_gen_use_grid_,Use_Grid,bool,true}
   *
   * - `true` &rarr; A grid is used to reduce the combinatorics of interaction
   * lookup.
   * - `false` &rarr; No grid is used.
   */
  /**
   * \see_key{key_gen_use_grid_}
   */
  inline static const Key<bool> gen_useGrid{
      {"General", "Use_Grid"}, true, {"1.0"}};

  /*!\Userguide
   * \page doxypage_input_conf_logging
   * <hr>
   * ### Setting the default for all logging areas
   *
   * \optional_key_no_line{key_log_default_,default,string,ALL}
   *
   * It determines the default logging level for all areas.
   */
  /**
   * \see_key{key_log_default_}
   */
  inline static const Key<einhard::LogLevel> log_default{
      {"Logging", "default"}, einhard::ALL, {"1.0"}};

  /*!\Userguide
   * \page doxypage_input_conf_logging
   * <hr>
   * ### Most user-relevant logging areas
   *
   * \optional_key_no_line{key_log_main_,Main,string,$\{default\}}
   *
   * Messages coming from top-level of the application belong to this area.
   */
  /**
   * \see_key{key_log_main_}
   */
  inline static const Key<einhard::LogLevel> log_main{{"Logging", "Main"},
                                                      {"1.0"}};

  /*!\Userguide
   * \page doxypage_input_conf_logging
   * \optional_key{key_log_experiment_,%Experiment,string,$\{default\}}
   *
   * Messages mostly coming from the `Experiment` class belong to this area.
   */
  /**
   * \see_key{key_log_experiment_}
   */
  inline static const Key<einhard::LogLevel> log_experiment{
      {"Logging", "Experiment"}, {"1.0"}};

  /*!\Userguide
   * \page doxypage_input_conf_logging
   * \optional_key{key_log_box_,Box,string,$\{default\}}
   *
   * Messages specific to the box modus implementation belong to this area.
   */
  /**
   * \see_key{key_log_box_}
   */
  inline static const Key<einhard::LogLevel> log_box{{"Logging", "Box"},
                                                     {"1.0"}};

  /*!\Userguide
   * \page doxypage_input_conf_logging
   * \optional_key{key_log_collider_,Collider,string,$\{default\}}
   *
   * Messages specific to the collider modus implementation belong to this area.
   */
  /**
   * \see_key{key_log_collider_}
   */
  inline static const Key<einhard::LogLevel> log_collider{
      {"Logging", "Collider"}, {"1.0"}};

  /*!\Userguide
   * \page doxypage_input_conf_logging
   * \optional_key{key_log_list_,List,string,$\{default\}}
   *
   * Messages specific to the list modus implementation belong to this area.
   */
  /**
   * \see_key{key_log_list_}
   */
  inline static const Key<einhard::LogLevel> log_list{{"Logging", "List"},
                                                      {"1.0"}};

  /*!\Userguide
   * \page doxypage_input_conf_logging
   * \optional_key{key_log_sphere_,Sphere,string,$\{default\}}
   *
   * Messages specific to the sphere modus implementation belong to this area.
   */
  /**
   * \see_key{key_log_sphere_}
   */
  inline static const Key<einhard::LogLevel> log_sphere{{"Logging", "Sphere"},
                                                        {"1.0"}};

  /*!\Userguide
   * \page doxypage_input_conf_logging
   * \optional_key{key_log_configuration_,%Configuration,string,$\{default\}}
   *
   * Messages about the input configuration file belong to this area.
   */
  /**
   * \see_key{key_log_configuration_}
   */
  inline static const Key<einhard::LogLevel> log_yamlConfiguration{
      {"Logging", "Configuration"}, {"1.0"}};

  /*!\Userguide
   * \page doxypage_input_conf_logging
   * \optional_key{key_log_output_,Output,string,$\{default\}}
   *
   * Messages output functionality belong to this area.
   */
  /**
   * \see_key{key_log_output_}
   */
  inline static const Key<einhard::LogLevel> log_output{{"Logging", "Output"},
                                                        {"1.0"}};

  /*!\Userguide
   * \page doxypage_input_conf_logging
   * \optional_key{key_log_initial_conditions_,InitialConditions,string,$\{default\}}
   *
   * Messages about initial conditions belong to this area.
   */
  /**
   * \see_key{key_log_initial_conditions_}
   */
  inline static const Key<einhard::LogLevel> log_initialConditions{
      {"Logging", "InitialConditions"}, {"1.0"}};

  /*!\Userguide
   * \page doxypage_input_conf_logging
   * \optional_key{key_log_grandcan_thermalizer_,GrandcanThermalizer,string,$\{default\}}
   *
   * Messages about the gran-canonical thermalization belong to this area.
   */
  /**
   * \see_key{key_log_grandcan_thermalizer_}
   */
  inline static const Key<einhard::LogLevel> log_grandcanThermalizer{
      {"Logging", "GrandcanThermalizer"}, {"1.0"}};

  /*!\Userguide
   * \page doxypage_input_conf_logging
   * <hr>
   * ### Most technical logging areas (in alphabetical order)
   *
   * \optional_key_no_line{key_log_action_,%Action,string,$\{default\}}
   *
   * Messages mostly coming from the `Action` class belong to this area.
   */
  /**
   * \see_key{key_log_action_}
   */
  inline static const Key<einhard::LogLevel> log_action{{"Logging", "Action"},
                                                        {"1.0"}};

  /*!\Userguide
   * \page doxypage_input_conf_logging
   * \optional_key{key_log_clock_,%Clock,string,$\{default\}}
   *
   * Messages coming from clock implementation belong to this area.
   */
  /**
   * \see_key{key_log_clock_}
   */
  inline static const Key<einhard::LogLevel> log_clock{{"Logging", "Clock"},
                                                       {"1.0"}};

  /*!\Userguide
   * \page doxypage_input_conf_logging
   * \optional_key{key_log_cross_sections_,%CrossSections,string,$\{default\}}
   *
   * Messages about cross sections belong to this area.
   */
  /**
   * \see_key{key_log_cross_sections_}
   */
  inline static const Key<einhard::LogLevel> log_crossSections{
      {"Logging", "CrossSections"}, {"1.0"}};

  /*!\Userguide
   * \page doxypage_input_conf_logging
   * \optional_key{key_log_decay_modes_,%DecayModes,string,$\{default\}}
   *
   * Messages coming from decay tools belong to this area.
   */
  /**
   * \see_key{key_log_decay_modes_}
   */
  inline static const Key<einhard::LogLevel> log_decayModes{
      {"Logging", "DecayModes"}, {"1.0"}};

  /*!\Userguide
   * \page doxypage_input_conf_logging
   * \optional_key{key_log_density_,Density,string,$\{default\}}
   *
   * Messages coming from density calculations belong to this area.
   */
  /**
   * \see_key{key_log_density_}
   */
  inline static const Key<einhard::LogLevel> log_density{{"Logging", "Density"},
                                                         {"1.0"}};

  /*!\Userguide
   * \page doxypage_input_conf_logging
   * \optional_key{key_log_distributions_,Distributions,string,$\{default\}}
   *
   * Messages about quantity distributions belong to this area.
   */
  /**
   * \see_key{key_log_distributions_}
   */
  inline static const Key<einhard::LogLevel> log_distributions{
      {"Logging", "Distributions"}, {"1.0"}};

  /*!\Userguide
   * \page doxypage_input_conf_logging
   * \optional_key{key_log_find_scatter_,FindScatter,string,$\{default\}}
   *
   * Messages coming from search tools for scattering belong to this area.
   */
  /**
   * \see_key{key_log_find_scatter_}
   */
  inline static const Key<einhard::LogLevel> log_findScatter{
      {"Logging", "FindScatter"}, {"1.0"}};

  /*!\Userguide
   * \page doxypage_input_conf_logging
   * \optional_key{key_log_fpe_,Fpe,string,$\{default\}}
   *
   * Messages about floating point exceptions belong to this area.
   */
  /**
   * \see_key{key_log_fpe_}
   */
  inline static const Key<einhard::LogLevel> log_fpe{{"Logging", "Fpe"},
                                                     {"1.0"}};

  /*!\Userguide
   * \page doxypage_input_conf_logging
   * \optional_key{key_log_grid_,%Grid,string,$\{default\}}
   *
   * Messages coming from the grid implementation belong to this area.
   */
  /**
   * \see_key{key_log_grid_}
   */
  inline static const Key<einhard::LogLevel> log_grid{{"Logging", "Grid"},
                                                      {"1.0"}};

  /*!\Userguide
   * \page doxypage_input_conf_logging
   * \optional_key{key_log_hyper_surface_crossing_,HyperSurfaceCrossing,string,$\{default\}}
   *
   * Messages about hypersurface crossing belong to this area.
   */
  /**
   * \see_key{key_log_hyper_surface_crossing_}
   */
  inline static const Key<einhard::LogLevel> log_hyperSurfaceCrossing{
      {"Logging", "HyperSurfaceCrossing"}, {"1.0"}};

  /*!\Userguide
   * \page doxypage_input_conf_logging
   * \optional_key{key_log_input_parser_,InputParser,string,$\{default\}}
   *
   * Messages coming from input parsing tools belong to this area.
   */
  /**
   * \see_key{key_log_input_parser_}
   */
  inline static const Key<einhard::LogLevel> log_inputParser{
      {"Logging", "InputParser"}, {"1.0"}};

  /*!\Userguide
   * \page doxypage_input_conf_logging
   * \optional_key{key_log_lattice_,Lattice,string,$\{default\}}
   *
   * Messages coming from the lattice implementation belong to this area.
   */
  /**
   * \see_key{key_log_lattice_}
   */
  inline static const Key<einhard::LogLevel> log_lattice{{"Logging", "Lattice"},
                                                         {"1.0"}};

  /*!\Userguide
   * \page doxypage_input_conf_logging
   * \optional_key{key_log_nucleus_,%Nucleus,string,$\{default\}}
   *
   * Messages coming from the nucleus implementation belong to this area.
   */
  /**
   * \see_key{key_log_nucleus_}
   */
  inline static const Key<einhard::LogLevel> log_nucleus{{"Logging", "Nucleus"},
                                                         {"1.0"}};

  /*!\Userguide
   * \page doxypage_input_conf_logging
   * \optional_key{key_log_particle_type_,%ParticleType,string,$\{default\}}
   *
   * Messages coming from particle types implementation belong to this area.
   */
  /**
   * \see_key{key_log_particle_type_}
   */
  inline static const Key<einhard::LogLevel> log_particleType{
      {"Logging", "ParticleType"}, {"1.0"}};

  /*!\Userguide
   * \page doxypage_input_conf_logging
   * \optional_key{key_log_pauli_blocking_,PauliBlocking,string,$\{default\}}
   *
   * Messages about Pauli blocking belong to this area.
   */
  /**
   * \see_key{key_log_pauli_blocking_}
   */
  inline static const Key<einhard::LogLevel> log_pauliBlocking{
      {"Logging", "PauliBlocking"}, {"1.0"}};

  /*!\Userguide
   * \page doxypage_input_conf_logging
   * \optional_key{key_log_propagation_,Propagation,string,$\{default\}}
   *
   * Messages about particles propagation belong to this area.
   */
  /**
   * \see_key{key_log_propagation_}
   */
  inline static const Key<einhard::LogLevel> log_propagation{
      {"Logging", "Propagation"}, {"1.0"}};

  /*!\Userguide
   * \page doxypage_input_conf_logging
   * \optional_key{key_log_pythia_,Pythia,string,$\{default\}}
   *
   * Messages coming from Pythia usage in SMASH belong to this area.
   */
  /**
   * \see_key{key_log_pythia_}
   */
  inline static const Key<einhard::LogLevel> log_pythia{{"Logging", "Pythia"},
                                                        {"1.0"}};

  /*!\Userguide
   * \page doxypage_input_conf_logging
   * \optional_key{key_log_resonances_,Resonances,string,$\{default\}}
   *
   ** Messages coming from resonances aspects belong to this area.
   */
  /**
   * \see_key{key_log_resonances_}
   */
  inline static const Key<einhard::LogLevel> log_resonances{
      {"Logging", "Resonances"}, {"1.0"}};

  /*!\Userguide
   * \page doxypage_input_conf_logging
   * \optional_key{key_log_scatter_action_,%ScatterAction,string,$\{default\}}
   *
   * Messages about scattering events belong to this area.
   */
  /**
   * \see_key{key_log_scatter_action_}
   */
  inline static const Key<einhard::LogLevel> log_scatterAction{
      {"Logging", "ScatterAction"}, {"1.0"}};

  /*!\Userguide
   * \page doxypage_input_conf_logging
   * \optional_key{key_log_scatter_action_multi_,%ScatterActionMulti,string,$\{default\}}
   *
   * Messages about scattering events with multiple particles belong to this
   * area.
   */
  /**
   * \see_key{key_log_scatter_action_multi_}
   */
  inline static const Key<einhard::LogLevel> log_scatterActionMulti{
      {"Logging", "ScatterActionMulti"}, {"1.0"}};

  /*!\Userguide
   * \page doxypage_input_conf_logging
   * \optional_key{key_log_tmn_,Tmn,string,$\{default\}}
   *
   * Messages about the energy momentum tensor belong to this area.
   */
  /**
   * \see_key{key_log_tmn_}
   */
  inline static const Key<einhard::LogLevel> log_tmn{{"Logging", "Tmn"},
                                                     {"1.0"}};

  /*!\Userguide
   * \page doxypage_input_conf_version
   * \anchor key_version_
   * \warning The `Version` key is now deprecated and specifying it has no
   * effect, because it is completely ignored.
   *
   * This entry in the `config.yaml` file used to set the version number of the
   * configuration file. Its intent was to ensure comptability with the SMASH
   * version used. Refer to previous versions documentation to know how it was
   * intended to be used. Now that the input file is validated by SMASH, the
   * user will get all needed information in case deprecated or invalid keys are
   * tried to be used.
   */
  /**
   * \see_key{key_version_}
   */
  inline static const Key<std::string> version{{"Version"}, {"1.0", "3.0"}};

  /*!\Userguide
   * \page doxypage_input_conf_collision_term
   * \optional_key{key_CT_two_to_one_,Two_to_One,bool,true}
   *
   * Enable 2 &harr; 1 processes (resonance formation and decays).
   */
  /**
   * \see_key{key_CT_two_to_one_}
   */
  inline static const Key<bool> collTerm_twoToOne{
      {"Collision_Term", "Two_to_One"}, true, {"1.0"}};

  /*!\Userguide
   * \page doxypage_input_conf_collision_term
   * \optional_key{key_CT_included_2to2_,Included_2to2,list of strings,["All"]}
   *
   * List that contains all possible 2 &harr; 2 process categories. Each process
   * of the listed category can be performed within the simulation. Possible
   * categories are:
   * - `"Elastic"` &rarr; elastic binary scatterings
   * - `"NN_to_NR"` &rarr; nucleon + nucleon &harr; nucleon + resonance
   * - `"NN_to_DR"` &rarr; nucleon + nucleon &harr; delta + resonance
   * - `"KN_to_KN"` &rarr; kaon + nucleon &harr; kaon + nucleon
   * - `"KN_to_KDelta"` &rarr; kaon + nucleon &harr; kaon + delta
   * - `"Strangeness_exchange"` &rarr; processes with strangeness exchange
   * - `"NNbar"` &rarr; annihilation processes, when NNbar_treatment is set to
   *   resonances; this is superseded if NNbar_treatment is set to anything else
   * - `"PiDeuteron_to_NN"` &rarr; deuteron + pion &harr; nucleon + nucleon and
   *   its CPT-conjugate
   * - `"PiDeuteron_to_pidprime"` &rarr; deuteron + pion &harr; d' + pion
   * - `"NDeuteron_to_Ndprime"` &rarr; deuteron + (anti-)nucleon &harr;
   *   d' + (anti-)nucleon, and their CPT-conjugates
   * - `"All"` &rarr; include all binary processes, no necessity to list each
   *   single category
   *
   * Detailed balance is preserved by these reaction switches: if a forward
   * reaction is off then the reverse is automatically off too.
   */
  /**
   * \see_key{key_CT_included_2to2_}
   */
  inline static const Key<ReactionsBitSet> collTerm_includedTwoToTwo{
      {"Collision_Term", "Included_2to2"},
      ReactionsBitSet{}.set(),  // All interactions => all bit set
      {"1.0"}};

  /*!\Userguide
   * \page doxypage_input_conf_collision_term
   * \optional_key{key_CT_mp_reactions_,Multi_Particle_Reactions,list of
   * strings,[]}
   *
   * List of reactions with more than 2 in- or outgoing particles that contains
   * all possible multi-particle process categories. Multi particle reactions
   * only work with the stochastic collision criterion. Possible categories are:
   * - `"Meson_3to1"` &rarr; Mesonic 3-to-1 reactions:
   *   <table>
   *   <tr>
   *   <td> \f$\strut\pi^0\pi^+\pi^-\leftrightarrow\omega\f$
   *   <td> \f$\strut\pi^0\pi^+\pi^-\leftrightarrow\phi\f$
   *   <td> \f$\strut\eta\pi^+\pi^-\leftrightarrow\eta'\f$
   *   <td> \f$\strut\eta\pi^0\pi^0\leftrightarrow\eta'\f$
   *   </table>
   *   Since detailed balance is enforced, the corresponding decays also have to
   *   be added in decaymodes.txt to enable the reactions.
   * - `"Deuteron_3to2"` &rarr; Deuteron 3-to-2 reactions:
   *   <table>
   *   <tr>
   *   <td> \f$\strut \pi pn\leftrightarrow\pi d\f$
   *   <td> \f$\strut Npn\leftrightarrow Nd\f$
   *   <td> \f$\strut \bar{N}pn\leftrightarrow\bar{N}d\f$
   *   </table>
   *   The deuteron has to be uncommented in particles.txt as well.
   *   Do not uncomment d' or make sure to exclude 2-body reactions involving
   *   the d' (i.e. no `"PiDeuteron_to_pidprime"` and `"NDeuteron_to_Ndprime"`
   *   in `Included_2to2`). Otherwise, the deuteron reactions are implicitly
   *   double-counted.
   * - `"A3_Nuclei_4to2"` &rarr; Create or destroy A = 3 nuclei (triton, He-3,
   *   hypertriton) by 4 &harr; 2 catalysis reactions such as
   *   \f$X NNN \leftrightarrow X t\f$, where \f$X\f$ can be a pion, nucleon, or
   *   antinucleon.
   * - `"NNbar_5to2"` &rarr; 5-to-2 back-reaction for NNbar annihilation:
   *   \f$\pi^0\pi^+\pi^-\pi^+\pi^- \rightarrow N\bar{N}\f$. Since detailed
   *   balance is enforced, `NNbar_Treatment` has to be set to "two to five" for
   *   this option.
   */
  /**
   * \see_key{key_CT_mp_reactions_}
   */
  inline static const Key<MultiParticleReactionsBitSet>
      collTerm_multiParticleReactions{
          {"Collision_Term", "Multi_Particle_Reactions"},
          MultiParticleReactionsBitSet{}.reset(),  // Empty list => no bit set
          {"1.0"}};

  /*!\Userguide
   * \page doxypage_input_conf_collision_term
   * \optional_key{key_CT_force_decays_at_end_,Force_Decays_At_End,bool,true}
   *
   * - `true` &rarr; Force all resonances to decay after last timestep.
   * - `false` &rarr; Don't force decays (final output can contain resonances).
   */
  /**
   * \see_key{key_CT_force_decays_at_end_}
   */
  inline static const Key<bool> collTerm_forceDecaysAtEnd{
      {"Collision_Term", "Force_Decays_At_End"}, true, {"1.0"}};

  /*!\Userguide
   * \page doxypage_input_conf_collision_term
   * \optional_key{key_CT_no_collisions_,No_Collisions,bool,false}
   *
   * Disable all possible collisions, only allow decays to occur if not
   * forbidden by other options. Useful for running SMASH as a decay
   * afterburner, but not recommended in general, because it breaks the detailed
   * balance.
   */
  /**
   * \see_key{key_CT_no_collisions_}
   */
  inline static const Key<bool> collTerm_noCollisions{
      {"Collision_Term", "No_Collisions"}, false, {"1.0"}};

  /*!\Userguide
   * \page doxypage_input_conf_collision_term
   * \optional_key{key_CT_nnbar_treatment_,NNbar_Treatment,string,"strings"}
   *
   * - `"no annihilation"` &rarr; No annihilation of NNbar is performed.
   * - `"resonances"` &rarr; Annihilation through
   *   \f$N\bar{N}\rightarrow\rho h_1(1170)\f$; combined with
   *   \f$\rho\rightarrow\pi\pi\f$ and \f$h_1(1170)\rightarrow\pi\rho\f$, which
   *   gives 5 pions on average. This option requires `"NNbar"` to be enabled in
   *   <tt>\ref key_CT_included_2to2_ "Included_2to2"</tt>.
   * - `"two to five"` &rarr; Direct Annhilation of NNbar to \f$5\pi\f$,
   *   matching the resonance treatment:
   *   \f$N\bar{N}\rightarrow\pi^0\pi^+\pi^-\pi^+\pi^-\f$.
   *   This option requires `"NNbar_5to2"` to be enabled in
   *   <tt>\ref key_CT_mp_reactions_ "Multi_Particle_Reactions"</tt>.
   * - `"strings"` &rarr; Annihilation through string fragmentation.
   */
  /**
   * \see_key{key_CT_nnbar_treatment_}
   */
  inline static const Key<NNbarTreatment> collTerm_nnbarTreatment{
      {"Collision_Term", "NNbar_Treatment"}, NNbarTreatment::Strings, {"1.0"}};

  /*!\Userguide
   * \page doxypage_input_conf_collision_term
   * \optional_key{key_CT_use_aqm_,Use_AQM,bool,true}
   *
   * Turn on AQM cross-sections for exotic combination of particles
   * (baryon-baryon cross-sections are scaled from proton-proton high energy
   * parametrization, for example). This includes both elastic and non-elastic
   * contributions; non-elastic contributions go through string fragmentation.
   * Turning off strings or elastic collisions while leaving this on will
   * result in the corresponding part of the AQM cross-sections to also be off.
   * Cross-sections parametrization are scaled according to
   * \f[
   * \frac{\sigma^{\mathrm{AQM}}_{\mathrm{process}}}
   * {\sigma^{\mathrm{AQM}}_\mathrm{ref\_process}}
   * \sigma^{\mathrm{param}}_\mathrm{ref\_process}
   * \f]
   * where \f$ \sigma^{\mathrm{AQM}}_x = 40 \left( \frac{2}{3}
   * \right)^{n_\mathrm{meson}} (1 - 0.4 x^s_1) (1 - 0.4 x^s_2) \f$, with
   * \f$n_\mathrm{meson}\f$ being the number of mesons in the process,
   * \f$x^s_{1,2}\f$ the fraction of strange quarks in the participant.
   * "process" is then a generic process and "ref_process" a reference process
   * such as PP for which solid parametrizations exist.
   * (\iref{Bass:1998ca})
   */
  /**
   * \see_key{key_CT_use_aqm_}
   */
  inline static const Key<bool> collTerm_useAQM{
      {"Collision_Term", "Use_AQM"}, true, {"1.0"}};

  /*!\Userguide
   * \page doxypage_input_conf_collision_term
   * \optional_key{key_CT_res_lifetime_mod_,Resonance_Lifetime_Modifier,double,1.0}
   *
   * Multiplicative factor by which to scale the resonance lifetimes up or down.
   * This additionally has the effect of modifying the initial densities by
   * the same factor in the case of a box initialized with thermal
   * multiplicities (see <tt>\ref key_MB_use_thermal_mult_
   * "Box: Use_Thermal_Multiplicities"</tt>).
   *
   * \warning This option is not fully physically consistent with some of the
   * other assumptions used in SMASH; notably, modifying this value **will**
   * break detailed balance in any gas which allows resonances to collide
   * inelastically, as this option breaks the relationship between the width and
   * lifetime of resonances. Note as well that in such gases, using a value of
   * 0.0 is known to make SMASH hang; it is recommended to use a small non-zero
   * value instead in these cases.
   */
  /**
   * \see_key{key_CT_res_lifetime_mod_}
   */
  inline static const Key<double> collTerm_resonanceLifetimeModifier{
      {"Collision_Term", "Resonance_Lifetime_Modifier"}, 1.0, {"1.0"}};

  /*!\Userguide
   * \page doxypage_input_conf_collision_term
   * \optional_key{key_CT_string_with_prob_,Strings_with_Probability,bool,true}
   *
   * - `true` &rarr;
   *   String processes are triggered according to a probability increasing
   *   smoothly with the collisional energy from 0 to 1 in a certain energy
   *   window. At energies beyond that window, all the inelastic scatterings are
   *   via strings, while at the energies below that window, all the scatterings
   *   are via non-string processes. One should be careful that in this
   *   approach, the scatterings via resoances are also suppressed in the
   *   intermediate energy region, and vanishes at high energies, e.g.
   *   \f$p\pi\rightarrow\Delta\rightarrow\Sigma K\f$
   *   can't happen at a collisional energy beyond 2.2 GeV in this approach.
   *   Therefore, the cross sections of the scatterings to the certain final
   *   states, which might be crucial for the production of the rare species,
   *   will be reduced at the high energies.
   * - `false` &rarr;
   *   String processes always happen as long as the collisional energy exceeds
   *   the threshold value by 0.9 GeV, and the parametrized total cross section
   *   is larger than the sum of cross sections contributed by the non-string
   *   processes. The string cross section is thus obtained by taking the
   *   difference between them.
   */
  /**
   * \see_key{key_CT_string_with_prob_}
   */
  inline static const Key<bool> collTerm_stringsWithProbability{
      {"Collision_Term", "Strings_with_Probability"}, true, {"1.0"}};

  /*!\Userguide
   * \page doxypage_input_conf_collision_term
   * \optional_key{key_CT_elastic_cross_section_,Elastic_Cross_Section,double,-1.0}
   *
   * If a non-negative value is given, it will override the parametrized
   * elastic cross sections (which are energy-dependent) with a constant value
   * \unit{in mb}. This constant elastic cross section is used for all
   * collisions.
   */
  /**
   * \see_key{key_CT_elastic_cross_section_}
   */
  inline static const Key<double> collTerm_elasticCrossSection{
      {"Collision_Term", "Elastic_Cross_Section"}, -1.0, {"1.0"}};

  /*!\Userguide
   * \page doxypage_input_conf_collision_term
   * \optional_key{key_CT_isotropic_,Isotropic,bool,false}
   *
   * Do all collisions isotropically.
   */
  /**
   * \see_key{key_CT_isotropic_}
   */
  inline static const Key<bool> collTerm_isotropic{
      {"Collision_Term", "Isotropic"}, false, {"1.0"}};

  /*!\Userguide
   * \page doxypage_input_conf_collision_term
   * \optional_key{key_CT_max_cs_,Maximum_Cross_Section,double,
   * 200</tt> or <tt>2000}
   *
   * The maximal cross section \unit{in mb} that should be used when looking for
   * collisions. This means that all particle pairs, whose transverse distance
   * is smaller or equal to \f$\sqrt{\sigma_\mathrm{max}/\pi}\f$, will be
   * checked for collisions. <b>The default value is usually set to 200 mb</b>
   * and this value occurs in the Delta peak of the \f$\pi+p\f$ cross section.
   * Many SMASH cross sections diverge close at the threshold; these divergent
   * parts are effectively cut off. If deuteron production via d' is considered,
   * then the default is increased to 2000 mb to function correctly (see
   * \iref{Oliinychenko:2018ugs}). The maximal cross section is scaled with
   * <tt>\ref key_CT_cs_scaling_ "Cross_Section_Scaling"</tt> factor.
   */
  /**
   * \see_key{key_CT_max_cs_}
   */
  inline static const Key<double> collTerm_maximumCrossSection{
      {"Collision_Term", "Maximum_Cross_Section"}, {"1.0"}};

  /*!\Userguide
   * \page doxypage_input_conf_collision_term
   * \optional_key{key_CT_fixed_min_cell_length_,Fixed_Min_Cell_Length,double,2.5}
   *
   * The (minimal) length \unit{in fm} used for the grid cells of the stochastic
   * criterion, only. Collisions are searched within grid cells only. Cell
   * lengths are scaled up so that grid contains all particles if fraction of a
   * cell length would remain at end of the grid.
   */
  /**
   * \see_key{key_CT_fixed_min_cell_length_}
   */
  inline static const Key<double> collTerm_fixedMinCellLength{
      {"Collision_Term", "Fixed_Min_Cell_Length"}, 2.5, {"1.0"}};

  /*!\Userguide
   * \page doxypage_input_conf_collision_term
   * \optional_key{key_CT_cs_scaling_,Cross_Section_Scaling,double,1.0}
   *
   * Scale all cross sections by a global factor.
   * \warning Most cross sections are constrained by experimental data. Scaling
   * them will therefore lead to nonphysical results and is only meant for
   * explorative studies.
   */
  /**
   * \see_key{key_CT_cs_scaling_}
   */
  inline static const Key<double> collTerm_crossSectionScaling{
      {"Collision_Term", "Cross_Section_Scaling"}, 1.0, {"1.0"}};

  /*!\Userguide
   * \page doxypage_input_conf_collision_term
   * \optional_key{key_CT_additional_el_cs_,Additional_Elastic_Cross_Section,double,0.0}
   *
   * Add an additional constant contribution \unit{in mb} to the elastic cross
   * section.
   * \warning Most elastic cross sections are constrained by experimental data.
   * Adding an additional contribution to them will therefore lead to
   * nonphysical results and is only meant for explorative studies.
   */
  /**
   * \see_key{key_CT_additional_el_cs_}
   */
  inline static const Key<double> collTerm_additionalElasticCrossSection{
      {"Collision_Term", "Additional_Elastic_Cross_Section"}, 0.0, {"1.0"}};

  /*!\Userguide
   * \page doxypage_input_conf_collision_term
   * \optional_key{key_CT_include_decays_end_,Include_Weak_And_EM_Decays_At_The_End,bool,false}
   *
   * Enable to also perform weak and electro-magnetic decays at the end of the
   * simulation. If enabled, all decays in the *decaymodes.txt* file are
   * considered at the end, even for hadrons usually considered stable (i.e.
   * with an on-shell width larger than the width_cutoff), for example
   * \f$\Sigma\f$, \f$\pi\f$ or \f$\eta\f$. Note that for isospin violating
   * decay modes all possible isospin combination have to be manually specified
   * in the *decaymodes.txt* file.
   */
  /**
   * \see_key{key_CT_include_decays_end_}
   */
  inline static const Key<bool> collTerm_includeDecaysAtTheEnd{
      {"Collision_Term", "Include_Weak_And_EM_Decays_At_The_End"},
      false,
      {"1.0"}};

  /*!\Userguide
   * \page doxypage_input_conf_collision_term
   * \optional_key{key_CT_elastic_nn_cutoff_sqrts_,Elastic_NN_Cutoff_Sqrts,double,1.98}
   *
   * The elastic collisions between two nucleons with \f$\sqrt{s}\f$ below
   * the specified value (\unit{in GeV}) cannot happen.
   * - `Elastic_NN_Cutoff_Sqrts` < 1.88 &rarr;
   *   Below the threshold energy of the elastic collision, no effect.
   * - `Elastic_NN_Cutoff_Sqrts` > 2.02 &rarr;
   *   Beyond the threshold energy of the inelastic collision
   *   \f$NN\rightarrow NN\pi\f$, not suggested.
   */
  /**
   * \see_key{key_CT_elastic_nn_cutoff_sqrts_}
   */
  inline static const Key<double> collTerm_elasticNNCutoffSqrts{
      {"Collision_Term", "Elastic_NN_Cutoff_Sqrts"}, 1.98, {"1.0"}};

  /*!\Userguide
   * \page doxypage_input_conf_collision_term
   * \optional_key{key_CT_strings_,Strings,bool,
   * (\ref key_gen_modus_ "Modus"!="Box")}
   *
   * - `true` &rarr; String excitation is enabled
   * - `false` &rarr; String excitation is disabled
   */
  /**
   * \see_key{key_CT_strings_}
   */
  inline static const Key<bool> collTerm_strings{{"Collision_Term", "Strings"},
                                                 {"1.0"}};

  /*!\Userguide
   * \page doxypage_input_conf_collision_term
   * \optional_key{key_CT_collision_criterion_,Collision_Criterion,string,"Covariant"}
   *
   * The following collision criterions can be used.
   *
   * - `"Geometric"` &rarr; <b>Geometric collision criterion</b>\n
   *   The geometric collision criterion calculates the two-particle impact
   *   parameter as the closest approach distance in the two-particle
   *   center-of-momentum frame by boosting to the respective frame. The
   *   collision time used for the ordering is calculated as the time of the
   *   closest approach in the computational frame. For further details, see
   *   \iref{Bass:1998ca}.
   *
   * - `"Stochastic"` &rarr; <b>Stochastic collision criterion</b>\n
   *   The stochastic collision criterion employs a probability to decide
   *   whether particles collide inside a given space-time cell. The probability
   *   is derived directly from the scattering rate given by the Boltzmann
   *   equation. The stochastic criterion is the only criterion that allows to
   *   treat multi-particle reactions. For more details, see
   *   \iref{Staudenmaier:2021lrg}.
   *   \note
   *   The stochastic criterion is only applicable within limits. For example,
   *   it might not lead to reasonable results for very dilute systems like pp
   *   collisions. Futhermore, the fixed time step mode is required. The
   *   assumption for the criterion is that only one reaction per particle per
   *   timestep occurs. Therefore, small enough timesteps (<tt>\ref
   *   key_gen_delta_time_ "Delta_Time"</tt>) have to be used. In doubt, test if
   *   the results change with smaller timesteps. Since the probability value is
   *   not by defintion limited to 1 in case of large timesteps, an error is
   *   thrown if it gets larger than 1.
   *
   * - `"Covariant"` &rarr; <b>Covariant collision criterion</b>\n
   *   The covariant collision criterion uses a covariant expression of the
   *   two-particle impact parameter in the two-particle center-of-momentum
   *   frame, which allows for its calculation in the computational frame
   *   without boosting. Furthermore, it calculates the collision times used for
   *   the collision ordering in the two-particle center-of-momentum frame.
   *   Further details are described in \iref{Hirano:2012yy}.
   */
  /**
   * \see_key{key_CT_collision_criterion_}
   */
  inline static const Key<CollisionCriterion> collTerm_collisionCriterion{
      {"Collision_Term", "Collision_Criterion"},
      CollisionCriterion::Covariant,
      {"1.0"}};

  /*!\Userguide
   * \page doxypage_input_conf_collision_term
   * \optional_key{key_CT_warn_high_prob_,Only_Warn_For_High_Probability,bool,false}
   *
   * Only warn and not error for reaction probabilities higher than 1.
   * This switch is meant for very long production runs with the stochastic
   * criterion. It has no effect on the other criteria. If enabled, it is user
   * responsibility to make sure that the warning, that the probability has
   * slipped above 1, is printed very rarely.
   */
  /**
   * \see_key{key_CT_warn_high_prob_}
   */
  inline static const Key<bool> collTerm_onlyWarnForHighProbability{
      {"Collision_Term", "Only_Warn_For_High_Probability"}, false, {"1.0"}};

  /*!\Userguide
   * \page doxypage_input_conf_ct_pauliblocker
   * \optional_key{key_CT_PB_spatial_averaging_radius_,Spatial_Averaging_Radius,double,1.86}
   *
   * Radius \unit{in fm} of sphere for averaging in the coordinate space.
   */
  /**
   * \see_key{key_CT_PB_spatial_averaging_radius_}
   */
  inline static const Key<double> collTerm_pauliBlocking_spatialAveragingRadius{
      {"Collision_Term", "Pauli_Blocking", "Spatial_Averaging_Radius"},
      1.86,
      {"1.0"}};

  /*!\Userguide
   * \page doxypage_input_conf_ct_pauliblocker
   * \optional_key{key_CT_PB_gaussian_cutoff_,Gaussian_Cutoff,double,2.2}
   *
   * Radius \unit{in fm} at which Gaussians used for smoothing are cut.
   */
  /**
   * \see_key{key_CT_PB_gaussian_cutoff_}
   */
  inline static const Key<double> collTerm_pauliBlocking_gaussianCutoff{
      {"Collision_Term", "Pauli_Blocking", "Gaussian_Cutoff"}, 2.2, {"1.0"}};

  /*!\Userguide
   * \page doxypage_input_conf_ct_pauliblocker
   * \optional_key{key_CT_PB_momentum_av_radius_,Momentum_Averaging_Radius,double,0.08}
   *
   * Radius \unit{in GeV} of sphere for averaging in the momentum space.
   */
  /**
   * \see_key{key_CT_PB_momentum_av_radius_}
   */
  inline static const Key<double>
      collTerm_pauliBlocking_momentumAveragingRadius{
          {"Collision_Term", "Pauli_Blocking", "Momentum_Averaging_Radius"},
          0.08,
          {"1.0"}};

  /*!\Userguide
   * \page doxypage_input_conf_ct_string_parameters
   * \optional_key{key_CT_SP_string_tension_,String_Tension,double,1.0}
   *
   * String tension \f$\kappa\f$ \unit{in GeV/fm} connecting massless quarks in
   * Hamiltonian, \f[H=|p_1|+|p_2|+\kappa |x_1-x_2|\;.\f]
   * This parameter is only used to determine particles' formation times
   * according to the yo-yo formalism (in the soft string routine for now).
   */
  /**
   * \see_key{key_CT_SP_string_tension_}
   */
  inline static const Key<double> collTerm_stringParam_stringTension{
      {"Collision_Term", "String_Parameters", "String_Tension"}, 1.0, {"1.0"}};

  /*!\Userguide
   * \page doxypage_input_conf_ct_string_parameters
   * \optional_key{key_CT_SP_gluon_beta_,Gluon_Beta,double,0.5}
   *
   * Parameter \f$\beta\f$ in parton distribution function for gluons,
   * \f[\mathrm{PDF}_g(x) \propto \frac{1}{x}(1-x)^{\beta+1}\;.\f]
   */
  /**
   * \see_key{key_CT_SP_gluon_beta_}
   */
  inline static const Key<double> collTerm_stringParam_gluonBeta{
      {"Collision_Term", "String_Parameters", "Gluon_Beta"}, 0.5, {"1.0"}};

  /*!\Userguide
   * \page doxypage_input_conf_ct_string_parameters
   * \optional_key{key_CT_SP_gluon_pmin_,Gluon_Pmin,double,0.001}
   *
   * Smallest possible scale for gluon lightcone momentum \unit{in GeV}.
   * This is divided by \f$\sqrt{s}\f$ to get the minimum fraction to be sampled
   * from PDF shown in <tt>\ref key_CT_SP_gluon_beta_ "Gluon_Beta"</tt>.
   */
  /**
   * \see_key{key_CT_SP_gluon_pmin_}
   */
  inline static const Key<double> collTerm_stringParam_gluonPMin{
      {"Collision_Term", "String_Parameters", "Gluon_Pmin"}, 0.001, {"1.0"}};

  /*!\Userguide
   * \page doxypage_input_conf_ct_string_parameters
   * \optional_key{key_CT_SP_quark_alpha_,Quark_Alpha,double,2.0}
   *
   * Parameter \f$\alpha\f$ in parton distribution function for quarks,
   * \f[\mathrm{PDF}_q\propto x^{\alpha-1}(1-x)^{\beta-1}\;.\f]
   */
  /**
   * \see_key{key_CT_SP_quark_alpha_}
   */
  inline static const Key<double> collTerm_stringParam_quarkAlpha{
      {"Collision_Term", "String_Parameters", "Quark_Alpha"}, 2.0, {"1.0"}};

  /*!\Userguide
   * \page doxypage_input_conf_ct_string_parameters
   * \optional_key{key_CT_SP_quark_beta_,Quark_Beta,double,7.0}
   *
   * Parameter \f$\beta\f$ in PDF for quarks shown in <tt>\ref
   * key_CT_SP_quark_alpha_ "Quark_Alpha"</tt>.
   */
  /**
   * \see_key{key_CT_SP_quark_beta_}
   */
  inline static const Key<double> collTerm_stringParam_quarkBeta{
      {"Collision_Term", "String_Parameters", "Quark_Beta"}, 7.0, {"1.0"}};

  /*!\Userguide
   * \page doxypage_input_conf_ct_string_parameters
   * \optional_key{key_CT_SP_strange_supp_,Strange_Supp,double,0.16}
   *
   * Strangeness suppression factor \f$\lambda\f$,
   * \f[\lambda=
   * \frac{P(s\bar{s})}{P(u\bar{u})\vphantom{\bar{d}}}=
   * \frac{P(s\bar{s})}{P(d\bar{d})}\;.
   * \f]
   * Defines the probability to produce a \f$s\bar{s}\f$ pair relative to
   * producing a light \f$q\bar{q}\f$ pair.
   */
  /**
   * \see_key{key_CT_SP_strange_supp_}
   */
  inline static const Key<double> collTerm_stringParam_strangeSuppression{
      {"Collision_Term", "String_Parameters", "Strange_Supp"}, 0.16, {"1.0"}};

  /*!\Userguide
   * \page doxypage_input_conf_ct_string_parameters
   * \optional_key{key_CT_SP_diquark_supp_,Diquark_Supp,double,0.036}
   *
   * Diquark suppression factor. Defines the probability to produce a diquark
   * antidiquark pair relative to producing a qurk antiquark pair.
   */
  /**
   * \see_key{key_CT_SP_diquark_supp_}
   */
  inline static const Key<double> collTerm_stringParam_diquarkSuppression{
      {"Collision_Term", "String_Parameters", "Diquark_Supp"}, 0.036, {"1.0"}};

  /*!\Userguide
   * \page doxypage_input_conf_ct_string_parameters
   * \optional_key{key_CT_SP_sigma_perp_,Sigma_Perp,double,0.42}
   *
   * Parameter \f$\sigma_\perp\f$ \unit{in GeV} in the distribution for
   * transverse momentum transfer between colliding hadrons \f$p_\perp\f$ and
   * string mass \f$M_X\f$,
   * \f[
   * \frac{d^3N}{dM^2_Xd^2\mathbf{p_\perp}}\propto
   * \frac{1}{M_X^2} \exp\left(-\frac{p_\perp^2}{\sigma_\perp^2}\right)\;.
   * \f]
   */
  /**
   * \see_key{key_CT_SP_sigma_perp_}
   */
  inline static const Key<double> collTerm_stringParam_sigmaPerp{
      {"Collision_Term", "String_Parameters", "Sigma_Perp"}, 0.42, {"1.0"}};

  /*!\Userguide
   * \page doxypage_input_conf_ct_string_parameters
   * \optional_key{key_CT_SP_stringz_a_,StringZ_A,double,2.0}
   *
   * Parameter \f$a\f$ in Pythia fragmentation function \f$f(z)\f$,
   * \f[f(z) = \frac{1}{z} (1-z)^a \exp\left(-b\frac{m_T^2}{z}\right)\;.\f]
   */
  /**
   * \see_key{key_CT_SP_stringz_a_}
   */
  inline static const Key<double> collTerm_stringParam_stringZA{
      {"Collision_Term", "String_Parameters", "StringZ_A"}, 2.0, {"1.0"}};

  /*!\Userguide
   * \page doxypage_input_conf_ct_string_parameters
   * \optional_key{key_CT_SP_stringz_b_,StringZ_B,double,0.55}
   *
   * Parameter \f$b\f$ \unit{in 1/GeV²} in Pythia fragmentation function shown
   * in <tt>\ref key_CT_SP_stringz_a_ "StringZ_A"</tt>.
   */
  /**
   * \see_key{key_CT_SP_stringz_b_}
   */
  inline static const Key<double> collTerm_stringParam_stringZB{
      {"Collision_Term", "String_Parameters", "StringZ_B"}, 0.55, {"1.0"}};

  /*!\Userguide
   * \page doxypage_input_conf_ct_string_parameters
   * \optional_key{key_CT_SP_separate_fragment_bar_,Separate_Fragment_Baryon,bool,true}
   *
   * Whether to use a separate fragmentation function for leading baryons in
   * non-diffractive string processes.
   */
  /**
   * \see_key{key_CT_SP_separate_fragment_bar_}
   */
  inline static const Key<bool> collTerm_stringParam_separateFragmentBaryon{
      {"Collision_Term", "String_Parameters", "Separate_Fragment_Baryon"},
      true,
      {"1.0"}};

  /*!\Userguide
<<<<<<< HEAD
   * \page input_collision_term_string_parameters_
   * \optional_key{key_CT_SP_use_monash_tune_,Use_Monash_Tune,bool,false}
   *
   * Whether to use the monash tune \iref{Skands:2014pea} for all string
   * processes.
   */
  /**
   * \see_key{key_CT_SP_use_monash_tune_}
   */
  inline static const Key<bool> collTerm_stringParam_useMonashTune{
      {"Collision_Term", "String_Parameters", "Use_Monash_Tune"},
      false,
      {"3.0"}};

  /*!\Userguide
   * \page input_collision_term_string_parameters_
=======
   * \page doxypage_input_conf_ct_string_parameters
>>>>>>> 38bf901c
   * \optional_key{key_CT_SP_stringz_a_leading_,StringZ_A_Leading,double,0.2}
   *
   * Parameter \f$a\f$ in Lund fragmentation function (see <tt>\ref
   * key_CT_SP_stringz_a_ "StringZ_A"</tt>) used to sample the light cone
   * momentum fraction of leading baryons in non-diffractive string processes.
   */
  /**
   * \see_key{key_CT_SP_stringz_a_leading_}
   */
  inline static const Key<double> collTerm_stringParam_stringZALeading{
      {"Collision_Term", "String_Parameters", "StringZ_A_Leading"},
      0.2,
      {"1.0"}};

  /*!\Userguide
   * \page doxypage_input_conf_ct_string_parameters
   * \optional_key{key_CT_SP_stringz_b_leading_,StringZ_B_Leading,double,2.0}
   *
   * Parameter \f$b\f$ \unit{in 1/GeV²} in Lund fraghmentation function (see
   * <tt>\ref key_CT_SP_stringz_a_ "StringZ_B"</tt>) used to sample the light
   * cone momentum fraction of leading baryons in non-diffractive string
   * processes.
   */
  /**
   * \see_key{key_CT_SP_stringz_b_leading_}
   */
  inline static const Key<double> collTerm_stringParam_stringZBLeading{
      {"Collision_Term", "String_Parameters", "StringZ_B_Leading"},
      2.0,
      {"1.0"}};

  /*!\Userguide
   * \page doxypage_input_conf_ct_string_parameters
   * \optional_key{key_CT_SP_string_sigma_t_,String_Sigma_T,double,0.5}
   *
   * Standard deviation \unit{in GeV} in Gaussian for transverse momentum
   * distributed to string fragments during fragmentation.
   */
  /**
   * \see_key{key_CT_SP_string_sigma_t_}
   */
  inline static const Key<double> collTerm_stringParam_stringSigmaT{
      {"Collision_Term", "String_Parameters", "String_Sigma_T"}, 0.5, {"1.0"}};

  /*!\Userguide
   * \page doxypage_input_conf_ct_string_parameters
   * \optional_key{key_CT_SP_form_time_factor_,Form_Time_Factor,double,1.0}
   *
   * Factor to be multiplied with the formation time of string fragments from
   * the soft string routine.
   */
  /**
   * \see_key{key_CT_SP_form_time_factor_}
   */
  inline static const Key<double> collTerm_stringParam_formTimeFactor{
      {"Collision_Term", "String_Parameters", "Form_Time_Factor"},
      1.0,
      {"1.0"}};

  /*!\Userguide
   * \page doxypage_input_conf_ct_string_parameters
   * \optional_key{key_CT_SP_power_part_formation_,Power_Particle_Formation,double,±1}
   *
   * The default value of this parameter is `+1` if
   * \f$\sqrt{s}<200\,\mathrm{GeV}\f$ and `-1` otherwise. If positive, the power
   * with which the cross section scaling factor of string fragments grows in
   * time until it reaches 1. If negative, the scaling factor will be constant
   * and jump to 1 once the particle forms.
   */
  /**
   * \see_key{key_CT_SP_power_part_formation_}
   */
  inline static const Key<double> collTerm_stringParam_powerParticleFormation{
      {"Collision_Term", "String_Parameters", "Power_Particle_Formation"},
      {"1.0"}};

  /*!\Userguide
   * \page doxypage_input_conf_ct_string_parameters
   * \optional_key{key_CT_SP_formation_time_,Formation_Time,double,1.0}
   *
   * Parameter for formation time in string fragmentation, \unit{in fm}.
   */
  /**
   * \see_key{key_CT_SP_formation_time_}
   */
  inline static const Key<double> collTerm_stringParam_formationTime{
      {"Collision_Term", "String_Parameters", "Formation_Time"}, 1.0, {"1.0"}};

  /*!\Userguide
   * \page doxypage_input_conf_ct_string_parameters
   * \optional_key{key_CT_SP_m_dependent_formation_t_,Mass_Dependent_Formation_Times,bool,false}
   *
   * Whether the formation time of string fragments should depend on their mass.
   * If it is set to `true`, the formation time is calculated as
   * \f$\tau = \sqrt{2}\frac{m}{\kappa} \f$.
   */
  /**
   * \see_key{key_CT_SP_m_dependent_formation_t_}
   */
  inline static const Key<bool> collTerm_stringParam_mDependentFormationTimes{
      {"Collision_Term", "String_Parameters", "Mass_Dependent_Formation_Times"},
      false,
      {"1.0"}};

  /*!\Userguide
   * \page doxypage_input_conf_ct_string_parameters
   * \optional_key{key_CT_SP_probability_p_to_duu_,Prob_proton_to_d_uu,double,1./3}
   *
   * Probability of splitting an (anti)nucleon into the quark it has only once
   * and the diquark it contains twice in terms of flavour in the soft string
   * routine.
   */
  /**
   * \see_key{key_CT_SP_probability_p_to_duu_}
   */
  inline static const Key<double> collTerm_stringParam_probabilityPToDUU{
      {"Collision_Term", "String_Parameters", "Prob_proton_to_d_uu"},
      1.0 / 3,
      {"1.0"}};

  /*!\Userguide
   * \page doxypage_input_conf_ct_string_parameters
   * \optional_key{key_CT_SP_popcorn_rate_,Popcorn_Rate,double,0.15}
   *
   * Parameter StringFlav:popcornRate, which determines production rate of
   * popcorn mesons in string fragmentation. It is possible to produce a popcorn
   * meson from the diquark end of a string with certain probability (i.e.,
   * diquark to meson + diquark).
   */
  /**
   * \see_key{key_CT_SP_popcorn_rate_}
   */
  inline static const Key<double> collTerm_stringParam_popcornRate{
      {"Collision_Term", "String_Parameters", "Popcorn_Rate"}, 0.15, {"1.0"}};

  /*!\Userguide
   * \page doxypage_input_conf_ct_dileptons
   * \optional_key{key_CT_dileptons_decays_,Decays,bool,false}
   *
   * Whether or not to enable dilepton production from hadron decays.
   * This includes direct decays as well as Dalitz decays. Dilepton decays
   * additionally have to be uncommented in the used *decaymodes.txt* file
   * (see also \ref input_collision_term_dileptons_note_ "this note").
   */
  /**
   * \see_key{key_CT_dileptons_decays_}
   */
  inline static const Key<bool> collTerm_dileptons_decays{
      {"Collision_Term", "Dileptons", "Decays"}, false, {"1.0"}};

  /*!\Userguide
   * \page doxypage_input_conf_ct_photons
   * \required_key{key_CT_photons_fractional_photons,Fractional_Photons,int}
   *
   * Number of fractional photons sampled per single perturbatively produced
   * photon.
   */
  /**
   * \see_key{key_CT_photons_fractional_photons}
   */
  inline static const Key<int> collTerm_photons_fractionalPhotons{
      {"Collision_Term", "Photons", "Fractional_Photons"}, {"1.0"}};

  /*!\Userguide
   * \page doxypage_input_conf_ct_photons
   * \optional_key{key_CT_photons_2to2_scatterings_,2to2_Scatterings,bool,false}
   *
   * Whether or not to enable photon production in mesonic scattering processes.
   */
  /**
   * \see_key{key_CT_photons_2to2_scatterings_}
   */
  inline static const Key<bool> collTerm_photons_twoToTwoScatterings{
      {"Collision_Term", "Photons", "2to2_Scatterings"}, false, {"1.0"}};

  /*!\Userguide
   * \page doxypage_input_conf_ct_photons
   * \optional_key{key_CT_photons_bremsstrahlung_,Bremsstrahlung,bool,false}
   *
   * Whether or not to enable photon production in bremsstrahlung processes.
   */
  /**
   * \see_key{key_CT_photons_bremsstrahlung_}
   */
  inline static const Key<bool> collTerm_photons_bremsstrahlung{
      {"Collision_Term", "Photons", "Bremsstrahlung"}, false, {"1.0"}};

  /*!\Userguide
   * \page doxypage_input_conf_modi_collider
   *
   * \par Ways to specify incident energies &rarr; Only one can be given!
   *
   * \required_key_no_line{key_MC_sqrtsnn_,Sqrtsnn,double}
   *
   * Defines the energy of the collision \unit{in GeV} as center-of-mass energy
   * in the collision of two hadrons, one for each nucleus, having the average
   * mass of all the hadrons composing the given nucleus. This key can be
   * omitted if the incident energy is specified in a different way.
   */
  /**
   * \see_key{key_MC_sqrtsnn_}
   */
  inline static const Key<double> modi_collider_sqrtSNN{
      {"Modi", "Collider", "Sqrtsnn"}, {"1.0"}};

  /*!\Userguide
   * \page doxypage_input_conf_modi_collider
   * \required_key_no_line{key_MC_e_kin_,E_Kin,double}
   *
   * Defines the energy of the collision by the kinetic energy per nucleon of
   * the projectile nucleus, \unit{in AGeV}. This assumes the target nucleus is
   * at rest. Note, this can also be given per-beam as described in \ref
   * doxypage_input_conf_modi_C_proj_targ. This key can be
   * omitted if the incident energy is specified in a different way.
   */
  /**
   * \see_key{key_MC_e_kin_}
   */
  inline static const Key<double> modi_collider_eKin{
      {"Modi", "Collider", "E_Kin"}, {"1.0"}};

  /*!\Userguide
   * \page doxypage_input_conf_modi_collider
   * \required_key_no_line{key_MC_e_tot_,E_Tot,double}
   *
   * Defines the energy of the collision by the total energy per nucleon of
   * the projectile nucleus, \unit{in AGeV}. This assumes the target nucleus is
   * at rest. Note, this can also be given per-beam as described in \ref
   * doxypage_input_conf_modi_C_proj_targ. This key can be
   * omitted if the incident energy is specified in a different way.
   */
  /**
   * \see_key{key_MC_e_tot_}
   */
  inline static const Key<double> modi_collider_eTot{
      {"Modi", "Collider", "E_Tot"}, {"1.0"}};

  /*!\Userguide
   * \page doxypage_input_conf_modi_collider
   * \required_key_no_line{key_MC_p_lab_,P_Lab,double}
   *
   * Defines the energy of the collision by the initial momentum per nucleon
   * of the projectile nucleus, \unit{in AGeV}. This assumes the target nucleus
   * is at rest.  This must be positive.  Note, this can also be given per-beam
   * as described in \ref doxypage_input_conf_modi_C_proj_targ.
   * This key can be omitted if the incident energy is specified in a different
   * way.
   */
  /**
   * \see_key{key_MC_p_lab_}
   */
  inline static const Key<double> modi_collider_pLab{
      {"Modi", "Collider", "P_Lab"}, {"1.0"}};

  /*!\Userguide
   * \page doxypage_input_conf_modi_collider
   * \optional_key{key_MC_calc_frame_,Calculation_Frame,string,"center of
   * velocity"}
   *
   * The frame in which the collision is calculated. Possible values are
   * - `"center of velocity"`
   * - `"center of mass"`
   * - `"fixed target"`
   *
   * \note
   * Using `E_Tot`, `E_kin` or `P_Lab` to quantify the collision energy is not
   * sufficient to configure a collision in a fixed target frame. You need to
   * additionally change the `Calculation_Frame`. Any format of incident energy
   * can however be combined with any calculation frame, the provided incident
   * energy is then intrinsically translated to the quantity needed for the
   * computation.
   */
  /**
   * \see_key{key_MC_calc_frame_}
   */
  inline static const Key<CalculationFrame> modi_collider_calculationFrame{
      {"Modi", "Collider", "Calculation_Frame"},
      CalculationFrame::CenterOfVelocity,
      {"1.0"}};

  /*!\Userguide
   * \page doxypage_input_conf_modi_collider
   * \optional_key{key_MC_fermi_motion_,Fermi_Motion,string,"off"}
   *
   * - `"on"` &rarr; Switch Fermi motion on, it is recommended to also activate
   * potentials.
   * - `"off"` &rarr; Switch Fermi motion off.
   * - `"frozen"` &rarr; Use "frozen" if you want to use Fermi motion
   * without potentials.
   */
  /**
   * \see_key{key_MC_fermi_motion_}
   */
  inline static const Key<FermiMotion> modi_collider_fermiMotion{
      {"Modi", "Collider", "Fermi_Motion"}, FermiMotion::Off, {"1.0"}};

  /*!\Userguide
   * \page doxypage_input_conf_modi_collider
   * \optional_key{key_MC_collision_within_nucleus_,Collisions_Within_Nucleus,bool,false}
   *
   * Determine whether to allow the first collisions within the same nucleus.
   * - `true` &rarr; First collisions within the same nucleus allowed.
   * - `false` &rarr; First collisions within the same nucleus forbidden.
   */
  /**
   * \see_key{key_MC_collision_within_nucleus_}
   */
  inline static const Key<bool> modi_collider_collisionWithinNucleus{
      {"Modi", "Collider", "Collisions_Within_Nucleus"}, false, {"1.0"}};

  /*!\Userguide
   * \page doxypage_input_conf_modi_collider
   * \optional_key{key_MC_initial_distance_,Initial_Distance,double,2.0}
   *
   * The initial distance of the two nuclei \unit{in fm}:
   * \f$z_{\rm min}^{\rm target} - z_{\rm max}^{\rm projectile}\f$.
   *
   * Note that this distance is applied before the Lorentz boost to the chosen
   * calculation frame, and thus the actual distance may be different.
   */
  /**
   * \see_key{key_MC_initial_distance_}
   */
  inline static const Key<double> modi_collider_initialDistance{
      {"Modi", "Collider", "Initial_Distance"}, 2.0, {"1.0"}};

  /*!\Userguide
   * \page doxypage_input_conf_modi_C_proj_targ
   * \required_key{key_MC_PT_particles_,%Particles,map<int\,int>}
   *
   * A map in which the keys are PDG codes and the values are number of
   * particles with that PDG code that should be in the current nucleus.
   * For example:
   * - `{2212: 82, 2112: 126}` &rarr; a lead-208 nucleus (82 protons and 126
   *   neutrons = 208 nucleons)
   * - `{2212: 1, 2112: 1, 3122: 1}` &rarr; for Hyper-Triton (one proton, one
   *   neutron and one \f$\Lambda\f$).
   */
  /**
   * \see_key{key_MC_PT_particles_}
   */
  inline static const Key<std::map<PdgCode, int>>
      modi_collider_projectile_particles{
          {"Modi", "Collider", "Projectile", "Particles"}, {"1.0"}};
  /**
   * \see_key{key_MC_PT_particles_}
   */
  inline static const Key<std::map<PdgCode, int>>
      modi_collider_target_particles{
          {"Modi", "Collider", "Target", "Particles"}, {"1.0"}};

  /*!\Userguide
   * \page doxypage_input_conf_modi_C_proj_targ
   * \optional_key{key_MC_PT_diffusiveness_,Diffusiveness,double,</tt>\f$d(A)\f$<tt>}
   *
   * Diffusiveness of the Woods-Saxon distribution for the nucleus \unit{in fm}.
   * In general, the default value is
   * \f[
   * d(A)=\begin{cases}
   * 0.545 & A \le 16\\
   * 0.54  & A > 16
   * \end{cases}\;.
   * \f]
   * For copper, zirconium, ruthenium, xenon, gold, lead and uranium, a more
   * specific default value is used (see nucleus.cc).
   */
  /**
   * \see_key{key_MC_PT_diffusiveness_}
   */
  inline static const Key<double> modi_collider_projectile_diffusiveness{
      {"Modi", "Collider", "Projectile", "Diffusiveness"}, {"1.0"}};
  /**
   * \see_key{key_MC_PT_diffusiveness_}
   */
  inline static const Key<double> modi_collider_target_diffusiveness{
      {"Modi", "Collider", "Target", "Diffusiveness"}, {"1.0"}};

  /*!\Userguide
   * \page doxypage_input_conf_modi_C_proj_targ
   * \optional_key{key_MC_PT_radius_,Radius,double,</tt>\f$r(A)\f$<tt>}
   *
   * Radius of nucleus \unit{in fm}. In general, the default value is
   * \f[
   * r(A)=\begin{cases}
   * 1.2  \, A^{1/3}                     & A \le 16\\
   * 1.12 \, A^{1/3} - 0.86 \, A^{-1/3}  & A > 16
   * \end{cases}\;.
   * \f]
   * For copper, zirconium, ruthenium, xenon, gold, lead, and uranium, a more
   * specific default value is used (see nucleus.cc).
   */
  /**
   * \see_key{key_MC_PT_radius_}
   */
  inline static const Key<double> modi_collider_projectile_radius{
      {"Modi", "Collider", "Projectile", "Radius"}, {"1.0"}};
  /**
   * \see_key{key_MC_PT_radius_}
   */
  inline static const Key<double> modi_collider_target_radius{
      {"Modi", "Collider", "Target", "Radius"}, {"1.0"}};

  /*!\Userguide
   * \page doxypage_input_conf_modi_C_proj_targ
   * \optional_key{key_MC_PT_saturation_density_,Saturation_Density,double,
   * </tt>\f$\int\rho(r)\:\mathrm{d}^3r=N_{nucleons}\f$<tt>}
   *
   * Saturation density of the nucleus \unit{in 1/fm³}.
   * If not any value is specified, the saturation density is calculated such
   * that the integral over the Woods-Saxon distribution returns the number of
   * nucleons in the nucleus.
   */
  /**
   * \see_key{key_MC_PT_saturation_density_}
   */
  inline static const Key<double> modi_collider_projectile_saturationDensity{
      {"Modi", "Collider", "Projectile", "Saturation_Density"}, {"1.0"}};
  /**
   * \see_key{key_MC_PT_saturation_density_}
   */
  inline static const Key<double> modi_collider_target_saturationDensity{
      {"Modi", "Collider", "Target", "Saturation_Density"}, {"1.0"}};

  /*!\Userguide
   * \page doxypage_input_conf_modi_C_proj_targ
   * <hr>
   * \par Possible incident energies given per beam
   *
   * \required_key_no_line{key_MC_PT_e_tot_,E_Tot,double}
   *
   * Set the totat energy \unit{in GeV} per particle of the beam. This key,
   * if used, must be present in both `Projectile` and `Target` section. This
   * key can be omitted if the incident energy is specified in a different way.
   */
  /**
   * \see_key{key_MC_PT_e_tot_}
   */
  inline static const Key<double> modi_collider_projectile_eTot{
      {"Modi", "Collider", "Projectile", "E_Tot"}, {"1.0"}};
  /**
   * \see_key{key_MC_PT_e_tot_}
   */
  inline static const Key<double> modi_collider_target_eTot{
      {"Modi", "Collider", "Target", "E_Tot"}, {"1.0"}};

  /*!\Userguide
   * \page doxypage_input_conf_modi_C_proj_targ
   * \required_key_no_line{key_MC_PT_e_kin_,E_Kin,double}
   *
   * Set the kinetic energy \unit{in GeV} per particle of the beam. This key,
   * if used, must be present in both `Projectile` and `Target` section. This
   * key can be omitted if the incident energy is specified in a different way.
   */
  /**
   * \see_key{key_MC_PT_e_kin_}
   */
  inline static const Key<double> modi_collider_projectile_eKin{
      {"Modi", "Collider", "Projectile", "E_Kin"}, {"1.0"}};
  /**
   * \see_key{key_MC_PT_e_kin_}
   */
  inline static const Key<double> modi_collider_target_eKin{
      {"Modi", "Collider", "Target", "E_Kin"}, {"1.0"}};

  /*!\Userguide
   * \page doxypage_input_conf_modi_C_proj_targ
   * \required_key_no_line{key_MC_PT_p_lab_,P_Lab,double}
   *
   * Set the momentum \unit{in GeV} per particle of the beam. This key,
   * if used, must be present in both `Projectile` and `Target` section. This
   * key can be omitted if the incident energy is specified in a different way.
   *
   * \note
   * If the beam specific kinetic energy or momentum is set using either of
   * these keys, then it must be specified in the same way (not necessarily same
   * value) for both beams. This is for example useful to simulate for p-Pb
   * collisions at the LHC, where the centre-of-mass system does not correspond
   * to the laboratory system (see \ref
   * input_modi_collider_projectile_and_target_ex1_ "example").
   */
  /**
   * \see_key{key_MC_PT_p_lab_}
   */
  inline static const Key<double> modi_collider_projectile_pLab{
      {"Modi", "Collider", "Projectile", "P_Lab"}, {"1.0"}};
  /**
   * \see_key{key_MC_PT_p_lab_}
   */
  inline static const Key<double> modi_collider_target_pLab{
      {"Modi", "Collider", "Target", "P_Lab"}, {"1.0"}};

  /*!\Userguide
   * \page doxypage_input_conf_modi_C_proj_targ
   * <hr>
   * ### Custom nuclei
   *
   * It is possible to further customize the projectile and/or target using the
   * `Custom` section, which should then contain few required keys, if given.
   *
   * \required_key_no_line{key_MC_PT_custom_file_dir_,File_Directory,string}
   *
   * The directory where the external list with the nucleon configurations
   * is located. <b>Make sure to use an absolute path!</b>
   */
  /**
   * \see_key{key_MC_PT_custom_file_dir_}
   */
  inline static const Key<std::string>
      modi_collider_projectile_custom_fileDirectory{
          {"Modi", "Collider", "Projectile", "Custom", "File_Directory"},
          {"1.0"}};
  /**
   * \see_key{key_MC_PT_custom_file_dir_}
   */
  inline static const Key<std::string>
      modi_collider_target_custom_fileDirectory{
          {"Modi", "Collider", "Target", "Custom", "File_Directory"}, {"1.0"}};

  /*!\Userguide
   * \page doxypage_input_conf_modi_C_proj_targ
   * \required_key_no_line{key_MC_PT_custom_file_name_,File_Name,string}
   *
   * The file name of the external list with the nucleon configurations.
   */
  /**
   * \see_key{key_MC_PT_custom_file_name_}
   */
  inline static const Key<std::string> modi_collider_projectile_custom_fileName{
      {"Modi", "Collider", "Projectile", "Custom", "File_Name"}, {"1.0"}};
  /**
   * \see_key{key_MC_PT_custom_file_name_}
   */
  inline static const Key<std::string> modi_collider_target_custom_fileName{
      {"Modi", "Collider", "Target", "Custom", "File_Name"}, {"1.0"}};

  /*!\Userguide
   * \page doxypage_input_conf_modi_C_proj_targ
   * <hr>
   * ### Deformed nuclei
   *
   * It is possible to deform the projectile and/or target nuclei using the
   * `Deformed` section, which should then contain some configuration, if given.
   *
   * \required_key_no_line{key_MC_PT_deformed_auto_,Automatic,bool}
   *
   * - `true` &rarr; Set parameters of spherical deformation based on mass
   *   number of the nucleus. Currently the following deformed nuclei are
   *   implemented: Cu, Zr, Ru, Au, Pb, U, and Xe (see deformednucleus.cc). If
   *   set to `true` the other parameters should not be provided.
   * - `false` &rarr; Manually set parameters of spherical deformation. This
   *   requires the additional specification of at least one among `Beta_2`,
   *   `Beta_3`, `Beta_4`, which follow \iref{Moller:1993ed} and
   *   \iref{Schenke:2019ruo}. These parameters enter the radius in the
   *   Wood-Saxon profile as follows,
   *   \f[
   *   R(\theta,\phi) = R_0 \cdot \biggl\{
   *   1+
   *   \beta_2\,\Bigl[\cos\gamma\, Y_2^0(\theta,\phi) +
   *        \sqrt{2}\,\sin\gamma\,\Re\bigl(Y_2^2(\theta,\phi)\bigr)\Bigr]+
   *   \beta_3^{\phantom{0}}\,Y_3^0(\theta,\phi)+
   *   \beta_4^{\phantom{0}}\,Y_4^0(\theta,\phi)
   *   \biggr\}
   *   \f]
   *   and are set to 0 if not specified.
   */
  /**
   * \see_key{key_MC_PT_deformed_auto_}
   */
  inline static const Key<bool> modi_collider_projectile_deformed_automatic{
      {"Modi", "Collider", "Projectile", "Deformed", "Automatic"}, {"1.0"}};
  /**
   * \see_key{key_MC_PT_deformed_auto_}
   */
  inline static const Key<bool> modi_collider_target_deformed_automatic{
      {"Modi", "Collider", "Target", "Deformed", "Automatic"}, {"1.0"}};

  /*!\Userguide
   * \page doxypage_input_conf_modi_C_proj_targ
   * \optional_key_no_line{key_MC_PT_deformed_betaII_,Beta_2,double,0.0}
   *
   * The deformation coefficient \f$\beta_2\f$ for the spherical harmonic
   * \f$Y_2^0\f$ in \f$R(\theta,\phi)\f$ \ref key_MC_PT_deformed_auto_ "above".
   */
  /**
   * \see_key{key_MC_PT_deformed_betaII_}
   */
  inline static const Key<double> modi_collider_projectile_deformed_beta2{
      {"Modi", "Collider", "Projectile", "Deformed", "Beta_2"}, 0.0, {"1.0"}};
  /**
   * \see_key{key_MC_PT_deformed_betaII_}
   */
  inline static const Key<double> modi_collider_target_deformed_beta2{
      {"Modi", "Collider", "Target", "Deformed", "Beta_2"}, 0.0, {"1.0"}};

  /*!\Userguide
   * \page doxypage_input_conf_modi_C_proj_targ
   * \optional_key_no_line{key_MC_PT_deformed_gamma_,Gamma,double,0.0}
   *
   * The parameter describes triaxiality \f$\gamma\f$ of the nucleus in
   * \f$R(\theta,\phi)\f$ \ref key_MC_PT_deformed_auto_ "above".
   */
  /**
   * \see_key{key_MC_PT_deformed_gamma_}
   */
  inline static const Key<double> modi_collider_projectile_deformed_gamma{
      {"Modi", "Collider", "Projectile", "Deformed", "Gamma"}, 0.0, {"1.0"}};
  /**
   * \see_key{key_MC_PT_deformed_gamma_}
   */
  inline static const Key<double> modi_collider_target_deformed_gamma{
      {"Modi", "Collider", "Target", "Deformed", "Gamma"}, 0.0, {"1.0"}};

  /*!\Userguide
   * \page doxypage_input_conf_modi_C_proj_targ
   * \optional_key_no_line{key_MC_PT_deformed_betaIII_,Beta_3,double,0.0}
   *
   * The deformation coefficient \f$\beta_3\f$ for the spherical harmonic
   * \f$Y_3^0\f$ in \f$R(\theta,\phi)\f$ \ref key_MC_PT_deformed_auto_ "above".
   */
  /**
   * \see_key{key_MC_PT_deformed_betaIII_}
   */
  inline static const Key<double> modi_collider_projectile_deformed_beta3{
      {"Modi", "Collider", "Projectile", "Deformed", "Beta_3"}, 0.0, {"1.0"}};
  /**
   * \see_key{key_MC_PT_deformed_betaIII_}
   */
  inline static const Key<double> modi_collider_target_deformed_beta3{
      {"Modi", "Collider", "Target", "Deformed", "Beta_3"}, 0.0, {"1.0"}};

  /*!\Userguide
   * \page doxypage_input_conf_modi_C_proj_targ
   * \optional_key_no_line{key_MC_PT_deformed_betaIV_,Beta_4,double,0.0}
   *
   * The deformation coefficient \f$\beta_4\f$ for the spherical harmonic
   * \f$Y_4^0\f$ in \f$R(\theta,\phi)\f$ \ref key_MC_PT_deformed_auto_ "above".
   */
  /**
   * \see_key{key_MC_PT_deformed_betaIV_}
   */
  inline static const Key<double> modi_collider_projectile_deformed_beta4{
      {"Modi", "Collider", "Projectile", "Deformed", "Beta_4"}, 0.0, {"1.0"}};
  /**
   * \see_key{key_MC_PT_deformed_betaIV_}
   */
  inline static const Key<double> modi_collider_target_deformed_beta4{
      {"Modi", "Collider", "Target", "Deformed", "Beta_4"}, 0.0, {"1.0"}};

  /*!\Userguide
   * \page doxypage_input_conf_modi_C_proj_targ
   * \par Defining orientation
   *
   * In the `Orientation` section it is possible to specify the orientation of
   * the nucleus by rotations which are performed about the axes of a coordinate
   * system that is fixed with respect to the nucleus and whose axes are
   * parallel to those of the computational frame before the first rotation.
   * Note that the nucleus is first rotated by phi and then by theta.
   *
   * \optional_key_no_line{key_MC_PT_deformed_orientation_phi_,Phi,double,0.0}
   *
   * The angle by which to rotate the nucleus about the z-axis.
   */
  /**
   * \see_key{key_MC_PT_deformed_orientation_phi_}
   */
  inline static const Key<double>
      modi_collider_projectile_deformed_orientation_phi{
          {"Modi", "Collider", "Projectile", "Deformed", "Orientation", "Phi"},
          0.0,
          {"1.0"}};
  /**
   * \see_key{key_MC_PT_deformed_orientation_phi_}
   */
  inline static const Key<double> modi_collider_target_deformed_orientation_phi{
      {"Modi", "Collider", "Target", "Deformed", "Orientation", "Phi"},
      0.0,
      {"1.0"}};

  /*!\Userguide
   * \page doxypage_input_conf_modi_C_proj_targ
   * \optional_key_no_line{key_MC_PT_deformed_orientation_theta_,Theta,double,π/2}
   *
   * The angle by which to rotate the nucleus about the rotated x-axis.
   */
  /**
   * \see_key{key_MC_PT_deformed_orientation_theta_}
   */
  inline static const Key<double>
      modi_collider_projectile_deformed_orientation_theta{
          {"Modi", "Collider", "Projectile", "Deformed", "Orientation",
           "Theta"},
          M_PI / 2,
          {"1.0"}};
  /**
   * \see_key{key_MC_PT_deformed_orientation_theta_}
   */
  inline static const Key<double>
      modi_collider_target_deformed_orientation_theta{
          {"Modi", "Collider", "Target", "Deformed", "Orientation", "Theta"},
          M_PI / 2,
          {"1.0"}};

  /*!\Userguide
   * \page doxypage_input_conf_modi_C_proj_targ
   * \optional_key_no_line{key_MC_PT_deformed_orientation_psi_,Psi,double,0.0}
   *
   * The angle by which to rotate the nucleus about the rotated y-axis.
   */
  /**
   * \see_key{key_MC_PT_deformed_orientation_psi_}
   */
  inline static const Key<double>
      modi_collider_projectile_deformed_orientation_psi{
          {"Modi", "Collider", "Projectile", "Deformed", "Orientation", "Psi"},
          0.0,
          {"1.0"}};
  /**
   * \see_key{key_MC_PT_deformed_orientation_psi_}
   */
  inline static const Key<double> modi_collider_target_deformed_orientation_psi{
      {"Modi", "Collider", "Target", "Deformed", "Orientation", "Psi"},
      0.0,
      {"1.0"}};

  /*!\Userguide
   * \page doxypage_input_conf_modi_C_proj_targ
   * \optional_key_no_line{key_MC_PT_deformed_orientation_random_,Random_Rotation,bool,false}
   *
   * Whether the created nucleus object should be randomly rotated in space.
   */
  /**
   * \see_key{key_MC_PT_deformed_orientation_random_}
   */
  inline static const Key<bool>
      modi_collider_projectile_deformed_orientation_randomRotation{
          {"Modi", "Collider", "Projectile", "Deformed", "Orientation",
           "Random_Rotation"},
          false,
          {"1.0"}};
  /**
   * \see_key{key_MC_PT_deformed_orientation_random_}
   */
  inline static const Key<bool>
      modi_collider_target_deformed_orientation_randomRotation{
          {"Modi", "Collider", "Target", "Deformed", "Orientation",
           "Random_Rotation"},
          false,
          {"1.0"}};

  /*!\Userguide
   * \page doxypage_input_conf_modi_C_impact_parameter
   * \optional_key{key_MC_impact_rnd_reaction_plane_,Random_Reaction_Plane,bool,false}
   *
   * Rotate the direction of the separation of the two nuclei due to the impact
   * parameter with a uniform random angle in the x-y plane.
   */
  /**
   * \see_key{key_MC_impact_rnd_reaction_plane_}
   */
  inline static const Key<bool> modi_collider_impact_randomReactionPlane{
      {"Modi", "Collider", "Impact", "Random_Reaction_Plane"}, false, {"1.0"}};

  /*!\Userguide
   * \page doxypage_input_conf_modi_C_impact_parameter
   * \optional_key{key_MC_impact_value_,Value,double,0.0}
   *
   * Fixed value for the impact parameter \unit{in fm}.
   * \attention If this value is set, all further `Impact` keys are ignored.
   */
  /**
   * \see_key{key_MC_impact_value_}
   */
  inline static const Key<double> modi_collider_impact_value{
      {"Modi", "Collider", "Impact", "Value"}, 0.0, {"1.0"}};

  /*!\Userguide
   * \page doxypage_input_conf_modi_C_impact_parameter
   * \optional_key{key_MC_impact_sample_,Sample,string,"quadratic"}
   *
   * - `"uniform"` &rarr; use uniform sampling of the impact parameter
   *   (uniform in \f$b\f$: \f$dP(b) = db\f$)
   * - `"quadratic"` &rarr; use areal (aka quadratic) input sampling (the
   *   probability of an input parameter range is proportional to the area
   *   corresponding to that range, uniform in \f$b^2\f$:
   *   \f$dP(b) = b\,db\f$).
   * - `"custom"` &rarr; requires `Values` and `Yields` to interpolate the
   *   impact parameter distribution and use rejection sampling.
   */
  /**
   * \see_key{key_MC_impact_sample_}
   */
  inline static const Key<Sampling> modi_collider_impact_sample{
      {"Modi", "Collider", "Impact", "Sample"}, Sampling::Quadratic, {"1.0"}};

  /*!\Userguide
   * \page doxypage_input_conf_modi_C_impact_parameter
   * <hr>
   * \par Custom sampling
   * \required_key_no_line{key_MC_impact_values_,Values,list of doubles}
   *
   * Values of the impact parameter \unit{in fm}, with corresponding `Yields`.
   * Must be same length as `Yields`. This key can be omitted if `Sample` is not
   * set to `"custom"`.
   */
  /**
   * \see_key{key_MC_impact_values_}
   */
  inline static const Key<std::vector<double>> modi_collider_impact_values{
      {"Modi", "Collider", "Impact", "Values"}, {"1.0"}};

  /*!\Userguide
   * \page doxypage_input_conf_modi_C_impact_parameter
   * \required_key_no_line{key_MC_impact_yields_,Yields,list of doubles}
   *
   * Values of the particle yields, corresponding to `Values`, i.e. the value
   * of the custom distribution at this value. Must be same length as `Values`.
   * This key can be omitted if `Sample` is not set to `"custom"`.
   */
  /**
   * \see_key{key_MC_impact_sample_}
   */
  inline static const Key<std::vector<double>> modi_collider_impact_yields{
      {"Modi", "Collider", "Impact", "Yields"}, {"1.0"}};

  /*!\Userguide
   * \page doxypage_input_conf_modi_C_impact_parameter
   * \optional_key{key_MC_impact_range_,Range,list of two doubles,[0.0\,0.0]}
   *
   * A list of minimal and maximal impact parameters \unit{in fm} between which
   * \f$b\f$ should be chosen. The order of these is not important.
   */
  /**
   * \see_key{key_MC_impact_range_}
   */
  inline static const Key<std::array<double, 2>> modi_collider_impact_range{
      {"Modi", "Collider", "Impact", "Range"}, {{0.0, 0.0}}, {"1.0"}};

  /*!\Userguide
   * \page doxypage_input_conf_modi_C_impact_parameter
   * \optional_key{key_MC_impact_max_,Max,double,0.0}
   *
   * Like `Range: [0.0, Max]`. Note that if both `Range` and `Max` are
   * specified, `Max` takes precedence (\unit{in fm}).
   */
  /**
   * \see_key{key_MC_impact_max_}
   */
  inline static const Key<double> modi_collider_impactMax{
      {"Modi", "Collider", "Impact", "Max"}, 0.0, {"1.0"}};

  /*!\Userguide
   * \page doxypage_input_conf_modi_sphere
   * \required_key_no_line{key_MS_radius_,Radius,double}
   *
   * Radius of the sphere \unit{in fm}.
   */
  /**
   * \see_key{key_MS_radius_}
   */
  inline static const Key<double> modi_sphere_radius{
      {"Modi", "Sphere", "Radius"}, {"1.0"}};

  /*!\Userguide
   * \page doxypage_input_conf_modi_sphere
   * \required_key{key_MS_temperature_,Temperature,double}
   *
   * Temperature \unit{in GeV} to sample momenta in the sphere.
   */
  /**
   * \see_key{key_MS_radius_}
   */
  inline static const Key<double> modi_sphere_temperature{
      {"Modi", "Sphere", "Temperature"}, {"1.0"}};

  /*!\Userguide
   * \page doxypage_input_conf_modi_sphere
   * \required_key{key_MS_start_time_,Start_Time,double}
   *
   * Starting time of sphere calculation \unit{in fm}.
   */
  /**
   * \see_key{key_MS_start_time_}
   */
  inline static const Key<double> modi_sphere_startTime{
      {"Modi", "Sphere", "Start_Time"}, {"1.0"}};

  /*!\Userguide
   * \page doxypage_input_conf_modi_sphere
   * \required_key{key_MS_init_mult_,Init_Multiplicities,map<int\,int>}
   *
   * Initial multiplicities per particle species. The value of this key shall be
   * a map of PDG number and amount corresponding to it. Use this key to specify
   * how many particles of each species will be initialized. This key can be
   * omitted if <tt>\ref key_MS_use_thermal_mult_
   * "Use_Thermal_Multiplicities"</tt> is `true`.
   */
  /**
   * \see_key{key_MS_init_mult_}
   */
  inline static const Key<std::map<PdgCode, int>>
      modi_sphere_initialMultiplicities{
          {"Modi", "Sphere", "Init_Multiplicities"}, {"1.0"}};

  /*!\Userguide
   * \page doxypage_input_conf_modi_sphere
   * \optional_key{key_MS_use_thermal_mult_,Use_Thermal_Multiplicities,bool,false}
   *
   * If this option is set to `true` then <tt>\ref key_MS_init_mult_
   * "Init_Multiplicities"</tt> are ignored and the system is initialized with
   * all particle species of the particle table that belong to the hadron gas
   * equation of state, see HadronGasEos::is_eos_particle(). The multiplicities
   * are sampled from Poisson distributions \f$\mathrm{Poi}(n_i V)\f$, where
   * \f$n_i\f$ are the grand-canonical thermal densities of the corresponding
   * species and \f$V\f$ is the system volume. This option simulates the
   * grand-canonical ensemble, where the number of particles is not fixed from
   * event to event.
   */
  /**
   * \see_key{key_MS_use_thermal_mult_}
   */
  inline static const Key<bool> modi_sphere_useThermalMultiplicities{
      {"Modi", "Sphere", "Use_Thermal_Multiplicities"}, false, {"1.0"}};

  /*!\Userguide
   * \page doxypage_input_conf_modi_sphere
   * \optional_key{key_MS_use_bar_chem_pot_,Baryon_Chemical_Potential,double,0.0}
   *
   * Baryon chemical potential \f$\mu_B\f$ \unit{in GeV}. This key is used to
   * compute thermal densities \f$n_i\f$ only if
   * <tt>\ref key_MS_use_thermal_mult_ "Use_Thermal_Multiplicities"</tt> is
   * `true`.
   */
  /**
   * \see_key{key_MS_use_bar_chem_pot_}
   */
  inline static const Key<double> modi_sphere_baryonChemicalPotential{
      {"Modi", "Sphere", "Baryon_Chemical_Potential"}, 0.0, {"1.0"}};

  /*!\Userguide
   * \page doxypage_input_conf_modi_sphere
   * \optional_key{key_MS_strange_chem_pot_,Strange_Chemical_Potential,double,0.0}
   *
   * Strangeness chemical potential \f$\mu_S\f$ \unit{in GeV}. This key is used
   * to compute thermal densities \f$n_i\f$ only if
   * <tt>\ref key_MS_use_thermal_mult_ "Use_Thermal_Multiplicities"</tt> is
   * `true`.
   */
  /**
   * \see_key{key_MS_strange_chem_pot_}
   */
  inline static const Key<double> modi_sphere_strangeChemicalPotential{
      {"Modi", "Sphere", "Strange_Chemical_Potential"}, 0.0, {"1.0"}};

  /*!\Userguide
   * \page doxypage_input_conf_modi_sphere
   * \optional_key{key_MS_charge_chem_pot_,Charge_Chemical_Potential,double,0.0}
   *
   * Charge chemical potential \f$\mu_Q\f$ \unit{in GeV}. This key is used to
   * compute thermal densities \f$n_i\f$ only if
   * <tt>\ref key_MS_use_thermal_mult_ "Use_Thermal_Multiplicities"</tt> is
   * `true`.
   */
  /**
   * \see_key{key_MS_charge_chem_pot_}
   */
  inline static const Key<double> modi_sphere_chargeChemicalPotential{
      {"Modi", "Sphere", "Charge_Chemical_Potential"}, 0.0, {"1.0"}};

  /*!\Userguide
   * \page doxypage_input_conf_modi_sphere
   * \optional_key{key_MS_account_res_widths_,Account_Resonance_Widths,bool,true}
   *
   * This key is considered only in case of thermal initialization and the
   * following two behaviors can be choosen:
   * - `true` &rarr; Account for resonance spectral functions, while computing
   *   multiplicities and sampling masses.
   * - `false` &rarr; Simply use pole masses.
   */
  /**
   * \see_key{key_MS_account_res_widths_}
   */
  inline static const Key<bool> modi_sphere_accountResonanceWidths{
      {"Modi", "Sphere", "Account_Resonance_Widths"}, true, {"1.0"}};

  /*!\Userguide
   * \page doxypage_input_conf_modi_sphere
   * \optional_key{key_MS_initial_cond_,Initial_Condition,string,
   * "thermal momenta"}
   *
   * Initial distribution to use for momenta of particles. Mainly used in the
   * expanding universe scenario, options are:
   * - `"thermal momenta"` &rarr; equilibrium Boltzmann distribution
   * - `"thermal momenta quantum"` &rarr; equilibrium Fermi-Dirac or
   *   Bose-Einstein distribution
   * - `"IC_ES"` &rarr; off-equilibrium distribution
   * - `"IC_1M"` &rarr; off-equilibrium distribution
   * - `"IC_2M"` &rarr; off-equilibrium distribution
   * - `"IC_Massive"` &rarr; off-equilibrium distribution
   *
   * See \iref{Bazow:2016oky} and \iref{Tindall:2016try} for further
   * explanations about the different distribution functions.
   */
  /**
   * \see_key{key_MS_initial_cond_}
   */
  inline static const Key<SphereInitialCondition> modi_sphere_initialCondition{
      {"Modi", "Sphere", "Initial_Condition"},
      SphereInitialCondition::ThermalMomentaBoltzmann,
      {"1.0"}};

  /*!\Userguide
   * \page doxypage_input_conf_modi_sphere
   * \optional_key{key_MS_add_radial_velocity_,Add_Radial_Velocity,double,-1.0}
   *
   * This can be used in order to give each particle in the sphere an additional
   * velocity in radial direction of the size \f$u_r = u_0 \, \frac{r}{R}\f$
   * with \f$u_0\f$ being the parameter of this feature, \f$r\f$ the radius of
   * the particle and \f$R\f$ the total radius of the sphere. \f$u_0\f$ can only
   * take values in \f$[0, 1]\f$ and specifying a negative value is equivalent
   * in omitting this key (i.e. not attributing any additional radial velocity).
   */
  /**
   * \see_key{key_MS_add_radial_velocity_}
   */
  inline static const Key<double> modi_sphere_addRadialVelocity{
      {"Modi", "Sphere", "Add_Radial_Velocity"}, -1.0, {"1.0"}};

  /*!\Userguide
   * \page doxypage_input_conf_modi_sphere
   * <hr>
   * #### Specifying jets
   *
   * The `Jet` section within the `Sphere` one is used to put a single high
   * energy particle (a "jet") in the center of the system, on an outbound
   * trajectory along the x-axis; if no PDG is specified no jet is produced.
   *
   * \optional_key_no_line{key_MS_jet_jet_pdg_,Jet_PDG,int,no jet}
   *
   * The type of particle to be used as a jet, as given by its PDG code;
   * if none is provided no jet is initialized.
   */
  /**
   * \see_key{key_MS_jet_jet_pdg_}
   */
  inline static const Key<PdgCode> modi_sphere_jet_jetPdg{
      {"Modi", "Sphere", "Jet", "Jet_PDG"}, {"1.0"}};

  /*!\Userguide
   * \page doxypage_input_conf_modi_sphere
   * \optional_key_no_line{key_MS_jet_jet_momentum_,Jet_Momentum,double,20.0}
   *
   * The initial momentum \unit{in GeV} to give to the jet particle.
   */
  /**
   * \see_key{key_MS_jet_jet_momentum_}
   */
  inline static const Key<double> modi_sphere_jet_jetMomentum{
      {"Modi", "Sphere", "Jet", "Jet_Momentum"}, 20.0, {"1.0"}};

  /*!\Userguide
   * \page doxypage_input_conf_modi_box
   * \required_key_no_line{key_MB_initial_condition_,Initial_Condition,string}
   *
   * Controls initial momentum distribution of particles.
   * - `"peaked momenta"` &rarr; All particles have momentum \f$p=3\,T\f$,
   *   where \f$T\f$ is the temperature. Directions of momenta are uniformly
   *   distributed.
   * - `"thermal momenta"` &rarr; Momenta are sampled from a Maxwell-Boltzmann
   *   distribution.
   * - `"thermal momenta quantum"` &rarr; Momenta are sampled from a Fermi-Dirac
   *   distribution or a Bose-Einstein distribution, depending on the type of
   *   particle.
   */
  /**
   * \see_key{key_MB_initial_condition_}
   */
  inline static const Key<BoxInitialCondition> modi_box_initialCondition{
      {"Modi", "Box", "Initial_Condition"}, {"1.0"}};

  /*!\Userguide
   * \page doxypage_input_conf_modi_box
   * \required_key{key_MB_length_,Length,double}
   *
   * Length of the cube's edge \unit{in fm}.
   */
  /**
   * \see_key{key_MB_length_}
   */
  inline static const Key<double> modi_box_length{{"Modi", "Box", "Length"},
                                                  {"1.0"}};

  /*!\Userguide
   * \page doxypage_input_conf_modi_box
   * \required_key{key_MB_temperature_,Temperature,double}
   *
   * Temperature \unit{in GeV} of the box.
   */
  /**
   * \see_key{key_MB_temperature_}
   */
  inline static const Key<double> modi_box_temperature{
      {"Modi", "Box", "Temperature"}, {"1.0"}};

  /*!\Userguide
   * \page doxypage_input_conf_modi_box
   * \required_key{key_MB_start_time_,Start_Time,double}
   *
   * Starting time of the simulation \unit{in fm}. All particles in the box are
   * initialized with \f$x^0=\f$`Start_Time`.
   */
  /**
   * \see_key{key_MB_start_time_}
   */
  inline static const Key<double> modi_box_startTime{
      {"Modi", "Box", "Start_Time"}, {"1.0"}};

  /*!\Userguide
   * \page doxypage_input_conf_modi_box
   * \optional_key{key_MB_equilibration_time_,Equilibration_Time,double, -1.0}
   *
   * Time \unit{in fm} after which the output of the box is written out. The
   * first time however will be printed. This is useful if one wants to simulate
   * boxes for very long times and knows at which time the box reaches its
   * thermal and chemical equilibrium. The default set to -1 is meaning that
   * output is written from beginning on, if this key is not given.
   */
  /**
   * \see_key{key_MB_equilibration_time_}
   */
  inline static const Key<double> modi_box_equilibrationTime{
      {"Modi", "Box", "Equilibration_Time"}, -1.0, {"1.0"}};

  /*!\Userguide
   * \page doxypage_input_conf_modi_box
   * \required_key{key_MB_init_mult_,Init_Multiplicities,map<int\,int>}
   *
   * See &nbsp;
   * <tt>\ref key_MS_init_mult_ "Sphere: Init_Multiplicities"</tt>.
   */
  /**
   * \see_key{key_MB_init_mult_}
   */
  inline static const Key<std::map<PdgCode, int>>
      modi_box_initialMultiplicities{{"Modi", "Box", "Init_Multiplicities"},
                                     {"1.0"}};

  /*!\Userguide
   * \page doxypage_input_conf_modi_box
   * \optional_key{key_MB_use_thermal_mult_,Use_Thermal_Multiplicities,bool,false}
   *
   * See &nbsp;
   * <tt>\ref key_MS_use_thermal_mult_
   * "Sphere: Use_Thermal_Multiplicities"</tt>.
   */
  /**
   * \see_key{key_MB_use_thermal_mult_}
   */
  inline static const Key<bool> modi_box_useThermalMultiplicities{
      {"Modi", "Box", "Use_Thermal_Multiplicities"}, false, {"1.0"}};

  /*!\Userguide
   * \page doxypage_input_conf_modi_box
   * \optional_key{key_MB_use_bar_chem_pot_,Baryon_Chemical_Potential,double,0.0}
   *
   * See &nbsp;
   * <tt>\ref key_MS_use_bar_chem_pot_ "Sphere: Baryon_Chemical_Potential"</tt>.
   */
  /**
   * \see_key{key_MB_use_bar_chem_pot_}
   */
  inline static const Key<double> modi_box_baryonChemicalPotential{
      {"Modi", "Box", "Baryon_Chemical_Potential"}, 0.0, {"1.0"}};

  /*!\Userguide
   * \page doxypage_input_conf_modi_box
   * \optional_key{key_MB_strange_chem_pot_,Strange_Chemical_Potential,double,0.0}
   *
   * See &nbsp;
   * <tt>\ref key_MS_strange_chem_pot_
   * "Sphere: Strange_Chemical_Potential"</tt>.
   */
  /**
   * \see_key{key_MB_strange_chem_pot_}
   */
  inline static const Key<double> modi_box_strangeChemicalPotential{
      {"Modi", "Box", "Strange_Chemical_Potential"}, 0.0, {"1.0"}};

  /*!\Userguide
   * \page doxypage_input_conf_modi_box
   * \optional_key{key_MB_charge_chem_pot_,Charge_Chemical_Potential,bool,false}
   *
   * See &nbsp;
   * <tt>\ref key_MS_charge_chem_pot_ "Sphere: Charge_Chemical_Potential"</tt>.
   */
  /**
   * \see_key{key_MB_charge_chem_pot_}
   */
  inline static const Key<double> modi_box_chargeChemicalPotential{
      {"Modi", "Box", "Charge_Chemical_Potential"}, 0.0, {"1.0"}};

  /*!\Userguide
   * \page doxypage_input_conf_modi_box
   * \optional_key{key_MB_account_res_widths_,Account_Resonance_Widths,bool,true}
   *
   * See &nbsp;
   * <tt>\ref key_MS_account_res_widths_
   * "Sphere: Account_Resonance_Widths"</tt>.
   *
   * \note
   * Normally, one wants this option `true`. For example, for the detailed
   * balance studies, it is better to account for spectral functions, because
   * then at \f$t=0\f$ one has exactly the expected thermal grand-canonical
   * multiplicities, that can be compared to final ones.  However, by toggling
   * `true` to `false` one can observe the effect of spectral functions on the
   * multiplicity. This is useful for understanding the implications of
   * different ways of sampling resonances in hydrodynamics.
   */
  /**
   * \see_key{key_MB_account_res_widths_}
   */
  inline static const Key<bool> modi_box_accountResonanceWidths{
      {"Modi", "Box", "Account_Resonance_Widths"}, true, {"1.0"}};

  /*!\Userguide
   * \page doxypage_input_conf_modi_box
   * <hr>
   * #### Specifying jets
   *
   * The `Jet` section can be specified in the `Box` section with the same
   * meaning it has for the `Sphere` modus. It is namely possible to put a
   * jet in the center of the box, on a outbound trajectory along the x-axis.
   *
   * \optional_key_no_line{key_MB_jet_jet_pdg_,Jet_PDG,int,no jet}
   *
   * See &nbsp;
   * <tt>\ref key_MS_jet_jet_pdg_ "Sphere: Jet: Jet_PDG"</tt>.
   */
  /**
   * \see_key{key_MB_jet_jet_pdg_}
   */
  inline static const Key<PdgCode> modi_box_jet_jetPdg{
      {"Modi", "Box", "Jet", "Jet_PDG"}, {"1.0"}};

  /*!\Userguide
   * \page doxypage_input_conf_modi_box
   * \optional_key_no_line{key_MB_jet_jet_momentum_,Jet_Momentum,double,20.0}
   *
   * See &nbsp;
   * <tt>\ref key_MS_jet_jet_momentum_ "Sphere: Jet: Jet_Momentum"</tt>.
   */
  /**
   * \see_key{key_MB_jet_jet_momentum_}
   */
  inline static const Key<double> modi_box_jet_jetMomentum{
      {"Modi", "Box", "Jet", "Jet_Momentum"}, 20.0, {"1.0"}};

  /*!\Userguide
   * \page doxypage_input_conf_modi_list
   * \required_key{key_ML_file_dir_,File_Directory,string}
   *
   * Directory for the external particle lists. Although relative paths to the
   * execution directory should work, you are encouraged to <b>prefer absolute
   * paths</b>.
   */
  /**
   * \see_key{key_ML_file_dir_}
   */
  inline static const Key<std::string> modi_list_fileDirectory{
      {"Modi", "List", "File_Directory"}, {"1.0"}};

  /*!\Userguide
   * \page doxypage_input_conf_modi_list
   * \required_key{key_ML_file_prefix_,File_Prefix,string}
   *
   * Prefix for the external particle lists file.
   */
  /**
   * \see_key{key_ML_file_prefix_}
   */
  inline static const Key<std::string> modi_list_filePrefix{
      {"Modi", "List", "File_Prefix"}, {"1.0"}};

  /*!\Userguide
   * \page doxypage_input_conf_modi_list
   * \required_key{key_ML_shift_id_,Shift_Id,int}
   *
   * Starting index for the particle list file(s). To be used to indicate which
   * is the first file to is read.
   */
  /**
   * \see_key{key_ML_shift_id_}
   */
  inline static const Key<int> modi_list_shiftId{{"Modi", "List", "Shift_Id"},
                                                 {"1.0"}};

  /*!\Userguide
   * \page doxypage_input_conf_modi_listbox
   * \required_key{key_MLB_file_dir_,File_Directory,string}
   *
   * See &nbsp;
   * <tt>\ref key_ML_file_dir_ "Box: File_Directory"</tt>.
   */
  /**
   * \see_key{key_MLB_file_dir_}
   */
  inline static const Key<std::string> modi_listBox_fileDirectory{
      {"Modi", "ListBox", "File_Directory"}, {"1.0"}};

  /*!\Userguide
   * \page doxypage_input_conf_modi_listbox
   * \required_key{key_MLB_file_prefix_,File_Prefix,string}
   *
   * See &nbsp;
   * <tt>\ref key_ML_file_prefix_ "Box: File_Prefix"</tt>.
   */
  /**
   * \see_key{key_MLB_file_prefix_}
   */
  inline static const Key<std::string> modi_listBox_filePrefix{
      {"Modi", "ListBox", "File_Prefix"}, {"1.0"}};

  /*!\Userguide
   * \page doxypage_input_conf_modi_listbox
   * \required_key{key_MLB_shift_id_,Shift_Id,int}
   *
   * See &nbsp;
   * <tt>\ref key_ML_shift_id_ "Box: Shift_Id"</tt>.
   */
  /**
   * \see_key{key_MLB_shift_id_}
   */
  inline static const Key<int> modi_listBox_shiftId{
      {"Modi", "ListBox", "Shift_Id"}, {"1.0"}};

  /*!\Userguide
   * \page doxypage_input_conf_modi_listbox
   * \required_key{key_MLB_length_,Length,double}
   *
   * See &nbsp;
   * <tt>\ref key_MB_length_ "Box: Length"</tt>.
   */
  /**
   * \see_key{key_MLB_length_}
   */
  inline static const Key<double> modi_listBox_length{
      {"Modi", "ListBox", "Length"}, {"1.0"}};

  /*!\Userguide
   * \page doxypage_input_conf_output
   *
   * ## General output configuration parameters
   *
   * \optional_key_no_line{key_output_out_interval_,Output_Interval,double,
   * \ref key_gen_end_time_ "End_Time"}
   *
   * Defines the period of intermediate output of the status of the simulated
   * system in Standard Output and other output formats which support this
   * functionality (\unit{in fm}).
   */
  /**
   * \see_key{key_output_out_interval_}
   */
  inline static const Key<double> output_outputInterval{
      {"Output", "Output_Interval"}, {"1.0"}};

  /*!\Userguide
   * \page doxypage_input_conf_output
   * \optional_key{key_output_out_times_,Output_Times,list of doubles,
   * use \ref key_output_out_interval_ "Output_Interval"}
   *
   * Explicitly defines the times \unit{in fm} where output is generated in the
   * form of a list. This cannot be used in combination with `Output_Interval`.
   * Output times outside the simulation time are ignored and both the initial
   * and final time are always considered. The following example will produce
   * output at event start, event end and at the specified times as long as they
   * are within the simulation time.
   *\verbatim
   Output:
       Output_Times: [-0.1, 0.0, 1.0, 2.0, 10.0]
   \endverbatim
   */
  /**
   * \see_key{key_output_out_times_}
   */
  inline static const Key<std::vector<double>> output_outputTimes{
      {"Output", "Output_Times"}, {"1.0"}};

  /*!\Userguide
   * \page doxypage_input_conf_output
   * \optional_key{key_output_density_type_,Density_Type,string,"none"}
   *
   * Determines which kind of density is printed into the headers of the
   * collision files. Possible valuesare:
   * - `"hadron"` &rarr; Total hadronic density
   * - `"baryon"` &rarr; Net baryon density
   * - `"baryonic isospin"` &rarr; Baryonic isospin density
   * - `"pion"` &rarr; Pion density
   * - `"none"` &rarr; Do not calculate density, print 0.0
   */
  /**
   * \see_key{key_output_density_type_}
   */
  inline static const Key<std::string> output_densityType{
      {"Output", "Density_Type"}, "none", {"1.0"}};

  /*!\Userguide
   * \page doxypage_input_conf_output
   * <hr>
   * ## Output format independently of the specific output content
   *
   * A dedicated subsection in the `Output` section exists for every single
   * output content and dedicated options are described further below. Refer to
   * \ref output_contents_ "output contents" for the list of possible
   * contents. Independently of the content, i.e. in every subsection, it is
   * always necessary (i.e. it is probably desired) to provide the format in
   * which the output should be generated.
   *
   * \required_key_no_line{key_output_content_format_,Format,list of strings}
   *
   * List of formats for writing particular content. Available formats for every
   * content are listed and described \ref output_contents_ "here", while
   * \ref list_of_output_formats "here" all possible output formats are
   * given.
   *
   * \warning If a `Format` list in a content `section` is not given or it is
   * left empty, i.e. `Format: []`, SMASH will abort with a fatal error.
   * Furthermore, SMASH also aborts if a not existing format is given in the
   * formats list. This is meant to prevent to e.g. lose output information
   * because of a typo in the configuration file.  If no output for a given
   * content is desired, you can suppress it by using `Format: ["None"]`.
   * However, it is not allowed to use valid formats together with the `"None"`
   * special "format" string.
   */
  /**
   * \see_key{key_output_content_format_}
   */
  inline static const Key<std::vector<std::string>> output_particles_format{
      {"Output", "Particles", "Format"}, {}, {"1.0"}};
  /**
   * \see_key{key_output_content_format_}
   */
  inline static const Key<std::vector<std::string>> output_collisions_format{
      {"Output", "Collisions", "Format"}, {}, {"1.0"}};
  /**
   * \see_key{key_output_content_format_}
   */
  inline static const Key<std::vector<std::string>> output_dileptons_format{
      {"Output", "Dileptons", "Format"}, {}, {"1.0"}};
  /**
   * \see_key{key_output_content_format_}
   */
  inline static const Key<std::vector<std::string>> output_photons_format{
      {"Output", "Photons", "Format"}, {}, {"1.0"}};
  /**
   * \see_key{key_output_content_format_}
   */
  inline static const Key<std::vector<std::string>>
      output_initialConditions_format{
          {"Output", "Initial_Conditions", "Format"}, {}, {"1.0"}};
  /**
   * \see_key{key_output_content_format_}
   */
  inline static const Key<std::vector<std::string>> output_rivet_format{
      {"Output", "Rivet", "Format"}, {}, {"1.0"}};
  /**
   * \see_key{key_output_content_format_}
   */
  inline static const Key<std::vector<std::string>> output_coulomb_format{
      {"Output", "Coulomb", "Format"}, {}, {"1.0"}};
  /**
   * \see_key{key_output_content_format_}
   */
  inline static const Key<std::vector<std::string>>
      output_thermodynamics_format{
          {"Output", "Thermodynamics", "Format"}, {}, {"1.0"}};

  /*!\Userguide
   * \page doxypage_input_conf_output
   * <hr>
   * ## Content-specific output options
   * \anchor input_output_content_specific_
   *
   * Every possible content-specific section is documented in the following.
   * Refer to \ref doxypage_output_conf_examples "this page" for concrete output
   * configuration examples.
   *
   * <hr>
   * ### &diams; Particles
   *
   * \optional_key_no_line{key_output_particles_extended_,Extended,bool,false}
   *
   * &rArr; Incompatible with `Oscar1999`, `VTK`, `HepMC_asciiv3` and
   * `HepMC_treeroot` formats.
   * - `true` &rarr; Print extended information for each particle
   * - `false` &rarr; Regular output for each particle
   */
  /**
   * \see_key{key_output_particles_extended_}
   */
  inline static const Key<bool> output_particles_extended{
      {"Output", "Particles", "Extended"}, false, {"1.0"}};

  /*!\Userguide
   * \page doxypage_input_conf_output
   * \optional_key_no_line{key_output_particles_only_final_,Only_Final,string,"Yes"}
   *
   * &rArr; Incompatible with `VTK`, `HepMC_asciiv3` and `HepMC_treeroot`
   * - `"Yes"` &rarr; Print only final particle list.
   * - `"IfNotEmpty"` &rarr; Print only final particle list, but only if event
   *   is not empty (i.e. any collisions happened between projectile and
   *   target). Useful to save disk space.
   * - `"No"` &rarr; Particle list at output interval including initial time.
   */
  /**
   * \see_key{key_output_particles_only_final_}
   */
  inline static const Key<OutputOnlyFinal> output_particles_onlyFinal{
      {"Output", "Particles", "Only_Final"}, OutputOnlyFinal::Yes, {"1.0"}};

  /*!\Userguide
   * \page doxypage_input_conf_output
   * <hr>
   * ### &diams; Collisions
   * &rArr; Format `VTK` not available
   *
   * \optional_key_no_line{key_output_collisions_extended_,Extended,bool,false}
   *
   * &rArr; Incompatible with `Oscar1999`, `HepMC_asciiv3` and `HepMC_treeroot`
   * formats.
   * - `true` &rarr; Print extended information for each particle
   * - `false` &rarr; Regular output for each particle
   */
  /**
   * \see_key{key_output_collisions_extended_}
   */
  inline static const Key<bool> output_collisions_extended{
      {"Output", "Collisions", "Extended"}, false, {"1.0"}};

  /*!\Userguide
   * \page doxypage_input_conf_output
   * \optional_key_no_line{key_output_collisions_print_start_end_,Print_Start_End,bool,false}
   *
   * &rArr; Incompatible with `Root`, `HepMC_asciiv3` and `HepMC_treeroot`
   * formats.
   * - `true` &rarr; Initial and final particle list is printed out
   * - `false` &rarr; Initial and final particle list is not printed out
   */
  /**
   * \see_key{key_output_collisions_print_start_end_}
   */
  inline static const Key<bool> output_collisions_printStartEnd{
      {"Output", "Collisions", "Print_Start_End"}, false, {"1.0"}};

  /*!\Userguide
   * \page doxypage_input_conf_output
   * <hr>
   * ### &diams; Dileptons
   * &rArr; Only `Oscar1999`, `Oscar2013` and `Binary` formats.
   *
   * \optional_key_no_line{key_output_dileptons_extended_,Extended,bool,false}
   *
   * &rArr; Incompatible with `Oscar1999` format.
   * - `true` &rarr; Print extended information for each particle
   * - `false` &rarr; Regular output for each particle
   */
  /**
   * \see_key{key_output_dileptons_extended_}
   */
  inline static const Key<bool> output_dileptons_extended{
      {"Output", "Dileptons", "Extended"}, false, {"1.0"}};

  /*!\Userguide
   * \page doxypage_input_conf_output
   * <hr>
   * ### &diams; Photons
   * &rArr; Only `Oscar1999`, `Oscar2013` and `Binary` formats.
   *
   * \optional_key_no_line{key_output_photons_extended_,Extended,bool,false}
   *
   * &rArr; Incompatible with `Oscar1999` format.
   * - `true` &rarr; Print extended information for each particle
   * - `false` &rarr; Regular output for each particle
   */
  /**
   * \see_key{key_output_photons_extended_}
   */
  inline static const Key<bool> output_photons_extended{
      {"Output", "Photons", "Extended"}, false, {"1.0"}};

  /*!\Userguide
   * \page doxypage_input_conf_output
   * <hr>
   * ### &diams; Initial_Conditions
   * &rArr; Only `Oscar1999`, `Oscar2013`, `Binary`, `ROOT` and `ASCII` (special
   * ASCII IC, see \ref doxypage_output_initial_conditions) formats.
   *
   * \optional_key_no_line{key_output_IC_proper_time_,Proper_Time,double,
   * </tt>\f$f(t_{np})\f$<tt>}
   *
   * Proper time \unit{in fm} at which hypersurface is created. Its default
   * value depends on the nuclei passing time \f$t_{np}\f$ as follows,
   * \f[
   * f(t_{np})=\begin{cases}
   * \mathrm{\texttt{Lower_Bound}}  & t_{np} \le \mathrm{\texttt{Lower_Bound}}\\
   * t_{np} & t_{np} > \mathrm{\texttt{Lower_Bound}}
   * \end{cases}\;.
   * \f]
   */
  /**
   * \see_key{key_output_IC_proper_time_}
   */
  inline static const Key<double> output_initialConditions_properTime{
      {"Output", "Initial_Conditions", "Proper_Time"}, {"1.0"}};

  /*!\Userguide
   * \page doxypage_input_conf_output
   * \optional_key_no_line{key_output_IC_lower_bound_,Lower_Bound,double,0.5}
   *
   * Lower bound \unit{in fm} for the IC proper time if
   * <tt>\ref key_output_IC_proper_time_ "Proper_Time"</tt> is not provided.
   */
  /**
   * \see_key{key_output_IC_lower_bound_}
   */
  inline static const Key<double> output_initialConditions_lowerBound{
      {"Output", "Initial_Conditions", "Lower_Bound"}, 0.5, {"1.0"}};

  /*!\Userguide
   * \page doxypage_input_conf_output
   * \optional_key_no_line{key_output_IC_rapidity_cut_,Rapidity_Cut,double,
   * </tt>No cut is done<tt>}
   *
   * If set, employ a rapidity cut for particles contributing to the initial
   * conditions for hydrodynamics. A positive value is expected and the cut is
   * employed symmetrically around 0. Only particles characterized by
   * \f$|\mathrm{\texttt{Rapidity_Cut}}|<y\f$ are printed to the
   * output file.
   */
  /**
   * \see_key{key_output_IC_rapidity_cut_}
   */
  inline static const Key<double> output_initialConditions_rapidityCut{
      {"Output", "Initial_Conditions", "Rapidity_Cut"}, {"1.0"}};

  /*!\Userguide
   * \page doxypage_input_conf_output
   * \optional_key_no_line{key_output_IC_pt_cut_,pT_Cut,double,
   * </tt>No cut is done<tt>}
   *
   * If set, employ a transverse momentum cut for particles contributing to the
   * initial conditions for hydrodynamics. A positive value \unit{in GeV} is
   * expected. Only particles characterized by
   * \f$0<p_T<\mathrm{\texttt{pT_Cut}}\f$ are printed to the output file.
   */
  /**
   * \see_key{key_output_IC_pt_cut_}
   */
  inline static const Key<double> output_initialConditions_pTCut{
      {"Output", "Initial_Conditions", "pT_Cut"}, {"1.0"}};

  /*!\Userguide
   * \page doxypage_input_conf_output
   * \optional_key_no_line{key_output_IC_extended_,Extended,bool,false}
   *
   * &rArr; Incompatible with `Oscar1999`, `ROOT` and `ASCII` formats.
   * - `true` &rarr; Print extended information for each particle
   * - `false` &rarr; Regular output for each particle
   */
  /**
   * \see_key{key_output_IC_extended_}
   */
  inline static const Key<bool> output_initialConditions_extended{
      {"Output", "Initial_Conditions", "Extended"}, false, {"1.0"}};

  /*!\Userguide
   * \page doxypage_input_conf_output
   * <hr> \anchor input_output_rivet_
   * ### &diams; Rivet
   * &rArr; Only `YODA` format (see \ref doxypage_output_rivet
   * "here" for more information about the format).
   *
   * \note In the following, <b>no default</b> means that, if the key is
   *       omitted, Rivet default behavior will be used.
   *
   * \optional_key_no_line{key_output_rivet_paths_,Paths,list of strings,
   * </tt><b>no default</b><tt>}
   *
   * This key specifies the directories that Rivet will search for analyses
   * and data files related to the analyses.
   */
  /**
   * \see_key{key_output_rivet_paths_}
   */
  inline static const Key<std::vector<std::string>> output_rivet_paths{
      {"Output", "Rivet", "Paths"}, {"1.0"}};

  /*!\Userguide
   * \page doxypage_input_conf_output
   * \optional_key_no_line{key_output_rivet_analyses_,Analyses,list of strings,
   * </tt><b>no default</b><tt>}
   *
   * This key specifies the analyses (including possible options) to add to the
   * Rivet analysis.
   */
  /**
   * \see_key{key_output_rivet_analyses_}
   */
  inline static const Key<std::vector<std::string>> output_rivet_analyses{
      {"Output", "Rivet", "Analyses"}, {"1.0"}};

  /*!\Userguide
   * \page doxypage_input_conf_output
   * \optional_key_no_line{key_output_rivet_preloads_,Preloads,list of strings,
   * </tt><b>no default</b><tt>}
   *
   * Specify data files to read into Rivet (e.g., centrality calibrations) at
   * start-up.
   */
  /**
   * \see_key{key_output_rivet_preloads_}
   */
  inline static const Key<std::vector<std::string>> output_rivet_preloads{
      {"Output", "Rivet", "Preloads"}, {"1.0"}};

  /*!\Userguide
   * \page doxypage_input_conf_output
   * \optional_key_no_line{key_output_rivet_logging_,Logging,map<string\,string>,
   * </tt><b>no default</b><tt>}
   *
   * Specifies log levels for various parts of Rivet, including analyses. Each
   * entry is a log name followed by a log level (one among `"TRACE"`,
   * `"DEBUG"`, `"INFO"`, `"WARN"`, `"ERROR"`, and `"FATAL"`).
   */
  /**
   * \see_key{key_output_rivet_logging_}
   */
  inline static const Key<std::map<std::string, std::string>>
      output_rivet_logging{{"Output", "Rivet", "Logging"}, {"1.0"}};

  /*!\Userguide
   * \page doxypage_input_conf_output
   * \optional_key_no_line{key_output_rivet_ignore_beams_,Ignore_Beams,bool,true}
   *
   * Ask Rivet to not validate beams before running analyses. This is needed if
   * you use the <tt>\ref key_MC_fermi_motion_ "Fermi_Motion"</tt> option that
   * disrupts the collision energy event-by-event.
   */
  /**
   * \see_key{key_output_rivet_ignore_beams_}
   */
  inline static const Key<bool> output_rivet_ignoreBeams{
      {"Output", "Rivet", "Ignore_Beams"}, true, {"1.0"}};

  /*!\Userguide
   * \page doxypage_input_conf_output
   * \optional_key_no_line{key_output_rivet_cross_sections_,Cross_Section,
   * list of two doubles,</tt><b>no default</b><tt>}
   *
   * Set the cross-section \unit{in pb}.
   */
  /**
   * \see_key{key_output_rivet_cross_sections_}
   */
  inline static const Key<std::array<double, 2>> output_rivet_crossSection{
      {"Output", "Rivet", "Cross_Section"}, {"1.0"}};

  /*!\Userguide
   * \page doxypage_input_conf_output
   *
   * #### Weights keys
   *
   * Some operations about weights can be customized in the `Weights` section.
   *
   * \optional_key_no_line{key_output_rivet_weights_no_multi_,No_Multi,bool,
   * </tt><b>no default</b><tt>}
   *
   * Ask Rivet not to do multi-weight processing.
   */
  /**
   * \see_key{key_output_rivet_weights_no_multi_}
   */
  inline static const Key<std::array<double, 2>> output_rivet_weights_noMulti{
      {"Output", "Rivet", "Weights", "No_Multi"}, {"1.0"}};

  /*!\Userguide
   * \page doxypage_input_conf_output
   * \optional_key_no_line{key_output_rivet_weights_nominal_,Nominal,string,
   * </tt><b>no default</b><tt>}
   *
   * The nominal weight name.
   */
  /**
   * \see_key{key_output_rivet_weights_nominal_}
   */
  inline static const Key<std::string> output_rivet_weights_nominal{
      {"Output", "Rivet", "Weights", "Nominal"}, {"1.0"}};

  /*!\Userguide
   * \page doxypage_input_conf_output
   * \optional_key_no_line{key_output_rivet_weights_select_,Select,
   * list of strings, </tt><b>no default</b><tt>}
   *
   * Select these weights for processing.
   */
  /**
   * \see_key{key_output_rivet_weights_select_}
   */
  inline static const Key<std::vector<std::string>> output_rivet_weights_select{
      {"Output", "Rivet", "Weights", "Select"}, {"1.0"}};

  /*!\Userguide
   * \page doxypage_input_conf_output
   * \optional_key_no_line{key_output_rivet_weights_deselect_,Deselect,
   * list of strings, </tt><b>no default</b><tt>}
   *
   * De-select these weights for processing.
   */
  /**
   * \see_key{key_output_rivet_weights_deselect_}
   */
  inline static const Key<std::vector<std::string>>
      output_rivet_weights_deselect{{"Output", "Rivet", "Weights", "Deselect"},
                                    {"1.0"}};

  /*!\Userguide
   * \page doxypage_input_conf_output
   * \optional_key_no_line{key_output_rivet_weights_nlo_smearing_,NLO_Smearing,
   * double, </tt><b>no default</b><tt>}
   *
   * Smearing histogram binning by given fraction of bin widths to avoid NLO
   * counter events to flow into neighboring bin.
   */
  /**
   * \see_key{key_output_rivet_weights_nlo_smearing_}
   */
  inline static const Key<double> output_rivet_weights_nloSmearing{
      {"Output", "Rivet", "Weights", "NLO_Smearing"}, {"1.0"}};

  /*!\Userguide
   * \page doxypage_input_conf_output
   * \optional_key_no_line{key_output_rivet_weights_cap_,Cap,double,
   * </tt><b>no default</b><tt>}
   *
   * Cap weights to this value.
   */
  /**
   * \see_key{key_output_rivet_weights_cap_}
   */
  inline static const Key<double> output_rivet_weights_cap{
      {"Output", "Rivet", "Weights", "Cap"}, {"1.0"}};

  /*!\Userguide
   * \page doxypage_input_conf_output
   * <hr>
   * ### &diams; Coulomb
   * &rArr; Only `VTK` format.
   *
   * No content-specific output options, apart from the <tt>\ref
   * key_output_content_format_ "Format"</tt> key which accept `["VTK"]` value
   * only.
   */

  /*!\Userguide
   * \page doxypage_input_conf_output
   * <hr> \anchor input_output_thermodynamics_
   * ### &diams; Thermodynamics
   *
   * The user can print thermodynamical quantities
   * -# on the spatial lattice to VTK output;
   * -# on the spatial lattice to ASCII output;
   * -# at a given point to ASCII output;
   * -# averaged over all particles to ASCII output.
   *
   * <b>About 1 and 2:</b> Note that this output requires a lattice, which needs
   * to be enabled in the conguration file and is regulated by the options of
   * \ref doxypage_input_conf_lattice. See \ref doxypage_output_vtk_lattice for
   * further information.
   *
   * <b>About 3 and 4:</b> See \ref doxypage_output_thermodyn for
   * further information.
   *
   * \optional_key_no_line{key_output_thermo_type_,Type,string,"baryon"}
   *
   * Particle type taken into consideration, one among
   * - `"hadron"`
   * - `"baryon"` (corresponds to "net baryon")
   * - `"baryonic isospin"`
   * - `"pion"`
   * - `"none"`
   * - `"total isospin"`
   */
  /**
   * \see_key{key_output_thermo_type_}
   */
  inline static const Key<DensityType> output_thermodynamics_type{
      {"Output", "Thermodynamics", "Type"}, DensityType::Baryon, {"1.0"}};

  /*!\Userguide
   * \page doxypage_input_conf_output
   * \optional_key_no_line{key_output_thermo_quantities_,Quantities,
   * list of strings,[]}
   *
   * List of thermodynamic quantities that are printed to the output.
   * Possible quantities are:
   * - `"rho_eckart"` &rarr; Eckart rest frame density.
   * - `"tmn"` &rarr; Energy-momentum tensor \f$T^{\mu\nu}(t,x,y,z)\f$.
   * - `"tmn_landau"` &rarr; Energy-momentum tensor in the Landau rest frame.
   *   This tensor is computed by boosting \f$T^{\mu\nu}(t,x,y,z)\f$ to the
   *   local rest frame, where \f$T^{0i}\f$ = 0.
   * - `"landau_velocity"` &rarr; Velocity of the Landau rest frame. The
   *   velocity is obtained from the energy-momentum tensor
   *   \f$T^{\mu\nu}(t,x,y,z)\f$ by solving the generalized eigenvalue equation
   *   \f$(T^{\mu\nu} - \lambda g^{\mu\nu})u_{\mu}=0\f$.
   * - `"j_QBS"` &rarr; Electric (Q), baryonic (B) and strange (S) currents
   *   \f$j^{\mu}_{QBS}(t,x,y,z) \f$; note that all currents are given in units
   *   of "number of charges"; multiply the electric current by the elementary
   *   charge \f$\sqrt{4 \pi \alpha_{EM}} \f$ for charge units.
   */
  /**
   * \see_key{key_output_thermo_type_}
   */
  inline static const Key<std::set<ThermodynamicQuantity>>
      output_thermodynamics_quantites{
          {"Output", "Thermodynamics", "Quantities"}, {}, {"1.0"}};

  /*!\Userguide
   * \page doxypage_input_conf_output
   * \optional_key_no_line{key_output_thermo_position_,Position,
   * list of 3 doubles,[0.0\, 0.0\, 0.0]}
   *
   * Point at which thermodynamic quantities are computed (\unit{in fm}).
   */
  /**
   * \see_key{key_output_thermo_position_}
   */
  inline static const Key<std::array<double, 3>> output_thermodynamics_position{
      {"Output", "Thermodynamics", "Position"}, {{0.0, 0.0, 0.0}}, {"1.0"}};

  /*!\Userguide
   * \page doxypage_input_conf_output
   * \optional_key_no_line{key_output_thermo_smearing_,Smearing,bool,true}
   *
   * Using Gaussian smearing for computing thermodynamic quantities or not. This
   * triggers whether thermodynamic quantities are evaluated at a fixed point
   * (`true`) or summed over all particles (`false`).
   * - `true` &rarr; smearing applied
   * - `false` &rarr; smearing not applied
   *
   * The contribution to the energy-momentum tensor and current (be it electric,
   * baryonic or strange) from a single particle in its rest frame is:
   * \f[\begin{eqnarray}
   * j^{\mu} = B \frac{p_0^{\mu}}{p_0^0} W \\
   * T^{\mu \nu} = \frac{p_0^{\mu}p_0^{\nu}}{p_0^0} W
   * \end{eqnarray}
   * \f]
   * with B being the charge of interest and W being the weight given to this
   * particle. Normally, if one computes thermodynamic quantities at a point,
   * smearing should be applied, and then \f$W\f$ takes on the following shape:
   * \f[
   * W = (2 \pi \sigma^2)^{-3/2} \exp\left(
   * - \frac{(\mathbf{r}-\mathbf{r}_0(t))^2}{2\sigma^2}
   * \right)\f]
   * It can however be useful to compute the thermodynamic quantities of all
   * particles in a box with \f$W=1\f$, which would correspond to <tt>"Smearing:
   * false"</tt>. Note that using this option changes the units of the
   * thermodynamic quantities, as they are no longer spatially normalized. One
   * should divide this quantity by the volume of the box to restore units to
   * the correct ones.
   */
  /**
   * \see_key{key_output_thermo_smearing_}
   */
  inline static const Key<bool> output_thermodynamics_smearing{
      {"Output", "Thermodynamics", "Smearing"}, true, {"1.0"}};

  /*!\Userguide
   * \page doxypage_input_conf_output
   * \optional_key_no_line{key_output_thermo_only_part_,Only_Participants,bool,false}
   *
   * If set to `true`, only participants are included in the computation of the
   * energy momentum tensor and of the Eckart currents. In this context, a
   * hadron is considered as a participant if it had at least one collision.
   * When using \ref doxypage_input_conf_potentials "Potentials" this option
   * must be either left unset or set to `false`. The reason behind this
   * limitation is that in this case hadrons can influence the evolution of the
   * system even without collisions.
   */
  /**
   * \see_key{key_output_thermo_only_part_}
   */
  inline static const Key<bool> output_thermodynamics_onlyParticipants{
      {"Output", "Thermodynamics", "Only_Participants"}, false, {"1.0"}};

  /*!\Userguide
   * \page doxypage_input_conf_lattice
   * \optional_key{key_lattice_sizes_,Sizes,list of 3 doubles,
   * </tt>depends on <tt>\ref key_gen_modus_ "Modus"}
   *
   * Sizes of lattice in x, y, z directions \unit{in fm}.
   */
  /**
   * \see_key{key_lattice_sizes_}
   */
  inline static const Key<std::array<double, 3>> lattice_sizes{
      {"Lattice", "Sizes"}, {"1.0"}};

  /*!\Userguide
   * \page doxypage_input_conf_lattice
   * \optional_key{key_lattice_cell_number_,Cell_Number,list of 3 ints,
   * </tt>depends on <tt>\ref key_gen_modus_ "Modus"}
   *
   * Number of cells in x, y, z directions.
   */
  /**
   * \see_key{key_lattice_cell_number_}
   */
  inline static const Key<std::array<int, 3>> lattice_cellNumber{
      {"Lattice", "Cell_Number"}, {"1.0"}};

  /*!\Userguide
   * \page doxypage_input_conf_lattice
   * \optional_key{key_lattice_origin_,Origin,list of 3 doubles,
   * </tt>depends on <tt>\ref key_gen_modus_ "Modus"}
   *
   * Coordinates of the left, down, near corner of the lattice \unit{in fm}.
   */
  /**
   * \see_key{key_lattice_origin_}
   */
  inline static const Key<std::array<double, 3>> lattice_origin{
      {"Lattice", "Origin"}, {"1.0"}};

  /*!\Userguide
   * \page doxypage_input_conf_lattice
   * \optional_key{key_lattice_periodic_,Periodic,bool,
   * (\ref key_gen_modus_ "Modus" == "Box")}
   *
   * Use periodic continuation or not. With periodic continuation
   * \f$(x,y,z) + (i\cdot L_x,\,j\cdot L_y,\,k\cdot L_z) \equiv (x,y,z)\f$
   * with \f$i,\,j,\,k\in\mathbb{Z}\f$ and \f$L_x,\,L_y,\,L_z\f$ being the
   * lattice sizes.
   */
  /**
   * \see_key{key_lattice_periodic_}
   */
  inline static const Key<bool> lattice_periodic{{"Lattice", "Periodic"},
                                                 {"1.0"}};

  /*!\Userguide
   * \page doxypage_input_conf_lattice
   * \optional_key{key_lattice_pot_affect_threshold_,Potentials_Affect_Thresholds,bool,false}
   *
   * Include potential effects, since mean field potentials change the threshold
   * energies of the actions.
   */
  /**
   * \see_key{key_lattice_pot_affect_threshold_}
   */
  inline static const Key<bool> lattice_potentialsAffectThreshold{
      {"Lattice", "Potentials_Affect_Thresholds"}, false, {"1.0"}};

  /*!\Userguide
   * \page doxypage_input_conf_pot_skyrme
   * \required_key{key_potentials_skyrme_a_,Skyrme_A,double}
   *
   * Parameter \f$A\f$ of Skyrme potential \unit{in MeV}.
   */
  /**
   * \see_key{key_potentials_skyrme_a_}
   */
  inline static const Key<double> potentials_skyrme_skyrmeA{
      {"Potentials", "Skyrme", "Skyrme_A"}, {"1.0"}};

  /*!\Userguide
   * \page doxypage_input_conf_pot_skyrme
   * \required_key{key_potentials_skyrme_b_,Skyrme_B,double}
   *
   * Parameter \f$B\f$ of Skyrme potential \unit{in MeV}.
   */
  /**
   * \see_key{key_potentials_skyrme_b_}
   */
  inline static const Key<double> potentials_skyrme_skyrmeB{
      {"Potentials", "Skyrme", "Skyrme_B"}, {"1.0"}};

  /*!\Userguide
   * \page doxypage_input_conf_pot_skyrme
   * \required_key{key_potentials_skyrme_tau_,Skyrme_Tau,double}
   *
   * Parameter \f$\tau\f$ of Skyrme potential.
   *
   */
  /**
   * \see_key{key_potentials_skyrme_tau_}
   */
  inline static const Key<double> potentials_skyrme_skyrmeTau{
      {"Potentials", "Skyrme", "Skyrme_Tau"}, {"1.0"}};

  /*!\Userguide
   * \page doxypage_input_conf_pot_symmetry
   * \required_key{key_potentials_symmetry_s_pot_,S_Pot,double}
   *
   * Parameter \f$S_{pot}\f$ of symmetry potential \unit{in MeV}.
   */
  /**
   * \see_key{key_potentials_symmetry_s_pot_}
   */
  inline static const Key<double> potentials_symmetry_sPot{
      {"Potentials", "Symmetry", "S_Pot"}, {"1.0"}};

  /*!\Userguide
   * \page doxypage_input_conf_pot_symmetry
   * \optional_key{key_potentials_symmetry_gamma_,gamma,double,
   * </tt>do not consider last term in \f$S(\rho_B)\f$<tt>}
   *
   * Exponent \f$\gamma\f$ in formula for \f$S(\rho_B)\f$. If `gamma` is
   * specified, the baryon density dependence is included in the potential.
   * Otherwise only the first term of the potential will be taken into account.
   */
  /**
   * \see_key{key_potentials_symmetry_gamma_}
   */
  inline static const Key<double> potentials_symmetry_gamma{
      {"Potentials", "Symmetry", "gamma"}, {"1.0"}};

  /*!\Userguide
   * \page doxypage_input_conf_pot_VDF
   * \required_key{key_potentials_vdf_sat_rhoB_,Sat_rhoB,double}
   *
   * The saturation density of nuclear matter \unit{in 1/fm³}.
   */
  /**
   * \see_key{key_potentials_symmetry_gamma_}
   */
  inline static const Key<double> potentials_vdf_satRhoB{
      {"Potentials", "VDF", "Sat_rhoB"}, {"1.0"}};

  /*!\Userguide
   * \page doxypage_input_conf_pot_VDF
   * \required_key{key_potentials_vdf_coeffs_,Coeffs,list of doubles}
   *
   * Parameters \f$C_i\f$ of the VDF potential \unit{in MeV}.
   */
  /**
   * \see_key{key_potentials_vdf_coeffs_}
   */
  inline static const Key<std::vector<double>> potentials_vdf_coeffs{
      {"Potentials", "VDF", "Coeffs"}, {"1.0"}};

  /*!\Userguide
   * \page doxypage_input_conf_pot_VDF
   * \required_key{key_potentials_vdf_powers_,Powers,double}
   *
   * Parameters \f$b_i\f$ of the VDF potential.
   *
   * \warning
   * You need to provide as many entries for `Powers` as provided for `Coeffs`.
   */
  /**
   * \see_key{key_potentials_vdf_powers_}
   */
  inline static const Key<std::vector<double>> potentials_vdf_powers{
      {"Potentials", "VDF", "Powers"}, {"1.0"}};

  /*!\Userguide
   * \page doxypage_input_conf_pot_coulomb
   * \required_key{key_potentials_coulomb_r_cut_,R_Cut,double}
   *
   * The radius value \unit{in fm} at which the integration volume is cut.
   */
  /**
   * \see_key{key_potentials_coulomb_r_cut_}
   */
  inline static const Key<std::vector<double>> potentials_coulomb_rCut{
      {"Potentials", "Coulomb", "R_Cut"}, {"1.0"}};

  /*!\Userguide
   * \page doxypage_input_conf_forced_therm
   * \required_key{key_forced_therm_cell_number_,Cell_Number,list of 3 ints}
   *
   * Number of cells in each direction (x,y,z).
   */
  /**
   * \see_key{key_forced_therm_cell_number_}
   */
  inline static const Key<std::array<int, 3>> forcedThermalization_cellNumber{
      {"Forced_Thermalization", "Cell_Number"}, {"1.0"}};

  /*!\Userguide
   * \page doxypage_input_conf_forced_therm
   * \required_key{key_forced_therm_critical_edens_,Critical_Edens,double}
   *
   * Critical energy density \unit{in GeV/fm³} above which forced thermalization
   * is applied.
   */
  /**
   * \see_key{key_forced_therm_critical_edens_}
   */
  inline static const Key<double> forcedThermalization_criticalEDensity{
      {"Forced_Thermalization", "Critical_Edens"}, {"1.0"}};

  /*!\Userguide
   * \page doxypage_input_conf_forced_therm
   * \required_key{key_forced_therm_start_time_,Start_Time,double}
   *
   * Time \unit{in fm} after which forced thermalization may be applied, if
   * the energy density is sufficiently high.
   */
  /**
   * \see_key{key_forced_therm_start_time_}
   */
  inline static const Key<double> forcedThermalization_startTime{
      {"Forced_Thermalization", "Start_Time"}, {"1.0"}};

  /*!\Userguide
   * \page doxypage_input_conf_forced_therm
   * \required_key{key_forced_therm_timestep_,Timestep,double}
   *
   * Timestep of thermalization \unit{in fm}.
   */
  /**
   * \see_key{key_forced_therm_timestep_}
   */
  inline static const Key<double> forcedThermalization_timestep{
      {"Forced_Thermalization", "Timestep"}, {"1.0"}};

  /*!\Userguide
   * \page doxypage_input_conf_forced_therm
   * \optional_key{key_forced_therm_algorithm_,Algorithm,string,"biased BF"}
   *
   * Algorithm applied to enforce thermalization, see
   * \iref{Oliinychenko:2016vkg} for more details.
   * - `"unbiased BF"` &rarr; slowest, but theoretically most robust
   * - `"biased BF"` &rarr; faster, but theoretically less robust
   * - `"mode sampling"` &rarr; fastest, but least robust
   */
  /**
   * \see_key{key_forced_therm_algorithm_}
   */
  inline static const Key<ThermalizationAlgorithm>
      forcedThermalization_algorithm{{"Forced_Thermalization", "Algorithm"},
                                     ThermalizationAlgorithm::BiasedBF,
                                     {"1.0"}};

  /*!\Userguide
   * \page doxypage_input_conf_forced_therm
   * \optional_key{key_forced_therm_microcanonical_,Microcanonical,bool,false}
   *
   * Enforce energy conservation or not as part of sampling algorithm. Relevant
   * for biased and unbiased Becattini-Ferroni (BF) algorithms. If this option
   * is on, samples with energies deviating too far from the initial one will be
   * rejected. This is different from simple energy and momentum
   * renormalization, which is done in the end anyway. If energy conservation
   * is enforced at sampling, the distributions become microcanonical instead
   * of canonical. One particular effect is that multiplicity distributions
   * become narrower.
   *
   * The downside of having this option on is that the sampling takes
   * significantly longer time.
   */
  /**
   * \see_key{key_forced_therm_microcanonical_}
   */
  inline static const Key<bool> forcedThermalization_microcanonical{
      {"Forced_Thermalization", "Microcanonical"}, false, {"1.0"}};

  /*!\Userguide
   * \page doxypage_input_conf_forced_therm
   * \required_key{key_forced_therm_lattice_sizes_,Lattice_Sizes,list of 3
   * doubles}
   *
   * The lattice is placed such that the center is [0.0,0.0,0.0].
   * If one wants to have a central cell with center at [0.0,0.0,0.0] then
   * number of cells should be odd (2k+1) in every direction.
   *
   * `Lattice_Sizes` is required for all modi, except the `"Box"` modus. In
   * case of `"Box"` modus, the lattice is set up automatically to match the box
   * size, and the user should not (and is not allowed to) specify it. Sizes are
   * to be specified \unit{in fm}.
   */
  /**
   * \see_key{key_forced_therm_lattice_sizes_}
   */
  inline static const Key<std::array<double, 3>>
      forcedThermalization_latticeSizes{
          {"Forced_Thermalization", "Lattice_Sizes"}, {"1.0"}};

  /// Alias for the type to be used in the list of keys.
  using key_references_variant = std::variant<
      std::reference_wrapper<const Key<bool>>,
      std::reference_wrapper<const Key<int>>,
      std::reference_wrapper<const Key<double>>,
      std::reference_wrapper<const Key<std::string>>,
      std::reference_wrapper<const Key<std::array<int, 3>>>,
      std::reference_wrapper<const Key<std::array<double, 2>>>,
      std::reference_wrapper<const Key<std::array<double, 3>>>,
      std::reference_wrapper<const Key<std::vector<double>>>,
      std::reference_wrapper<const Key<std::vector<std::string>>>,
      std::reference_wrapper<const Key<std::set<ThermodynamicQuantity>>>,
      std::reference_wrapper<const Key<std::map<PdgCode, int>>>,
      std::reference_wrapper<const Key<std::map<std::string, std::string>>>,
      std::reference_wrapper<const Key<einhard::LogLevel>>,
      std::reference_wrapper<const Key<BoxInitialCondition>>,
      std::reference_wrapper<const Key<CalculationFrame>>,
      std::reference_wrapper<const Key<CollisionCriterion>>,
      std::reference_wrapper<const Key<DensityType>>,
      std::reference_wrapper<const Key<DerivativesMode>>,
      std::reference_wrapper<const Key<ExpansionMode>>,
      std::reference_wrapper<const Key<FermiMotion>>,
      std::reference_wrapper<const Key<FieldDerivativesMode>>,
      std::reference_wrapper<const Key<MultiParticleReactionsBitSet>>,
      std::reference_wrapper<const Key<NNbarTreatment>>,
      std::reference_wrapper<const Key<OutputOnlyFinal>>,
      std::reference_wrapper<const Key<PdgCode>>,
      std::reference_wrapper<const Key<ReactionsBitSet>>,
      std::reference_wrapper<const Key<RestFrameDensityDerivativesMode>>,
      std::reference_wrapper<const Key<Sampling>>,
      std::reference_wrapper<const Key<SmearingMode>>,
      std::reference_wrapper<const Key<SphereInitialCondition>>,
      std::reference_wrapper<const Key<ThermalizationAlgorithm>>,
      std::reference_wrapper<const Key<TimeStepMode>>>;

  /// List of references to all existing SMASH keys.
  inline static const std::vector<key_references_variant> list = {
      std::cref(particles),
      std::cref(decaymodes),
      std::cref(gen_endTime),
      std::cref(gen_modus),
      std::cref(gen_nevents),
      std::cref(gen_minNonEmptyEnsembles_number),
      std::cref(gen_minNonEmptyEnsembles_maximumEnsembles),
      std::cref(gen_randomseed),
      std::cref(gen_deltaTime),
      std::cref(gen_derivativesMode),
      std::cref(gen_fieldDerivativesMode),
      std::cref(gen_ensembles),
      std::cref(gen_expansionRate),
      std::cref(gen_metricType),
      std::cref(gen_restFrameDensityDerivativeMode),
      std::cref(gen_smearingMode),
      std::cref(gen_smearingGaussianSigma),
      std::cref(gen_smearingGaussCutoffInSigma),
      std::cref(gen_smearingTriangularRange),
      std::cref(gen_smearingDiscreteWeight),
      std::cref(gen_testparticles),
      std::cref(gen_timeStepMode),
      std::cref(gen_useGrid),
      std::cref(log_default),
      std::cref(log_main),
      std::cref(log_experiment),
      std::cref(log_box),
      std::cref(log_collider),
      std::cref(log_sphere),
      std::cref(log_action),
      std::cref(log_inputParser),
      std::cref(log_particleType),
      std::cref(log_findScatter),
      std::cref(log_clock),
      std::cref(log_decayModes),
      std::cref(log_resonances),
      std::cref(log_scatterAction),
      std::cref(log_distributions),
      std::cref(log_propagation),
      std::cref(log_grid),
      std::cref(log_list),
      std::cref(log_nucleus),
      std::cref(log_density),
      std::cref(log_pauliBlocking),
      std::cref(log_tmn),
      std::cref(log_fpe),
      std::cref(log_lattice),
      std::cref(log_pythia),
      std::cref(log_grandcanThermalizer),
      std::cref(log_crossSections),
      std::cref(log_output),
      std::cref(log_hyperSurfaceCrossing),
      std::cref(log_initialConditions),
      std::cref(log_scatterActionMulti),
      std::cref(log_yamlConfiguration),
      std::cref(version),
      std::cref(collTerm_twoToOne),
      std::cref(collTerm_includedTwoToTwo),
      std::cref(collTerm_multiParticleReactions),
      std::cref(collTerm_forceDecaysAtEnd),
      std::cref(collTerm_noCollisions),
      std::cref(collTerm_nnbarTreatment),
      std::cref(collTerm_useAQM),
      std::cref(collTerm_resonanceLifetimeModifier),
      std::cref(collTerm_stringsWithProbability),
      std::cref(collTerm_elasticCrossSection),
      std::cref(collTerm_isotropic),
      std::cref(collTerm_maximumCrossSection),
      std::cref(collTerm_fixedMinCellLength),
      std::cref(collTerm_crossSectionScaling),
      std::cref(collTerm_additionalElasticCrossSection),
      std::cref(collTerm_includeDecaysAtTheEnd),
      std::cref(collTerm_elasticNNCutoffSqrts),
      std::cref(collTerm_strings),
      std::cref(collTerm_collisionCriterion),
      std::cref(collTerm_onlyWarnForHighProbability),
      std::cref(collTerm_pauliBlocking_spatialAveragingRadius),
      std::cref(collTerm_pauliBlocking_gaussianCutoff),
      std::cref(collTerm_pauliBlocking_momentumAveragingRadius),
      std::cref(collTerm_stringParam_stringTension),
      std::cref(collTerm_stringParam_gluonBeta),
      std::cref(collTerm_stringParam_gluonPMin),
      std::cref(collTerm_stringParam_quarkAlpha),
      std::cref(collTerm_stringParam_quarkBeta),
      std::cref(collTerm_stringParam_strangeSuppression),
      std::cref(collTerm_stringParam_diquarkSuppression),
      std::cref(collTerm_stringParam_sigmaPerp),
      std::cref(collTerm_stringParam_stringZA),
      std::cref(collTerm_stringParam_stringZB),
      std::cref(collTerm_stringParam_separateFragmentBaryon),
      std::cref(collTerm_stringParam_useMonashTune),
      std::cref(collTerm_stringParam_stringZALeading),
      std::cref(collTerm_stringParam_stringZBLeading),
      std::cref(collTerm_stringParam_stringSigmaT),
      std::cref(collTerm_stringParam_formTimeFactor),
      std::cref(collTerm_stringParam_powerParticleFormation),
      std::cref(collTerm_stringParam_formationTime),
      std::cref(collTerm_stringParam_mDependentFormationTimes),
      std::cref(collTerm_stringParam_probabilityPToDUU),
      std::cref(collTerm_stringParam_popcornRate),
      std::cref(collTerm_dileptons_decays),
      std::cref(collTerm_photons_fractionalPhotons),
      std::cref(collTerm_photons_twoToTwoScatterings),
      std::cref(collTerm_photons_bremsstrahlung),
      std::cref(modi_collider_sqrtSNN),
      std::cref(modi_collider_eKin),
      std::cref(modi_collider_eTot),
      std::cref(modi_collider_pLab),
      std::cref(modi_collider_calculationFrame),
      std::cref(modi_collider_fermiMotion),
      std::cref(modi_collider_collisionWithinNucleus),
      std::cref(modi_collider_initialDistance),
      std::cref(modi_collider_projectile_particles),
      std::cref(modi_collider_target_particles),
      std::cref(modi_collider_projectile_diffusiveness),
      std::cref(modi_collider_target_diffusiveness),
      std::cref(modi_collider_projectile_radius),
      std::cref(modi_collider_target_radius),
      std::cref(modi_collider_projectile_saturationDensity),
      std::cref(modi_collider_target_saturationDensity),
      std::cref(modi_collider_projectile_eTot),
      std::cref(modi_collider_target_eTot),
      std::cref(modi_collider_projectile_eKin),
      std::cref(modi_collider_target_eKin),
      std::cref(modi_collider_projectile_pLab),
      std::cref(modi_collider_target_pLab),
      std::cref(modi_collider_projectile_custom_fileDirectory),
      std::cref(modi_collider_target_custom_fileDirectory),
      std::cref(modi_collider_projectile_custom_fileName),
      std::cref(modi_collider_target_custom_fileName),
      std::cref(modi_collider_projectile_deformed_automatic),
      std::cref(modi_collider_target_deformed_automatic),
      std::cref(modi_collider_projectile_deformed_beta2),
      std::cref(modi_collider_target_deformed_beta2),
      std::cref(modi_collider_projectile_deformed_gamma),
      std::cref(modi_collider_target_deformed_gamma),
      std::cref(modi_collider_projectile_deformed_beta3),
      std::cref(modi_collider_target_deformed_beta3),
      std::cref(modi_collider_projectile_deformed_beta4),
      std::cref(modi_collider_target_deformed_beta4),
      std::cref(modi_collider_projectile_deformed_orientation_phi),
      std::cref(modi_collider_target_deformed_orientation_phi),
      std::cref(modi_collider_projectile_deformed_orientation_theta),
      std::cref(modi_collider_target_deformed_orientation_theta),
      std::cref(modi_collider_projectile_deformed_orientation_psi),
      std::cref(modi_collider_target_deformed_orientation_psi),
      std::cref(modi_collider_projectile_deformed_orientation_randomRotation),
      std::cref(modi_collider_target_deformed_orientation_randomRotation),
      std::cref(modi_collider_impact_randomReactionPlane),
      std::cref(modi_collider_impact_value),
      std::cref(modi_collider_impact_sample),
      std::cref(modi_collider_impact_values),
      std::cref(modi_collider_impact_yields),
      std::cref(modi_collider_impact_range),
      std::cref(modi_collider_impactMax),
      std::cref(modi_sphere_radius),
      std::cref(modi_sphere_temperature),
      std::cref(modi_sphere_startTime),
      std::cref(modi_sphere_initialMultiplicities),
      std::cref(modi_sphere_useThermalMultiplicities),
      std::cref(modi_sphere_baryonChemicalPotential),
      std::cref(modi_sphere_strangeChemicalPotential),
      std::cref(modi_sphere_chargeChemicalPotential),
      std::cref(modi_sphere_accountResonanceWidths),
      std::cref(modi_sphere_initialCondition),
      std::cref(modi_sphere_addRadialVelocity),
      std::cref(modi_sphere_jet_jetPdg),
      std::cref(modi_sphere_jet_jetMomentum),
      std::cref(modi_box_initialCondition),
      std::cref(modi_box_length),
      std::cref(modi_box_temperature),
      std::cref(modi_box_startTime),
      std::cref(modi_box_equilibrationTime),
      std::cref(modi_box_initialMultiplicities),
      std::cref(modi_box_useThermalMultiplicities),
      std::cref(modi_box_baryonChemicalPotential),
      std::cref(modi_box_strangeChemicalPotential),
      std::cref(modi_box_chargeChemicalPotential),
      std::cref(modi_box_accountResonanceWidths),
      std::cref(modi_box_jet_jetPdg),
      std::cref(modi_box_jet_jetMomentum),
      std::cref(modi_list_fileDirectory),
      std::cref(modi_list_filePrefix),
      std::cref(modi_list_shiftId),
      std::cref(modi_listBox_fileDirectory),
      std::cref(modi_listBox_filePrefix),
      std::cref(modi_listBox_shiftId),
      std::cref(modi_listBox_length),
      std::cref(output_outputInterval),
      std::cref(output_outputTimes),
      std::cref(output_densityType),
      std::cref(output_particles_format),
      std::cref(output_collisions_format),
      std::cref(output_dileptons_format),
      std::cref(output_photons_format),
      std::cref(output_initialConditions_format),
      std::cref(output_rivet_format),
      std::cref(output_coulomb_format),
      std::cref(output_thermodynamics_format),
      std::cref(output_particles_extended),
      std::cref(output_particles_onlyFinal),
      std::cref(output_collisions_extended),
      std::cref(output_collisions_printStartEnd),
      std::cref(output_dileptons_extended),
      std::cref(output_photons_extended),
      std::cref(output_initialConditions_properTime),
      std::cref(output_initialConditions_lowerBound),
      std::cref(output_initialConditions_rapidityCut),
      std::cref(output_initialConditions_pTCut),
      std::cref(output_initialConditions_extended),
      std::cref(output_rivet_paths),
      std::cref(output_rivet_analyses),
      std::cref(output_rivet_preloads),
      std::cref(output_rivet_logging),
      std::cref(output_rivet_ignoreBeams),
      std::cref(output_rivet_crossSection),
      std::cref(output_rivet_weights_noMulti),
      std::cref(output_rivet_weights_nominal),
      std::cref(output_rivet_weights_select),
      std::cref(output_rivet_weights_deselect),
      std::cref(output_rivet_weights_nloSmearing),
      std::cref(output_rivet_weights_cap),
      std::cref(output_thermodynamics_type),
      std::cref(output_thermodynamics_quantites),
      std::cref(output_thermodynamics_position),
      std::cref(output_thermodynamics_smearing),
      std::cref(output_thermodynamics_onlyParticipants),
      std::cref(lattice_sizes),
      std::cref(lattice_cellNumber),
      std::cref(lattice_origin),
      std::cref(lattice_periodic),
      std::cref(lattice_potentialsAffectThreshold),
      std::cref(potentials_skyrme_skyrmeA),
      std::cref(potentials_skyrme_skyrmeB),
      std::cref(potentials_skyrme_skyrmeTau),
      std::cref(potentials_symmetry_sPot),
      std::cref(potentials_symmetry_gamma),
      std::cref(potentials_vdf_satRhoB),
      std::cref(potentials_vdf_coeffs),
      std::cref(potentials_vdf_powers),
      std::cref(potentials_coulomb_rCut),
      std::cref(forcedThermalization_cellNumber),
      std::cref(forcedThermalization_criticalEDensity),
      std::cref(forcedThermalization_startTime),
      std::cref(forcedThermalization_timestep),
      std::cref(forcedThermalization_algorithm),
      std::cref(forcedThermalization_microcanonical),
      std::cref(forcedThermalization_latticeSizes)};
};

/*!\Userguide
* \page doxypage_input_conf_general_mne
* <hr>
* ### Examples
*
* In the following example, the number of desired non-empty events is 1000
* with a maximum number of 2000 events to be calculated. In this case the
* calculation will stop either if 1000 events are not empty or 2000 events
* have been calculated.
* \verbatim
General:
  Modus: Collider
  Minimum_Nonempty_Ensembles:
      Number: 1000
      Maximum_Ensembles_Run: 2000
  Ensembles: 1
\endverbatim
*
* In contrast to the first example, in the next example we use 20 parallel
* ensembles. Here, the maximum number of ensembles run is 2000. The calculation
* will continue until either this number of ensembles is reached or 1000
* ensembles contain interactions. Note that an event consists of 20 ensembles.
* The 20 ensembles run in parallel, so the number of non-empty ensembles in the
* ouput is between 1000 and 1019.
* \verbatim
General:
  Modus: Collider
  Minimum_Nonempty_Ensembles:
      Number: 1000
      Maximum_Ensembles_Run: 2000
  Ensembles: 20
\endverbatim
*/

/*!\Userguide
 * \page doxypage_input_conf_logging
 * <hr>
 * ### Example: Configuring the Logging Area
 *
 * To activate different logging levels for different logging areas, change
 the
 * default level for the desired areas. For example:
 *\verbatim
 Logging:
     default:    "WARN"
     Main:       "INFO"
     Experiment: "INFO"
     Pythia:     "DEBUG"
     Fpe:        "OFF"
 \endverbatim
 *
 * This will set all levels to `WARN` verbosity, still asking for
 * informational messages of `Main` and `%Experiment` areas. Furthermore,
 * `Pythia` debug messages are requested, while any floating point exception
 * message is turned off.
 */

/*!\Userguide
 * \page doxypage_input_conf_ct_string_parameters
 * <hr>
 * ### Example of string paramters customization
 *
 *\verbatim
 Collision_Term:
     Strings: True
     String_Parameters:
         String_Tension: 1.0
         Gluon_Beta: 0.5
         Gluon_Pmin: 0.001
         Quark_Alpha: 2.0
         Quark_Beta: 7.0
         Strange_Supp: 0.16
         Diquark_Supp: 0.036
         Sigma_Perp: 0.42
         StringZ_A_Leading: 0.2
         StringZ_B_Leading: 2.0
         StringZ_A: 2.0
         StringZ_B: 0.55
         String_Sigma_T: 0.5
         Prob_proton_to_d_uu: 0.33
         Separate_Fragment_Baryon: True
         Popcorn_Rate: 0.15
 \endverbatim
 */

/*!\Userguide
 * \page doxypage_input_conf_ct_dileptons
 * <hr>
 * ### Example of dileptons configuration
 *
 * The following example configures the dilepton production for dileptons
 * originating from resonance decays. In addition, the extended OSCAR2013
 * dilepton output is enabled.
 *
 *\verbatim
 Output:
     Dileptons:
         Format: ["Oscar2013"]
         Extended: True
 Collision_Term:
     Dileptons:
         Decays: True
 \endverbatim
 *
 * <hr>
 * ## Dilepton production in SMASH
 *
 * The treatment of Dilepton Decays is special:
 * - Dileptons are treated via the time integration method, also called
 *   *shining*, as e.g. described in \iref{Schmidt:2008hm}, chapter 2D.
 *   This means that, because dilepton decays are so rare, possible decays are
 *   written in the output at every hadron propagation without ever performing
 *   them. The are weighted with a "shining weight" to compensate for the
 *   over-production.
 * - The shining weight can be found in the weight element of the output.
 * - The shining method is implemented in the DecayActionsFinderDilepton,
 *   which is automatically enabled together with the dilepton output.
 *
 * \anchor input_collision_term_dileptons_note_ \note
 * If you want dilepton decays, you have to modify the *decaymodes.txt* file
 * of your choice, which you then specify as the input with the `-d` command
 * line option. <b>Without this decay modes modification the dilepton output
 * will be empty</b>. Dilepton decays are commented out by default. Therefore,
 * you need to uncomment them. For the N(1520) Dalitz decay, two treatments
 are
 * available: Either by proxy of the \f$\rho N\f$ decay, which is enabled by
 * default (and leads to a dilepton Dalitz decay, if \f$\rho \rightarrow
 * e^+e^-\f$ is also enabled) or as a direct Dalitz decay to \f$e^+e^- N\f$.
 * If using the latter comment-out the \f$\rho N\f$ decay to avoid double
 * counting. The form factor in the direct case, is constant and fixed at the
 * real photon point. Furthermore note, that for dilepton decays, new decay
 * channels can \b not simply be added to the *decaymodes.txt* file. You also
 * have to modify the decay width formulas \c TwoBodyDecayDilepton::width and
 * \c ThreeBodyDecayDilepton::diff_width in *decaytype.cc* file.
 *
 */

/*!\Userguide
 * \page doxypage_input_conf_ct_photons
 * <hr>
 * ### Example of photons configuration
 *
 * The following example configures the photon production in both binary
 * scatterings and bremsstrahlung processes, where 1000 fractional photons are
 * sampled per single perturbatively produced photon. In addition, the binary
 * photon output is enabled.
 *
 *\verbatim
 Output:
     Photons:
         Format: ["Binary"]
 Collision_Term:
     Photons:
         Fractional_Photons: 1000
         2to2_Scatterings: True
         Bremsstrahlung: True
 \endverbatim
 *
 * <hr>
 * ## Photon production in SMASH
 *
 * Photons are treated perturbatively and are produced from binary
 * scattering processes. Their production follows the framework from Turbide
 * et al. described in \iref{Turbide:2006zz}. Following the perturbative
 * treatment, the produced photons do not contribute to the evolution of the
 * hadronic system. They are rather direcly printed to the photon output.
 * The mechanism for photon production is the following:
 * -# Look for hadronic interactions of particles that are also incoming
 *    particles of a photon process. Currently, the latter include binar
 *    scatterings of \f$ \pi \f$ and \f$ \rho \f$ mesons in the case of
 *    photons from 2-to-2-scatterings or \f$ \pi \f$ scatterings in the case
 *    of bremsstrahlung photons.
 * -# Perform the photon action and write the results to the photon output.
 *    The final state particles are not of interest anymore as they are not
 *    propagated further in the evolution. To account for the probability that
 *    photon processes are significantly less likely than hadronic processes,
 *    the produced photons are weighted according to the ratio of the photon
 *    cross section to the hadronic cross section used to find the
 interaction,
 *    \f[W = \frac{\sigma_\gamma}{\sigma_\mathrm{hadronic}}\;.\f]
 *    This weight can be found in the weight element of the photon output,
 *    denoted as `photon_weight` there.
 * -# Perform the original hadronic action based on which the photon action
 *    was found. Propagate all final states particles throughout the hadronic
 *    evolution as if no photon action had occured.
 *
 * As photons are produced very rarely, a lot of statistics is necessery to
 * yield useful results. Alternatively, it it possible to use fractional
 * photons (see \ref input_output_content_specific_
 * "Content-specific output options" on how to activate them).
 * This means that for each produced photon, \f$ N_{\text{Frac}} \f$
 * photons are actually sampled with different kinematic properties so that
 * more phase space is covered. In case fractional photons are used, the
 * weight for 2-to-2-scatterings is redefined as
 * \f[ W = \frac{\frac{\mathrm{d}\sigma_\gamma}{\mathrm{d}t} \ (t_2 - t_1)}{
 *                     N_\mathrm{frac} \ \sigma_{\mathrm{had}}}. \f]
 *
 * Unlike for binary scatterings, the final state kinematics of bremsstrahlung
 * processes are not entirly defined from the incoming particles. Moreover,
 * the final state momentum of the photon and as well as the scattering angle
 * with respect to the incoming pion collision axis are free parameters whose
 * distribution is encapsulated in the the differential cross section
 * \f$ \frac{\mathrm{d}^2\sigma_\gamma}{\mathrm{d}k\ \mathrm{d} \theta}\f$.
 * For numerical reasons and as the differential cross section can be
 * approximately factorized over the common \f$ k \f$ and
 * \f$ \theta \f$ range, \f$ \frac{\mathrm{d}\sigma_\gamma}{\mathrm{d}k}\f$
 * and \f$ \frac{\mathrm{d}\sigma_\gamma}{\mathrm{d} \theta}\f$ are considered
 * separately. Consequently, the weighting factor in the case of
 bremsstrahlung
 * photons is redefined as:
 * \f[
 * W = \frac{
 *       \sqrt{\frac{\mathrm{d}\sigma_\gamma}{\mathrm{d}k} \ \Delta k \
 *             \frac{\mathrm{d}\sigma_\gamma}{\mathrm{d}\theta}\ \Delta\theta}
 *     }{N_\mathrm{frac}\ \sigma_{\mathrm{had}}}\;,
 * \f]
 * where \f$ \Delta k \f$ and \f$ \Delta\theta \f$ correspond to the
 * available \f$ k \f$ and \f$ \theta \f$ ranges.
 *
 * \note As photons are treated perturbatively, the produced photons are only
 * written to the photon output, but neither to the usual collision output,
 * nor to the particle lists.
 */

/*!\Userguide
 * \page doxypage_input_conf_modi_collider
 * <hr>
 * ### Example of heavy-ion collision configuration
 *
 * The following example configures a Cu63-Cu63 collision at
 * \f$\sqrt{s_{NN}}=3.0\,\mathrm{GeV}\f$ with zero impact parameter and Fermi
 * motion taken into consideration. The calculation frame is the default,
 center
 * of velocity, and the nuclei are not deformed. Refer to \ref
 * doxypage_input_conf_modi_C_proj_targ for information about the
 * `Particles` and `Target` sections.
 *
 *\verbatim
 Modi:
     Collider:
         Projectile:
             Particles: {2212: 29, 2112: 34}
         Target:
             Particles: {2212: 29, 2112: 34}
         Sqrtsnn: 3.0
 \endverbatim
 *
 * To further use Fermi motion and allow the first collisions within the
 * projectile or target nucleus, the corresponding options need to be
 activated
 * by means of:
 *\verbatim
         Fermi_Motion: "on"
         Collisions_Within_Nucleus: True
 \endverbatim
 *
 * Additionally, the impact parameter may be specified manually. See
 * \ref doxypage_input_conf_modi_C_impact_parameter for an example.
 * <hr>
 *
 * \note
 * By default, executing SMASH from the codebase build folder without further
 * specifying the configuration, particles and decay modes files, a collider
 * simulation is set up according to the default _config.yaml_,
 _particles.txt_
 * and _decaymodes.txt_ files located in the _**input**_ directory at the
 * top-level of the codebase. However, changing the _**input**_ directory
 * content will not affect the default SMASH run, unless a clean build folder
 is
 * created over again. This is because the triplet of input files are
 * transformed into another triplet of files into the build directory when
 * `cmake` is run. Hence prefer to use `smash` command line options in case
 you
 * want to refer to possibly modified configuration, particles and decay modes
 * files.\n
 * To run SMASH in the (default) collider setup, execute
 * \verbatim
    ./smash
 \endverbatim
 * from the codebase build folder.
 */

/*!\Userguide
 * \page doxypage_input_conf_modi_C_proj_targ
 * <hr>
 * \anchor input_modi_collider_projectile_and_target_ex1_
 * ### p-Pb collisions at the LHC
 *
 * Note that SMASH performs its calculation in the centre-of-velocity and the
 * particles are returned in the centre-of-mass frame. The particles therefore
 * need to be boosted by the rapidity of the centre-of-mass (-0.465 for p-Pb
 * at 5.02TeV).
 * \verbatim
 Modi:
     Collider:
         Calculation_Frame: center of velocity
         Impact:
             Random_Reaction_Plane: True
             Range: [0, 8.5]
         Projectile:
             E_Tot: 1580
             Particles:
                 2212: 82
                 2112: 126
         Target:
             E_Tot: 4000
             Particles:
                 2212: 1
                 2112: 0
 \endverbatim
 *
 * <hr>
 * \anchor input_modi_collider_projectile_and_target_ex2_
 * ### Configuring custom nuclei from external file
 *
 * The following example illustrates how to configure a center-of-mass
 heavy-ion
 * collision with nuclei generated from an external file. The nucleon
 positions
 * are not sampled by SMASH but read in from an external file. The given path
 * and name of the external file are made up and should be defined by the user
 * according to the used file.
 *\verbatim
 Modi:
     Collider:
         Projectile:
             Particles: {2212: 79, 2112: 118}
             Custom:
                 File_Directory: "/home/username/custom_lists"
                 File_Name: "Au197_custom.txt"
         Target:
             Particles: {2212: 79, 2112: 118}
             Custom:
                 File_Directory: "/home/username/custom_lists"
                 File_Name: "Au197_custom.txt"
         Sqrtsnn: 7.7
 \endverbatim
 *
 * The _Au197_custom.txt_ file should be formatted as follows:
 *
 * <div class="fragment">
 * <div class="line"><span class="preprocessor"> 0.20100624   0.11402423
 * -2.40964466   0   0</span></div>
 * <div class="line"><span class="preprocessor"> 1.69072087  -3.21471918
 *  1.06050693   0   1</span></div>
 * <div class="line"><span class="preprocessor">-1.95791109  -3.51483782
 *  2.47294656   1   1</span></div>
 * <div class="line"><span class="preprocessor"> 0.43554894   4.35250733
 *  0.13331011   1   0</span></div>
 * <div class="line"><span class="preprocessor"> ...</span></div>
 * </div>
 *
 * It contains 5 columns (x, y, z, s, c). The first three columns specify the
 * spatial cordinates \unit{in fm}. The fourth column denotes the spin
 * projection. The fifth contains the charge with 1 and 0 for protons and
 * neutrons respectively. In the example given the first line defines a
 neutron
 * and the second one a proton. Please make sure that your file contains as
 many
 * particles as you specified in the configuration. For the example considered
 * here, the file needs to contain 79 protons and 118 neutrons in the first
 197
 * lines. And the same number in the following 197 lines. The read in nuclei
 are
 * randomly rotated and recentered. Therefore you can run SMASH even if your
 * file does not contain enough nuclei for the number of events you want to
 * simulate as the missing nuclei are generated by rotation of the given
 * configurations.
 *
 * \note
 * SMASH is shipped with an example configuration file to set up a collision
 * with externally generated nucleon positions. This requires a particle list
 to
 * be read in. Both, the configuration file and the particle list, are located
 * in the _**input/custom_nucleus**_ folder at the top-level of SMASH
 codebase.
 * To run SMASH with the provided example configuration and particle list,
 execute
 * \verbatim
    ./smash -i INPUT_DIR/custom_nucleus/config.yaml
 \endverbatim
 * where `INPUT_DIR` needs to be replaced by the path to the input directory
 * at the top-level of SMASH codebase.
 *
 * <hr>
 * \anchor input_modi_collider_projectile_and_target_ex2_
 * ### Configuring a deformed nucleus
 *
 * To configure a fixed target heavy-ion collision with deformed nuclei, whose
 * spherical deformation is explicitly declared, it can be done according to
 the
 * following example. For explanatory (and not physics) reasons, the
 * projectile's Woods-Saxon distribution is initialized automatically and
 * its spherical deformation manually, while the target nucleus is configured
 * just the opposite.
 *\verbatim
 Modi:
     Collider:
         Projectile:
             Particles: {2212: 29, 2112: 34}
             Deformed:
                 # Manually set deformation parameters
                 Automatic: false
                 Beta_2: 0.1
                 Beta_3: 0.2
                 Beta_4: 0.3
                 Orientation:
                     Theta: 0.8
                     Phi: 0.02
                     Psi: 0.13
         Target:
             Particles: {2212: 29, 2112: 34}
             # manually set Woods-Saxon parameters
             Saturation_Density: 0.1968
             Diffusiveness: 0.8
             Radius: 2.0
             Deformed:
                 # Automatically set deformation parameters
                 Automatic: true
                 Orientation:
                     # Randomly rotate nucleus
                     Random_Rotation: true
         E_kin: 1.2
         Calculation_Frame: "fixed target"
 \endverbatim
 */

/*!\Userguide
 * \page doxypage_input_conf_modi_C_impact_parameter
 * <hr>
 * ### Configuring the Impact Parameter
 *
 * The impact parameter can be configured to have a fixed value in the
 * `Collider` subsection of `Modi`. In addition, the initial distance of the
 * nuclei in \f$z\f$-direction is assigned a specific value. This does not
 * affect the time at which the nuclei will collide, but only changes the
 start
 * time of the simulation as the nuclei are further apart when the simulation
 * begins.
 *\verbatim
 Modi:
     Collider:
         Impact:
             Value: 0.1
 \endverbatim
 * The impact parameter may further be sampled within a certain impact
 parameter
 * range. By default, a quadratic distribution is used for the sampling.
 * However, this may be set to `"uniform"` if necessary.
 *\verbatim
 Modi:
     Collider:
         Impact:
             Sample: "quadratic"
             Range: [3.0, 6.0]
 \endverbatim
 * A custom impact parameter distribution based on a set of `Values` and
 * `Yields`, can be configured as follows:
 *\verbatim
 Modi:
     Collider:
         Impact:
             Sample: "custom"
             Values: [0.0, 3.0, 6.0, 9.0]
             Yields: [0.000000, 2.999525, 5.959843, 6.995699]
 \endverbatim
 */

/*!\Userguide
 * \page doxypage_input_conf_modi_sphere
 * <hr>
 * ### Configuring a sphere simulation
 *
 * The following example configures an expanding sphere with a radius of 5 fm
 * at a temperature of 200 MeV. The particles are initialized with thermal
 * momenta at a start time of 0 fm. The particle numbers at initialization are
 * 100 \f$ \pi^+ \f$, 100 \f$ \pi^0 \f$, 100 \f$ \pi^- \f$, 50 protons and 50
 * neutrons.
 *
 *\verbatim
 Modi:
     Sphere:
         Radius: 5.0
         Temperature: 0.2
         Initial_Condition: "thermal momenta"
         Start_Time: 0.0
         Init_Multiplicities:
             211: 100
             111: 100
             -211: 100
             2212: 50
             2112: 50
 \endverbatim
 *
 * It is also possible to initialize a sphere based on thermal multiplicities.
 * This is done via
 *\verbatim
 Modi:
     Sphere:
         Radius: 10.0
         Temperature: 0.2
         Use_Thermal_Multiplicities: True
 \endverbatim
 *
 * If one wants to simulate a jet in the hadronic medium, this can be done by
 * using the following configuration setup:
 *\verbatim
 Modi:
     Sphere:
         Radius: 10.0
         Temperature: 0.2
         Use_Thermal_Multiplicities: True
         Jet:
             Jet_PDG: 211
             Jet_Momentum: 100.0
\endverbatim
 *
 * \note
 * SMASH is shipped with an example configuration file to set up an expanding
 * sphere simulation initialized with predefined initial particle
 * multiplicities. This file is located in the _**input/sphere**_ folder at
 * the top-level of SMASH codebase. To run SMASH with the provided example
 * configuration for the sphere system, execute
 * \verbatim
    ./smash -i INPUT_DIR/sphere/config.yaml
 \endverbatim
 * where `INPUT_DIR` needs to be replaced by the path to the input directory
 * at the top-level of SMASH codebase.
 *
 */

/*!\Userguide
 * \page doxypage_input_conf_modi_box
 * <hr>
 * ### Configuring a Box Simulation
 *
 * The following example configures an infinite matter simulation in a Box with
 * 10 fm cube length at a temperature of 200 MeV. The particles are initialized
 * with thermal momenta at a start time of 10 fm. The particle numbers at
 * initialization are 100 \f$ \pi^+ \f$, 100 \f$ \pi^0 \f$, 100 \f$ \pi^- \f$,
 * 50 protons and 50 neutrons.
 *
 *\verbatim
 Modi:
     Box:
         Length: 10.0
         Temperature: 0.2
         Initial_Condition: "thermal momenta"
         Start_Time: 10.0
         Init_Multiplicities:
             211: 100
             111: 100
             -211: 100
             2212: 50
             2112: 50
 \endverbatim
 * On the contrary, it is also possible to initialize a thermal box based on
 * thermal multiplicities. This is done via
 *\verbatim
 Modi:
     Box:
         Length: 10.0
         Temperature: 0.2
         Use_Thermal_Multiplicities: True
         Initial_Condition: "thermal momenta"
         Baryon_Chemical_Potential: 0.0
         Strange_Chemical_Potential: 0.0
         Charge_Chemical_Potential: 0.0
         Account_Resonance_Widths: True
 \endverbatim
 *
 * If one wants to simulate a jet in the hadronic medium, this can be done
 * by using the following configuration setup:
 *\verbatim
 Modi:
     Box:
         Length: 10.0
         Temperature: 0.2
         Use_Thermal_Multiplicities: True
         Initial_Condition: "thermal momenta"
         Jet:
             Jet_PDG: 211
             Jet_Momentum: 100.0
\endverbatim
 *
 * \note
 * The box modus is most useful for infinite matter simulations with thermal and
 * chemical equilibration and detailed balance. Detailed balance can however not
 * be conserved if 3-body decays (or higher) are performed. To yield useful
 * results applying a SMASH box simulation, it is therefore necessary to modify
 * the provided default _particles.txt_ and _decaymodes.txt_ files by removing
 * 3-body and higher order decays from the decay modes file and all
 * corresponding particles that can no longer be produced from the particles
 * file. In addtion, strings need to be turned off, since they also break
 * detailed balance due to lacking backreactions.\n\n
 * SMASH is shipped with example files (_config.yaml_, _particles.txt_ and
 * _decaymodes.txt_) meeting the above mentioned requirements to set up an
 * infinite matter simulation. These files are located in the _**input/box**_
 * folder at the top-level of SMASH codebase. To run SMASH with the provided
 * example configuration for the box system, execute
 * \n
 * \verbatim
    ./smash -i INPUT_DIR/box/config.yaml\
            -p INPUT_DIR/box/particles.txt\
            -d INPUT_DIR/box/decaymodes.txt
 \endverbatim
 * where `INPUT_DIR` needs to be replaced by the path to the input directory
 * at the top-level of SMASH codebase.
 */

/*!\Userguide
 * \page doxypage_input_conf_modi_list
 * <hr>
 * ### Configuring an afterburner simulation
 *
 * The following example sets up an afterburner simulation for a set of particle
 * files located in _**particle_lists_in**_ folder. The files are named as
 * _event10_, _event11_, etc. (the first being number 10 is specified by the key
 * `Shift_Id`). SMASH is run once for each event in the folder.
 * \verbatim
 Modi:
     List:
         File_Directory: "particle_lists_in"
         File_Prefix: "event"
         Shift_Id: 10
 \endverbatim
 *
 * <hr>
 * ## Some information about the structure of input particle file
 *
 * This is how an input particle file might look like:
 * <div class="fragment">
 * <div class="line"><span class="preprocessor">#!OSCAR2013 particle_lists
 * t x y z mass p0 px py pz pdg ID charge</span></div>
 * <div class="line"><span class="preprocessor">\# Units: fm fm fm fm
 * GeV GeV GeV GeV GeV none none none</span></div>
 * <div class="line"><span class="preprocessor">0.1 6.42036 1.66473 9.38499
 * 0.138 0.232871 0.116953 -0.115553 0.090303 111 0 0</span></div>
 * <div class="line"><span class="preprocessor">\# event 0 end</span></div>
 * <div class="line"><span class="preprocessor">\# event 1</span></div>
 * <div class="line"><span class="preprocessor">0.1 6.42036 1.66473 9.38499
 * 0.138 0.232871 0.116953 -0.115553 0.090303 111 0 0</span></div>
 * <div class="line"><span class="preprocessor">\# event 1 end</span></div>
 * </div>
 * Each colum contains the described quantities. In particular, in the example
 * above, one \f$\pi^0\f$ with spatial coordinates
 * \f[(t, x, y, z) = (0.1, 6.42036, 1.66473, 9.38499)\,\mathrm{fm}\f]
 * and and 4-momenta
 * \f[(p_0,p_x,p_y,p_z)=(0.232871,0.116953,-0.115553,0.090303)\,\mathrm{GeV}\f]
 * with mass = 0.138 GeV, pdg = 111, id = 0 and charge 0 will be initialized for
 * the first event (and also for the second event).
 *
 * \note
 * SMASH is shipped with an example configuration file to set up an afterburner
 * simulation by means of the list modus. This also requires a particle list to
 * be read in. Both, the configuration file and the particle list, are located
 * in the _**input/list**_ folder at the top-level of SMASH codebase. To run
 * SMASH with the provided example configuration and particle list, execute
 * \verbatim
    ./smash -i INPUT_DIR/list/config.yaml
 \endverbatim
 * where `INPUT_DIR` needs to be replaced by the path to the input directory
 * at the top-level of SMASH codebase.
 */

/*!\Userguide
 * \page doxypage_input_conf_lattice
 * <hr>
 * ### Configuring the Lattice
 *
 * The following example configures the lattice with the origin in (0,0,0), 20
 * cells of 10 fm size in each direction and with periodic boundary conditions.
 * The potential effects on the thresholds are taken into consideration. Note
 * that, as the origin is by definition the left down near corner of the cell,
 * center is located at (5, 5, 5).
 *\verbatim
 Lattice:
     Origin: [0.0, 0.0, 0.0]
     Sizes: [10.0, 10.0, 10.0]
     Cell_Number: [20, 20, 20]
     Periodic: True
     Potentials_Affect_Thresholds: True
 \endverbatim
 * In case of `"Collider"`, `"Box"`, and `"Sphere"` <tt>\ref key_gen_modus_
 * "Modus"</tt> there is also an option to set up lattice automatically. For
 * example, for `"Collider"` modus
 *\verbatim
 Lattice:
 \endverbatim
 * sets up a lattice that (heuristically) covers causally allowed particle
 * positions until the <tt>\ref key_gen_end_time_ "End_Time"</tt> of the
 * simulation. The lattice may also be automatically contracted in z direction
 * depending on the chosen way of density calculation.
 *
 * Another example for `"Box"` modus:
 *\verbatim
 Lattice:
     Cell_Number: [20, 20, 20]
 \endverbatim
 * This sets up a periodic lattice that matches box sizes.
 */

/*!\Userguide
 * \page doxypage_input_conf_forced_therm
 * <hr>
 * ### Configuring forced thermalization
 *
 * The following example activates forced thermalization in cells in which the
 * energy density is above 0.3 GeV/fm³. The lattice is initialized with 21
 * cells in x and y direction and 101 cells in z-direction. The lattice size is
 * 20 fm in x and y direction and 50 fm in z-direction. The thermalization is
 * applied only for times later than 10 fm with a timestep of 1 fm. The
 * sampling is done according to the "biased BF" algorithm.
 *\verbatim
 Forced_Thermalization:
     Lattice_Sizes: [20.0, 20.0, 50.0]
     Cell_Number: [21, 21, 101]
     Critical_Edens: 0.3
     Start_Time: 10.0
     Timestep: 1.0
     Algorithm: "biased BF"
 \endverbatim
 */

}  // namespace smash

#endif  // SRC_INCLUDE_SMASH_INPUT_KEYS_H_<|MERGE_RESOLUTION|>--- conflicted
+++ resolved
@@ -2346,8 +2346,7 @@
       {"1.0"}};
 
   /*!\Userguide
-<<<<<<< HEAD
-   * \page input_collision_term_string_parameters_
+   * \page doxypage_input_conf_ct_string_parameters
    * \optional_key{key_CT_SP_use_monash_tune_,Use_Monash_Tune,bool,false}
    *
    * Whether to use the monash tune \iref{Skands:2014pea} for all string
@@ -2362,10 +2361,7 @@
       {"3.0"}};
 
   /*!\Userguide
-   * \page input_collision_term_string_parameters_
-=======
    * \page doxypage_input_conf_ct_string_parameters
->>>>>>> 38bf901c
    * \optional_key{key_CT_SP_stringz_a_leading_,StringZ_A_Leading,double,0.2}
    *
    * Parameter \f$a\f$ in Lund fragmentation function (see <tt>\ref
