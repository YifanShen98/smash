--- conflicted
+++ resolved
@@ -81,7 +81,6 @@
   StringSoftNonDiffractive = 45,
   /// \see_process_type{46}
   StringHard = 46,
-<<<<<<< HEAD
 
   /**
    *  Soft String NNbar annihilation process can fail by lack of energy. This is
@@ -93,10 +92,6 @@
    * particles or remove a list of particles from the evolution.
    */
   Freeforall = 90
-=======
-  /// \see_process_type{47}
-  FailedString = 47
->>>>>>> e5844588
 };
 
 /**
