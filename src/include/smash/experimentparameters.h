--- conflicted
+++ resolved
@@ -111,10 +111,8 @@
    */
   double maximum_cross_section;  // mb
 
-<<<<<<< HEAD
   /// Allow or forbid the first collisions within the same nucleus
   bool allow_collisions_within_nucleus;
-=======
   /**
    * Global factor which all cross sections are scaled with.
    *
@@ -130,7 +128,6 @@
    * sections that are constrained with data.
    */
   double additional_el_xs;  // mb
->>>>>>> d5cbbd86
 };
 
 }  // namespace smash
