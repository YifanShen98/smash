--- conflicted
+++ resolved
@@ -28,15 +28,7 @@
   float raw_weight_value() const override { return weight_; }
 
   float cross_section() const override {
-<<<<<<< HEAD
-    if (cross_section_photons_ < really_small) {
-      return total_cross_section_;
-    } else {
-      return total_cross_section_ + cross_section_photons_;
-    }
-=======
     return total_cross_section_ + cross_section_photons_;
->>>>>>> 47d3b9fe
   }
 
   /** Overridden to effectively return the reaction channel. */
