/*
 *    Copyright (c) 2012-2013
 *      SMASH Team
 *
 *    GNU General Public License (GPLv3 or later)
 */
#ifndef SRC_INCLUDE_PARTICLES_H_
#define SRC_INCLUDE_PARTICLES_H_

#include <iterator>
#include <map>
#include <string>
#include <utility>

#include "include/decaymodes.h"
#include "include/particledata.h"
#include "include/particletype.h"
#include "include/pdgcode.h"

namespace Smash {

/**
 * The Particles class abstracts the storage and manipulation of particles.
 *
 * There should be only one Particles object per Experiment. This object stores
 * the data about all existing particles in the experiment (ParticleData). Each
 * particle is of a predefined type (ParticleType). The types are immutable and
 * need not be copied into each ParticleData object. The type information can
 * easily be retrieved via the PDG code.
 *
 * \note
 * The Particles object cannot be copied, because it does not make sense
 * semantically. Move semantics make sense and can be implemented when needed.
 */
class Particles {
  /**
   * Adapter class for making iterations over particle data and types easier to
   * use.
   *
   * This is an implementation detail and need not be understood for use of the
   * Particles class.
   */
  template <typename T>
  class MapIterationAdapter {
    /// the type T::begin() returns
    using map_iterator = decltype(std::declval<T &>().begin());
    /// the type T::cbegin() returns
    using const_map_iterator = decltype(std::declval<T &>().cbegin());
    /// the value type of T (with const added if T is const)
    using mapped_type = typename std::conditional<
        std::is_const<T>::value, const typename T::mapped_type,
        typename T::mapped_type>::type;

   public:
    MapIterationAdapter(T *map) : map_(map) {}  // NOLINT(runtime/explicit)

    /**
     * Adapter class that modifies the normal map iterator to return only the
     * value instead of the key/value pair.
     */
    class iterator : public map_iterator {
     public:
      iterator(map_iterator it)  // NOLINT(runtime/explicit)
          : map_iterator(it) {}

      /**
       * overwritten dereference operator to return only the value instead of
       * the
       * key/value pair.
       */
      mapped_type &operator*() { return map_iterator::operator*().second; }
      /// const overload of the above
      const mapped_type &operator*() const {
        return map_iterator::operator*().second;
      }

      mapped_type *operator->() { return &map_iterator::operator*().second; }
      const mapped_type *operator->() const {
        return &map_iterator::operator*().second;
      }
    };

    /**
     * Adapter class that modifies the normal map const_iterator to return only
     * the value instead of the key/value pair.
     */
    class const_iterator : public const_map_iterator {
     public:
      const_iterator(const_map_iterator it)  // NOLINT(runtime/explicit)
          : const_map_iterator(it) {}

      /**
       * overwritten dereference operator to return only the value instead of
       * the key/value pair.
       */
      const mapped_type &operator*() const {
        return const_map_iterator::operator*().second;
      }

      const mapped_type *operator->() const {
        return &const_map_iterator::operator*().second;
      }
    };


    /// returns an adapted iterator to the begin iterator of the map
    iterator begin() const { return map_->begin(); }
    /// returns an adapted iterator to the end iterator of the map
    iterator end() const { return map_->end(); }

    /// returns an adapted iterator to the begin iterator of the map
    const_iterator cbegin() const { return map_.cbegin(); }
    /// returns an adapted iterator to the end iterator of the map
    const_iterator cend() const { return map_.cend(); }

   private:
    /// points to the map the adapter class wraps; needed for calls to begin/end
    T *map_;
  };

  using ParticleDataMap = std::map<int, ParticleData>;
  using ParticleTypeMap = std::map<PdgCode, ParticleType>;
  using DecayModesMap = std::map<PdgCode, DecayModes>;

 public:
  /**
   * Set up the Particles object.
   *
   * This initializes all the members. The object is ready for usage right after
   * construction.
   *
   * \param particles A string that contains the definition of ParticleTypes to
   *                  be created.
   * \param decaymodes A string that contains the definition of possible
   *                   DecayModes.
   */
  Particles(const std::string &particles, const std::string &decaymodes);

  /// Cannot be copied
  Particles(const Particles &) = delete;
  /// Cannot be copied
  Particles &operator=(const Particles &) = delete;

  /**
   * Use the returned object for iterating over all ParticleData objects.
   *
   * You can use this object for use with range-based for:
   * \code
   * for (ParticleData &data : particles->data()) {
   *   ...
   * }
   * \endcode
   *
   * \returns Opaque object that provides begin/end functions for iteration of
   * all ParticleData objects.
   */
  MapIterationAdapter<ParticleDataMap> data() { return &data_; }
  /// const overload of the above
  MapIterationAdapter<const ParticleDataMap> data() const { return &data_; }

  /**
   * Use returned object for iterating over all ParticleType objects.
   *
   * You can use this object for use with range-based for:
   * \code
   * for (const ParticleType &type : particles->types()) {
   *   ...
   * }
   * \endcode
   *
   * \returns Opaque object that provides begin/end functions for iteration of
   * all ParticleType objects.
   */
  MapIterationAdapter<const ParticleTypeMap> types() const { return &types_; }

  // Iterating the DecayModes map would be easy, but not useful.
  // MapIterationAdapter<const DecayModesMap> decay_modes() const { return
  // &decay_modes_; }

  /**
   * Return the specific data of a particle according to its id
   *
   * \throws std::out_of_range If there is no particle with the given \p id.
   */
  inline const ParticleData &data(int id) const;
  /**
   * Return the specific datapointer of a particle according to its id
   *
   * \throws std::out_of_range If there is no particle with the given \p id.
   */
  inline ParticleData * data_pointer(int id);
  /**
   * Return the type of a specific particle given its id
   *
   * \warning This function has a high cost. Prefer to call \ref particle_type
   *          instead.
   */
  inline const ParticleType &type(int id) const;
  /**
   * Return the type for a specific pdgcode
   *
   * \throws std::out_of_range If there is no type with the given \p pdgcode.
   */
  inline const ParticleType &particle_type(PdgCode pdgcode) const;
  /// Return decay modes of this particle type
  inline const DecayModes &decay_modes(PdgCode pdg) const;
  /// return the highest used id
  inline int id_max(void) const;
  /// inserts a new particle and returns its id
  inline int add_data(const ParticleData &particle_data);
  /// add a range of particles
  inline void create(size_t number, PdgCode pdg);
  /* add one particle and return pointer to it */
  inline ParticleData& create(const PdgCode pdg);
  /// remove a specific particle
  inline void remove(int id);
  /// size() of the ParticleData map
  inline size_t size(void) const;
  /// empty() check of the ParticleData map
  inline bool empty(void) const;
  /// check the existence of an element in the ParticleData map
  inline bool has_data(int id) const;
  /// size() check of the ParticleType map
  inline size_t types_size(void) const;
  /// empty() check of the ParticleType map
  inline bool types_empty(void) const;
  /// return time of the computational frame
  inline double time(void) const;

  /** Check whether a particle type with the given \p pdg code is known.
   *
   * \param pdg The pdg code of the particle in question.
   * \return \c true  If a ParticleType of the given \p pdg code is registered.
   * \return \c false otherwise.
   */
  bool is_particle_type_registered(PdgCode pdgcode) const {
    return types_.find(pdgcode) != types_.end();
  }

  struct LoadFailure : public std::runtime_error {
    using std::runtime_error::runtime_error;
  };
  struct ReferencedParticleNotFound : public LoadFailure {
    using LoadFailure::LoadFailure;
  };
  struct MissingDecays : public LoadFailure {
    using LoadFailure::LoadFailure;
  };
  struct ParseError : public LoadFailure {
    using LoadFailure::LoadFailure;
  };

  /** Reset member data to the state the object had when the constructor
   * returned.
   */
  void reset();

 private:
<<<<<<< HEAD
  void load_particle_types(const std::string &input);
  void load_decaymodes(const std::string &input);
  /// inserts a new particle type
  inline void add_type(const ParticleType &particle_type, PdgCode pdg);
  /// adds decay modes for a particle type
  inline void add_decaymodes(const DecayModes &new_decay_modes, PdgCode pdg);
=======
  /// Returns the ParticleData map as described in the \p input string.
  static ParticleTypeMap load_particle_types(const std::string &input);
  /**
   * Returns the DecayModes map as described in the \p input string.
   *
   * It does sanity checking - that the particles it talks about are in the
   * ParticleType map - and therefore needs access to the previously created
   * types_ map.
   */
  DecayModesMap load_decaymodes(const std::string &input);
>>>>>>> 1c3f4791

  /// Highest id of a given particle
  int id_max_ = -1;
  /**
   * dynamic data of the particles a map between its id and data
   *
   * A map structure is used as particles decay and hence this
   * a swiss cheese over the runtime of SMASH. Also we want direct
   * lookup of the corresponding particle id with its data.
   */
  ParticleDataMap data_;
  /**
   * a map between pdg and correspoding static data of the particles
   *
   * PDG ids are scattered in a large range of values, hence it is a map.
   */
  const ParticleTypeMap types_;
  /// a map between pdg and corresponding decay modes
  const DecayModesMap all_decay_modes_;
};

/* return the data of a specific particle */
inline const ParticleData &Particles::data(int particle_id) const {
  return data_.at(particle_id);
}

/* return the pointer to the data of a specific particle */
inline ParticleData* Particles::data_pointer(int particle_id) {
  return &data_.at(particle_id);
}

/* return the type of a specific particle */
inline const ParticleType &Particles::type(int particle_id) const {
  return types_.at(data_.at(particle_id).pdgcode());
}

/* return a specific type */
inline const ParticleType &Particles::particle_type(PdgCode pdgcode) const {
  return types_.at(pdgcode);
}

/* return the decay modes of specific type */
inline const DecayModes &Particles::decay_modes(PdgCode pdg) const {
  return all_decay_modes_.at(pdg);
}

/* add a new particle data and return the id of the new particle */
inline int Particles::add_data(ParticleData const &particle_data) {
  id_max_++;
  data_.insert(std::make_pair(id_max_, particle_data));
  data_.at(id_max_).set_id(id_max_);
  return id_max_;
}

/* create a bunch of particles */
inline void Particles::create(size_t number, PdgCode pdgcode) {
  ParticleData particle;
  /* fixed pdgcode and no collision yet */
  particle.set_pdgcode(pdgcode);
  particle.set_collision(-1, 0, -1);
  for (size_t i = 0; i < number; i++) {
    id_max_++;
    particle.set_id(id_max_);
    data_.insert(std::make_pair(id_max_, particle));
  }
}

/* create a bunch of particles */
inline ParticleData& Particles::create(PdgCode pdgcode) {
  ParticleData particle;
  /* fixed pdgcode and no collision yet */
  particle.set_pdgcode(pdgcode);
  particle.set_collision(-1, 0, -1);
  id_max_++;
  particle.set_id(id_max_);
  data_.insert(std::make_pair(id_max_, particle));
  return data_[id_max_];
}

/* return the highest used id */
inline int Particles::id_max() const {
  return id_max_;
}

/* remove a particle */
inline void Particles::remove(int id) {
  data_.erase(id);
}

/* total number of particles */
inline size_t Particles::size() const {
  return data_.size();
}

/* check if we have particles */
inline bool Particles::empty() const {
  return data_.empty();
}

/* total number particle types */
inline size_t Particles::types_size() const {
  return types_.size();
}

/* check if we have particle types */
inline bool Particles::types_empty() const {
  return types_.empty();
}

/* check the existence of an element in the ParticleData map */
inline bool Particles::has_data(int id) const {
  return data_.find(id) != data_.end();
}

/* return computation time which is reduced by the start up time */
inline double Particles::time() const {
  return data_.begin()->second.position().x0() - 1.0;
}

/* boost_CM - boost to center of momentum */
void boost_CM(ParticleData *particle1, ParticleData *particle2,
  FourVector *velocity);

/* boost_from_CM - boost back from center of momentum */
void boost_back_CM(ParticleData *particle1, ParticleData *particle2,
  FourVector *velocity_orig);

/* particle_distance - measure distance between two particles */
double particle_distance(ParticleData *particle_orig1,
  ParticleData *particle_orig2);

/* time_collision - measure collision time of two particles */
double collision_time(const ParticleData &particle1,
  const ParticleData &particle2);

/* momenta_exchange - soft scattering */
void momenta_exchange(ParticleData *particle1, ParticleData *particle2);

/* Sample final state momenta in general 2->2 process */
void sample_cms_momenta(ParticleData *particle1, ParticleData *particle2,
  const double cms_energy, const double mass1, const double mass2);

}  // namespace Smash

#endif  // SRC_INCLUDE_PARTICLES_H_<|MERGE_RESOLUTION|>--- conflicted
+++ resolved
@@ -256,14 +256,6 @@
   void reset();
 
  private:
-<<<<<<< HEAD
-  void load_particle_types(const std::string &input);
-  void load_decaymodes(const std::string &input);
-  /// inserts a new particle type
-  inline void add_type(const ParticleType &particle_type, PdgCode pdg);
-  /// adds decay modes for a particle type
-  inline void add_decaymodes(const DecayModes &new_decay_modes, PdgCode pdg);
-=======
   /// Returns the ParticleData map as described in the \p input string.
   static ParticleTypeMap load_particle_types(const std::string &input);
   /**
@@ -274,7 +266,6 @@
    * types_ map.
    */
   DecayModesMap load_decaymodes(const std::string &input);
->>>>>>> 1c3f4791
 
   /// Highest id of a given particle
   int id_max_ = -1;
