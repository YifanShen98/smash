/*
 *    Copyright (c) 2013-2015
 *      SMASH Team
 *
 *    GNU General Public License (GPLv3 or later)
 */
#ifndef SRC_INCLUDE_EXPERIMENT_H_
#define SRC_INCLUDE_EXPERIMENT_H_

#include <boost/filesystem.hpp>
#include <map>
#include <memory>
#include <stdexcept>
#include <string>
#include <vector>

#include "actionfinderfactory.h"
#include "chrono.h"
#include "density.h"
#include "experimentparameters.h"
#include "forwarddeclarations.h"
#include "outputinterface.h"
#include "lattice.h"
#include "particles.h"
#include "pauliblocking.h"
#include "potentials.h"
#include "processbranch.h"
#include "quantumnumbers.h"
#include "random.h"

namespace Smash {

/**
 * Non-template interface to Experiment<Modus>.
 *
 * This class allows to call into the public interface of Experiment<Modus>
 * without the need to know the specific `Modus`. The interface is meant for
 * `main()` to set up the experiment and then run takes over.
 */
class ExperimentBase {
 public:
  ExperimentBase() = default;
  /**
   * The virtual destructor avoids undefined behavior when destroying derived
   * objects.
   */
  virtual ~ExperimentBase() = default;

  /**
   * Factory method that creates and initializes a new Experiment<Modus>.
   *
   * This function creates a new Experiment object. The Modus template
   * argument is determined by the \p config argument.
   *
   * \param config The configuration object that sets all initial conditions of
   *               the experiment.
   * \param output_path The directory where the output files are written.
   *
   * \return An owning pointer to the Experiment object, using the
   *         ExperimentBase interface.
   *
   * \throws InvalidModusRequest This exception is thrown if the \p
   *         Modus string in the \p config object does not contain a valid
   *         string.
   *
   * Most of the Configuration values are read starting from this function. The
   * configuration itself is documented in \subpage input_general_
   */
  static std::unique_ptr<ExperimentBase> create(Configuration config,
                                                bf::path output_path);

  /**
   * Runs the experiment.
   *
   * The constructor does the setup of the experiment. The run function executes
   * the complete experiment.
   */
  virtual void run() = 0;

  /**
   * \ingroup exception
   * Exception class that is thrown if an invalid modus is requested from the
   * Experiment factory.
   */
  struct InvalidModusRequest : public std::invalid_argument {
    using std::invalid_argument::invalid_argument;
  };
};

template <typename Modus>
class Experiment;
template <typename Modus>
std::ostream &operator<<(std::ostream &out, const Experiment<Modus> &e);

/**
 * The main class, where the simulation of an experiment is executed.
 *
 * The Experiment class owns all data (maybe indirectly) relevant for the
 * execution of the experiment simulation. The experiment can be conducted in
 * different running modi. Since the abstraction of these differences should not
 * incur any overhead, the design is built around the Policy pattern.
 *
 * The Policy pattern was defined by Andrei Alexandrescu in his book "Modern C++
 * Design: Generic Programming and Design Patterns Applied". Addison-Wesley:
 * > A policy defines a class interface or a class template interface.
 * > The interface consists of one or all of the following: inner type
 * > definitions, member functions, and member variables.
 * The policy pattern can also be understood as a compile-time variant of the
 * strategy pattern.
 *
 * The \p Modus template parameter defines the "policy" of the Experiment class.
 * It determines several aspects of the experiment execution *at compile time*.
 * The original strategy pattern would select these differences *at run time*,
 * thus incurring an overhead. This overhead becomes severe in cases where calls
 * to strategy/policy functions are done very frequently. Using the policy
 * pattern, the compiler can fully optimize: It creates a new instance of all
 * functions in Experiment for all different Modus types.
 */
template <typename Modus>
class Experiment : public ExperimentBase {
  friend class ExperimentBase;

 public:
  void run() override;

 private:
  /**
   * Create a new Experiment.
   *
   * This constructor is only called from the ExperimentBase::create factory
   * method.
   *
   * \param config  The Configuration object contains all initial setup of the
   *                experiment. It is forwarded to the constructors of member
   *                variables as needed.
   *                Note that the object is passed by non-const reference. This
   *                is only necessary for bookkeeping: Values are not only read,
   *                but actually taken out of the object. Thus, all values that
   *                remain were not used.
   * \param output_path The directory where the output files are written.
   */
  explicit Experiment(Configuration config, bf::path output_path);

  /** Reads particle type information and cross sections information and
   * does the initialization of the system
   *
   * This is called in the beginning of each event.
   */
  void initialize_new_event();

  /** Perform the given action. */
  template <typename Container>
  void perform_action(const ActionPtr &action, size_t &interactions_total,
                      size_t &total_pauliblocked,
                      const Container &particles_before_actions);

<<<<<<< HEAD
=======
  /** It generates the final state with the right kinematics and then writes
   * the given dilepton action in the dilepton output file, instead of
   * actually performing the action.
   */
>>>>>>> e23af44d
  void write_dilepton_action(const ActionPtr &action,
                               const ParticleList &particles_before_actions);

  /** Runs the time evolution of an event
   *
   * Here, the time steps are looped over, collisions and decays are
   * carried out and particles are propagated.
   *
   * \param evt_num Running number of the event
   * \return The number of interactions from the event
   */
  size_t run_time_evolution(const int evt_num);

  /** Runs the time evolution of an event without time steps
   *
   * Here, all actions are looped over, collisions and decays are
   * carried out and particles are propagated.
   *
   * \param evt_num Running number of the event
   * \return The number of interactions from the event
   */
  size_t run_time_evolution_without_time_steps(const int evt_num);

  /** Performs the final decays of an event
   *
   * \param interactions_total The number of interactions so far
   */
  void do_final_decays(size_t &interactions_total);

  /** Output at the end of an event
   *
   * \param interactions_total The number of interactions from the event
   * \param evt_num Number of the event
   */
  void final_output(size_t interactions_total, const int evt_num);

  /** Intermediate output during an event
   *
   * \param evt_num Number of the event
   * \param interactions_total The total number of interactions so far
   * \param previous_interactions_total The number of interactions at the
   *                                    previous output
   */
  void intermediate_output(const int evt_num, size_t& interactions_total,
                           size_t& previous_interactions_total);

  /**
   * Struct of several member variables.
   * These variables are combined into a struct for efficient input to functions
   * outside of this class.
   */
  ExperimentParameters parameters_;

  /**
   * Instance of the Modus template parameter. May store modus-specific data
   * and contains modus-specific function implementations.
   */
  Modus modus_;

  /**
   * The particles interacting in the experiment.
   */
  Particles particles_;

  /**
   * An instance of potentials class, that stores parameters of potentials,
   * calculates them and their gradients.
   */
  std::unique_ptr<Potentials> potentials_;

  /**
   * An instance of PauliBlocker class that stores parameters needed
   * for Pauli blocking calculations and computes phase-space density.
   */
  std::unique_ptr<PauliBlocker> pauli_blocker_;

  /**
   * A list of output formaters. They will be called to write the state of the
   * particles to file.
   */
  OutputsList outputs_;

  /// The Dilepton output
  std::unique_ptr<OutputInterface> dilepton_output_;

  /// The Action finder objects
  std::vector<std::unique_ptr<ActionFinderInterface>> action_finders_;

  /// The Dilepton Action Finder
  std::unique_ptr<ActionFinderInterface> dilepton_finder_;

  /// Lattices holding different physical quantities

  /** Baryon density, isospin projection density, custom density.
   *  In the config user asks for some kind of density for printout.
   *  Baryon and isospin projection density are anyway needed for potentials.
   *  If user asks for some other density type for printout, it will be handled
   *  using jmu_custom variable.
   */
  std::unique_ptr<DensityLattice> jmu_B_lat_, jmu_I3_lat_, jmu_custom_lat_;
  /// Type of density for lattice printout
  DensityType dens_type_lattice_printout_ = DensityType::none;

  /**
   * Number of events.
   *
   * Event is a single simulation of a physical phenomenon:
   * elementary particle or nucleus-nucleus collision. Result
   * of a single SMASH event is random (by construction)
   * as well as result of one collision in nature. To compare
   * simulation with experiment one has to take ensemble averages,
   * i.e. perform simulation and real experiment many times
   * and compare average results.
   *
   * nevents_ is number of times single phenomenon (particle
   * or nucleus-nucleus collision) will be simulated.
   */
  const int nevents_;

  /// simulation time at which the evolution is stopped.
  const float end_time_;
  /** The clock's timestep size at start up
   *
   * Stored here so that the next event will remember this.
   */
  const float delta_time_startup_;

  /**
   * This indicates whether we force all resonances to decay in the last timestep.
   */
  const bool force_decays_;

  /**
   * This indicates whether to use the grid.
   */
  const bool use_grid_;

  /**
   * This indicates whether to use time steps.
   */
  const bool use_time_steps_;

  /** The conserved quantities of the system.
   *
   * This struct carries the sums of the single particle's various
   * quantities as measured at the beginning of the evolution and can be
   * used to regularly check if they are still good.
   *
   */
  QuantumNumbers conserved_initial_;
  /// system starting time of the simulation
  SystemTimePoint time_start_ = SystemClock::now();

  /// Type of density to be written to collision headers
  DensityType dens_type_;

  /**\ingroup logging
   * Writes the initial state for the Experiment to the output stream.
   * It automatically appends the output of the current Modus.
   */
  friend std::ostream &operator<< <>(std::ostream &out, const Experiment &e);
};
}  // namespace Smash

#endif  // SRC_INCLUDE_EXPERIMENT_H_<|MERGE_RESOLUTION|>--- conflicted
+++ resolved
@@ -154,13 +154,10 @@
                       size_t &total_pauliblocked,
                       const Container &particles_before_actions);
 
-<<<<<<< HEAD
-=======
   /** It generates the final state with the right kinematics and then writes
    * the given dilepton action in the dilepton output file, instead of
    * actually performing the action.
    */
->>>>>>> e23af44d
   void write_dilepton_action(const ActionPtr &action,
                                const ParticleList &particles_before_actions);
 
