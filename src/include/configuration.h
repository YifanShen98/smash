/*
 *
 *    Copyright (c) 2014-2017
 *      SMASH Team
 *
 *    GNU General Public License (GPLv3 or later)
 *
 */

#ifndef SRC_INCLUDE_CONFIGURATION_H_
#define SRC_INCLUDE_CONFIGURATION_H_

#include <array>
#include <set>
#include <stdexcept>
#include <string>
#include <utility>
#include <vector>

#include <yaml-cpp/yaml.h>  // NOLINT(build/include_order)

#include "density.h"
#include "forwarddeclarations.h"

namespace YAML {
template <typename T>
struct convert {
  static Node encode(const T &x) { return Node{static_cast<std::string>(x)}; }
  static bool decode(const Node &node, T &x) {
    if (!node.IsScalar()) {
      return false;
    } else {
      x = static_cast<T>(node.Scalar());
      return true;
    }
  }
};
}  // namespace YAML

namespace smash {
/*!\Userguide
 * \page inputoptions Input file Options
 *
 * SMASH is configured via an input file in YAML format. Typically you will
 * start from the supplied `config.yaml` file and modify it according to your
 * needs. If you ever make a mistake there and specify a configuration key that
 * SMASH does not recognize, then on startup it will tell you about the keys it
 * could not make any sense of.
 *
 * \par The available keys are documented on the following pages:
 * \li \subpage input_general_
 * \li \subpage input_logging_
 * \li \subpage input_collision_term_
 * \li \subpage input_modi_
 * \li \subpage input_output_options_
 * \li \subpage input_lattice_
 * \li \subpage input_potentials_
 *
 * \ifnot user
 * \par The relevant functions and classes for input are:
 * \li \ref Configuration
 * \li \ref ExperimentBase::create()
 * \li \ref ColliderModus
 * \li \ref BoxModus
 * \li \ref SphereModus
 * \li \ref ListModus
 * \endif
 */

/*!\Userguide
 * \page input_general_ General
 * This section in the `config.yaml` file contains all general/global
 * configuration options to SMASH.
 *
 * Available Settings
 * ------------------
 */

/**
 * Interface to the SMASH configuration files.
 *
 * The configuration is created from a YAML file and then stores a nested map of
 * maps (normally a tree, but YAML allows it to be cyclic - even though we don't
 * want that feature).
 *
 * Typical usage in SMASH needs to read the value once. In that case use the
 * Configuration::take function:
 * \code
 * double sigma = config.take({"General", "SIGMA"});
 * \endcode
 * Note the curly braces in the function call. It's a std::initializer_list of
 * strings. This allows an arbitrary nesting depth in all via the same function.
 * But as a consequence the keys must all be given as constant strings at
 * compile time.
 *
 * If you need to access configuration values from a run-time string you can use
 * Configuration::operator[]. This returns a Configuration object that
 * references the respective sub-tree.
 *
 * By taking values (instead of just reading), the configuration object should
 * be empty at the end of initialization. If the object is not empty then SMASH
 * will print a warning (using Configuration::unused_values_report). This can be
 * important for the user to discover typos in his configuration file (or
 * command line parameters).
 */
class Configuration {
 public:
  /// \ingroup exception
  /// Thrown when the types in the config file and C++ don't match.
  struct IncorrectTypeInAssignment : public std::runtime_error {
    using std::runtime_error::runtime_error;
  };

  /// \ingroup exception
  /// Thrown for YAML parse errors
  struct ParseError : public std::runtime_error {
    using std::runtime_error::runtime_error;
  };

  /// \ingroup exception
  /// Thrown if the file does not exist
  struct FileDoesNotExist : public std::runtime_error {
    using std::runtime_error::runtime_error;
  };

  /**
   * Return type of Configuration::take that automatically determines the target
   * type.
   *
   * This class is an implementation detail of Configuration and can be ignored
   * by users of Configuration.
   */
  class Value {
    friend class Configuration;

    /// a YAML leaf node
    const YAML::Node node_;
    const char *const key_;

    /** Constructs the Value wrapper from a YAML::Node.
     *
     * \note This constructor must be implicit, otherwise it's impossible to
     * return an rvalue Value object - because the copy constructor is deleted.
     */
    Value(const YAML::Node &n, const char *key) : node_(n), key_(key) {
      if (!(n.IsScalar() || n.IsSequence() || n.IsMap())) {
        std::stringstream err;
        err << "Configuration value for \"" << key
            << "\" is missing or invalid";
        throw std::runtime_error(err.str());
      }
    }

   public:
    /// if you want to copy this you're doing it wrong
    Value(const Value &) = delete;
    /// if you want to copy this you're doing it wrong
    Value &operator=(const Value &) = delete;

    /**
     * Convert the value to the type of the supplied argument.
     *
     * The argument itself is not used other than to determine its type. This
     * function is necessary because in some situations the overload resolution
     * rules lead to the correct conversion becoming hidden. Then you'll see a
     * compiler error with a list of ambiguous constructor calls as candidates.
     * Use this function as a workaround.
     * Example:
     * \code
     * // this doesn't compile:
     * const PdgCode code0(config.take({"key"}));
     * // this compiles (because PdgCode::operator= is not overloaded), but note
     * // that it cannot be used in constructor initializer lists:
     * const PdgCode code1 = config.take({"key"});
     *
     * // Thus, for class member variables use the following pattern:
     * class X {
     *  public:
     *   X() : code_(config.take({"key"}).convert_for(code_)) {}
     *
     *  private:
     *   const PdgCode code_;
     * };
     * \endcode
     */
    template <typename T>
    T convert_for(const T &) const {
      return operator T();
    }

    /**
     * This function determines the type it is assigned to and calls
     * YAML::Node::as<T>() with this type.
     *
     * This makes reading values more convenient than calling as<type>()
     * explicitly.
     */
    template <typename T>
    operator T() const {
      try {
        return node_.as<T>();
      } catch (YAML::TypedBadConversion<T> &e) {
        throw IncorrectTypeInAssignment(
            "The value for key \"" + std::string(key_) +
            "\" cannot be converted to the requested type.");
      }
    }

    template <typename T>
    operator std::vector<T>() const {
      try {
        return node_.as<std::vector<T>>();
      } catch (YAML::TypedBadConversion<T> &e) {
        throw IncorrectTypeInAssignment(
            "One of the values in the sequence for key \"" + std::string(key_) +
            "\" failed to convert to the requested type. E.g. [1 2] is a "
            "sequence of one string \"1 2\" and [1, 2] is a sequence of two "
            "integers. Often there is just a comma missing in the config "
            "file.");
      } catch (YAML::TypedBadConversion<std::vector<T>> &e) {
        throw IncorrectTypeInAssignment(
            "The value for key \"" + std::string(key_) +
            "\" cannot be converted to the requested type. A sequence was "
            "expected but apparently not found.");
      }
    }

    template <typename T, size_t N>
    operator std::array<T, N>() const {
      const std::vector<T> vec = operator std::vector<T>();
      const size_t n_read = vec.size();
      // Alert if size does not match
      if (n_read != N) {
        throw IncorrectTypeInAssignment("Wrong number of values in array \"" +
                                        std::string(key_) + "\". Expected " +
                                        std::to_string(N) +
                                        " values,"
                                        " found " +
                                        std::to_string(n_read) + ".");
      }
      std::array<T, N> arr;
      std::copy_n(vec.begin(), N, arr.begin());
      return arr;
    }

    operator ReactionsBitSet() const {
      const std::vector<std::string> v = operator std::vector<std::string>();
      ReactionsBitSet s;
      for (const auto &x : v) {
        if (x == "All") {
<<<<<<< HEAD
          s.flip();
=======
          s.set();
          break;
>>>>>>> ecbdca6c
        } else if (x == "Elastic") {
          s.set(IncludedReactions::Elastic);
        } else if (x == "NN_to_NR") {
          s.set(IncludedReactions::NN_to_NR);
        } else if (x == "NN_to_DR") {
          s.set(IncludedReactions::NN_to_DR);
        } else if (x == "KN_to_KN") {
          s.set(IncludedReactions::KN_to_KN);
        } else if (x == "KN_to_KDelta") {
          s.set(IncludedReactions::KN_to_KDelta);
        } else if (x == "Strangeness_exchange") {
          s.set(IncludedReactions::Strangeness_exchange);
        } else {
          throw IncorrectTypeInAssignment(
<<<<<<< HEAD
              "The value for key \"" + std::string(key_) +
              "\" should be \"All\", \"Elastic\", \"NN_to_NR\", \"NN_to_DR\","
              "\"KN_to_KN\", \"KN_to_KDelta\" or \"strangeness_exchange\","
              " or any combination of these.");
=======
            "The value for key \"" + std::string(key_) +
            "\" should be \"All\", \"Elastic\", \"NN_to_NR\", \"NN_to_DR\","
            "\"KN_to_KN\", \"KN_to_KDelta\" or \"strangeness_exchange\","
            " or any combination of these.");
>>>>>>> ecbdca6c
        }
      }
      return s;
    }

    operator std::set<ThermodynamicQuantity>() const {
      const std::vector<std::string> v = operator std::vector<std::string>();
      std::set<ThermodynamicQuantity> s;
      for (const auto &x : v) {
        if (x == "rho_eckart") {
          s.insert(ThermodynamicQuantity::EckartDensity);
        } else if (x == "tmn") {
          s.insert(ThermodynamicQuantity::Tmn);
        } else if (x == "tmn_landau") {
          s.insert(ThermodynamicQuantity::TmnLandau);
        } else if (x == "landau_velocity") {
          s.insert(ThermodynamicQuantity::LandauVelocity);
        } else {
          throw IncorrectTypeInAssignment(
              "The value for key \"" + std::string(key_) +
              "\" should be \"rho_eckart\", \"tmn\""
              ", \"tmn_landau\" or \"landau_velocity\".");
        }
      }
      return s;
    }

    operator CalculationFrame() const {
      const std::string s = operator std::string();
      if (s == "center of velocity") {
        return CalculationFrame::CenterOfVelocity;
      }
      if (s == "center of mass") {
        return CalculationFrame::CenterOfMass;
      }
      if (s == "fixed target") {
        return CalculationFrame::FixedTarget;
      }
      throw IncorrectTypeInAssignment(
          "The value for key \"" + std::string(key_) +
          "\" should be \"center of velocity\" or \"center of mass\" "
          "or \"fixed target\".");
    }

    operator FermiMotion() const {
      const std::string s = operator std::string();
      if (s == "off") {
        return FermiMotion::Off;
      }
      if (s == "on") {
        return FermiMotion::On;
      }
      if (s == "frozen") {
        return FermiMotion::Frozen;
      }
      throw IncorrectTypeInAssignment(
          "The value for key \"" + std::string(key_) +
          "\" should be \"off\" or \"on\" or \"frozen\".");
    }

    operator DensityType() const {
      const std::string s = operator std::string();
      if (s == "hadron") {
        return DensityType::Hadron;
      }
      if (s == "baryon") {
        return DensityType::Baryon;
      }
      if (s == "baryonic isospin") {
        return DensityType::BaryonicIsospin;
      }
      if (s == "pion") {
        return DensityType::Pion;
      }
      if (s == "none") {
        return DensityType::None;
      }
      throw IncorrectTypeInAssignment("The value for key \"" +
                                      std::string(key_) +
                                      "\" should be \"hadron\" or \"baryon\" "
                                      "or \"baryonic isospin\" or \"pion\" "
                                      "or \"none\".");
    }

    operator ExpansionMode() const {
      const std::string s = operator std::string();
      if (s == "NoExpansion") {
        return ExpansionMode::NoExpansion;
      }
      if (s == "MasslessFRW") {
        return ExpansionMode::MasslessFRW;
      }
      if (s == "MassiveFRW") {
        return ExpansionMode::MassiveFRW;
      }
      if (s == "Exponential") {
        return ExpansionMode::Exponential;
      }
      throw IncorrectTypeInAssignment(
          "The value for key \"" + std::string(key_) +
          "\" should be \"NoExpansion\", \"MasslessFRW\"," +
          "\"MassiveFRW\" or \"Exponential\".");
    }

    operator TimeStepMode() const {
      const std::string s = operator std::string();
      if (s == "None") {
        return TimeStepMode::None;
      }
      if (s == "Fixed") {
        return TimeStepMode::Fixed;
      }
      if (s == "Adaptive") {
        return TimeStepMode::Adaptive;
      }
      throw IncorrectTypeInAssignment(
          "The value for key \"" + std::string(key_) +
          "\" should be \"None\", \"Fixed\" or \"Adaptive\".");
    }

    operator BoxInitialCondition() const {
      const std::string s = operator std::string();
      if (s == "thermal momenta") {
        return BoxInitialCondition::ThermalMomenta;
      }
      if (s == "peaked momenta") {
        return BoxInitialCondition::PeakedMomenta;
      }
      throw IncorrectTypeInAssignment(
          "The value for key \"" + std::string(key_) +
          "\" should be \"thermal momenta\" or \"peaked momenta\".");
    }

    operator SphereInitialCondition() const {
      const std::string s = operator std::string();
      if (s == "thermal momenta") {
        return SphereInitialCondition::ThermalMomenta;
      }
      if (s == "IC_ES") {
        return SphereInitialCondition::IC_ES;
      }
      if (s == "IC_1M") {
        return SphereInitialCondition::IC_1M;
      }
      if (s == "IC_2M") {
        return SphereInitialCondition::IC_2M;
      }
      if (s == "IC_Massive") {
        return SphereInitialCondition::IC_Massive;
      }
      throw IncorrectTypeInAssignment(
          "The value for key \"" + std::string(key_) +
          "\" should be \"thermal momenta\", \"IC_ES\", " +
          "\"IC_1M\", \"IC_2M\" or" + "\"IC_Massive\".");
    }

    operator NNbarTreatment() const {
      const std::string s = operator std::string();
      if (s == "no annihilation") {
        return NNbarTreatment::NoAnnihilation;
      }
      if (s == "resonances") {
        return NNbarTreatment::Resonances;
      }
      if (s == "strings") {
        return NNbarTreatment::Strings;
      }
      throw IncorrectTypeInAssignment(
          "The value for key \"" + std::string(key_) + "\" should be " +
          "\"no annihilation\", \"detailed balance\", or \"strings\".");
    }

    operator Sampling() const {
      const std::string s = operator std::string();
      if (s == "quadratic") {
        return Sampling::Quadratic;
      }
      if (s == "custom") {
        return Sampling::Custom;
      }
      if (s == "uniform") {
        return Sampling::Uniform;
      }
      throw IncorrectTypeInAssignment(
          "The value for key \"" + std::string(key_) +
          "\" should be \"quadratic\", \"uniform\" or \"custom\".");
    }

    operator ThermalizationAlgorithm() const {
      const std::string s = operator std::string();
      if (s == "mode sampling") {
        return ThermalizationAlgorithm::ModeSampling;
      }
      if (s == "biased BF") {
        return ThermalizationAlgorithm::BiasedBF;
      }
      if (s == "unbiased BF") {
        return ThermalizationAlgorithm::UnbiasedBF;
      }
      throw IncorrectTypeInAssignment(
          "The value for key \"" + std::string(key_) +
          "\" should be \"mode sampling\", \"biased BF\" or \"unbiased BF\".");
    }
  };

  /**
   * Reads config.yaml from the specified \p path.
   *
   * \param path The directory where the SMASH config files are located.
   */
  explicit Configuration(const bf::path &path);

  /**
   * Reads a YAML config file from the specified \p path.
   *
   * \param path The directory where the SMASH config files are located.
   * \param filename The filename (without path) of the YAML config file, in
   *                 case you don't want the default "config.yaml".
   */
  explicit Configuration(const bf::path &path, const bf::path &filename);

#ifdef BUILD_TESTS
  /**
   * \mocking
   * Unit tests can use this constructor to get a Configuration object from a
   * built-in string.
   * This function is only available to tests and should never be used/needed in
   * actual SMASH code. The intention is to avoid creating a mock object for
   * Configuration to test other classes of SMASH.
   */
  explicit Configuration(const char *yaml) : root_node_(YAML::Load(yaml)) {}
#endif

  /// if you want to copy this you're doing it wrong
  Configuration(const Configuration &) = default;
  /// if you want to copy this you're doing it wrong
  Configuration &operator=(const Configuration &) = default;

  /// moving is fine
  Configuration(Configuration &&) = default;
  /// moving is fine
  Configuration &operator=(Configuration &&) = default;

  /**
   * Merge the configuration in \p yaml into the existing tree.
   *
   * The function parses the string in \p yaml into its internal tree
   * representation. Then it merges the nodes from the new tree into the
   * existing tree.
   * The merge resolves conflicts by taking the value from \p yaml.
   *
   * \param yaml A string with YAML (or JSON) content that is to be merged.
   */
  void merge_yaml(const std::string &yaml);

  std::vector<std::string> list_upmost_nodes();

  /**
   * The default interface for SMASH to read configuration values.
   *
   * The function returns the value at the specified \p keys and removes it from
   * the Configuration object. Therefore, a subsequent call to take or has_value
   * with the same \p keys returns an undefined value / \c false.
   * By removing the value, the Configuration object keeps track which settings
   * were never read.
   *
   * \param keys You can pass an arbitrary number of keys inside curly braces,
   *             following the nesting structure in the config file. Example:
                 \verbatim
     Group:
         Key: Value
                 \endverbatim
   *             Call \code string value = config.take({"Group", "Key"});
   *             \endcode to read the value.
   *
   * \return A proxy object that converts to the correct type automatically on
   *         assignment.
   */
  Value take(std::initializer_list<const char *> keys);

  template <typename T>
  T take(std::initializer_list<const char *> keys, T default_value) {
    if (has_value(keys)) {
      return take(keys).operator T();
    }
    return default_value;
  }

  /**
   * Additional interface for SMASH to read configuration values without
   * removing them.
   *
   * The function returns the value at the specified \p keys but does not remove
   * it from the Configuration object. Semantically, this means the value was
   * not used.
   *
   * \param keys You can pass an arbitrary number of keys inside curly braces,
   *             following the nesting structure in the config file.
   *
   * \return A proxy object that converts to the correct type automatically on
   *         assignment.
   */
  Value read(std::initializer_list<const char *> keys) const;

  template <typename T>
  T read(std::initializer_list<const char *> keys, T default_value) {
    if (has_value(keys)) {
      return read(keys).operator T();
    }
    return default_value;
  }

  /**
   * Removes all entries in the map except for \p key.
   *
   * \param key The key of the map entry to keep.
   */
  void remove_all_but(const std::string &key);

  /**
   * Access to the YAML::Node behind the requested \p keys.
   *
   * If you want to read a value use the \ref read function above. Use the
   * subscript operator if you want to assign a new value. The YAML::Node class
   * will automatically convert the data you assign to a string representation
   * suitable for the YAML file.
   *
   * \return An opaque object that can be assigned to.
   *
   * \see take
   * \see read
   */
  template <typename T>
  Configuration operator[](T &&key) {
    return root_node_[std::forward<T>(key)];
  }

  /**
   * Assignment overwrites the value of the current YAML node.
   *
   * \param value An arbitrary value that yaml-cpp can convert into YAML
   * representation. Any builtin type, strings, maps, and vectors can be used
   * here.
   */
  template <typename T>
  Configuration &operator=(T &&value) {
    root_node_ = std::forward<T>(value);
    return *this;
  }

  /**
   *  Returns if there is a (maybe empty) value behind the requested \p keys.
   */
  bool has_value_including_empty(
      std::initializer_list<const char *> keys) const;
  /**
   * Returns whether there is a non-empty value behind the requested \p keys.
   */
  bool has_value(std::initializer_list<const char *> keys) const;

  /**
   * Returns a string listing the key/value pairs that have not been taken yet.
   */
  std::string unused_values_report() const;

  /**
   * Returns a YAML string of the current tree.
   *
   * This differs from the above in that it does not remove empty maps.
   */
  std::string to_string() const;

 private:
  /** Creates a subobject that has its root node at the given node.
   *
   * \note This constructor is not explicit because it can be called only from
   * inside Configuration and by making it explicit a return would require the
   * copy constructor.
   */
  Configuration(const YAML::Node &node)  // NOLINT(runtime/explicit) : see above
      : root_node_(node) {}

  /// the general_config.yaml contents - fully parsed
  YAML::Node root_node_;
};

}  // namespace smash

#endif  // SRC_INCLUDE_CONFIGURATION_H_<|MERGE_RESOLUTION|>--- conflicted
+++ resolved
@@ -248,12 +248,8 @@
       ReactionsBitSet s;
       for (const auto &x : v) {
         if (x == "All") {
-<<<<<<< HEAD
-          s.flip();
-=======
           s.set();
           break;
->>>>>>> ecbdca6c
         } else if (x == "Elastic") {
           s.set(IncludedReactions::Elastic);
         } else if (x == "NN_to_NR") {
@@ -268,17 +264,10 @@
           s.set(IncludedReactions::Strangeness_exchange);
         } else {
           throw IncorrectTypeInAssignment(
-<<<<<<< HEAD
-              "The value for key \"" + std::string(key_) +
-              "\" should be \"All\", \"Elastic\", \"NN_to_NR\", \"NN_to_DR\","
-              "\"KN_to_KN\", \"KN_to_KDelta\" or \"strangeness_exchange\","
-              " or any combination of these.");
-=======
             "The value for key \"" + std::string(key_) +
             "\" should be \"All\", \"Elastic\", \"NN_to_NR\", \"NN_to_DR\","
             "\"KN_to_KN\", \"KN_to_KDelta\" or \"strangeness_exchange\","
             " or any combination of these.");
->>>>>>> ecbdca6c
         }
       }
       return s;
