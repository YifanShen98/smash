--- conflicted
+++ resolved
@@ -98,11 +98,7 @@
  private:
   const BoxInitialCondition initial_condition_;
   /// length of the cube's edge in fm/c
-<<<<<<< HEAD
   const double length_;
-=======
-  float length_;
->>>>>>> 19943a1e
   /// Temperature of the Box in GeV
   const double temperature_;
   /// initial time of the box
