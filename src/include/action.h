/*
 *
 *    Copyright (c) 2014
 *      SMASH Team
 *
 *    GNU General Public License (GPLv3 or later)
 *
 */

#ifndef SRC_INCLUDE_ACTION_H_
#define SRC_INCLUDE_ACTION_H_

#include <stdexcept>
#include <vector>
#include <memory>

#include "particles.h"
#include "processbranch.h"

namespace Smash {

/**
 * Action is the base class for a generic process that takes a number of
 * incoming particles and transforms them into any number of outgoing particles.
 * Currently such an action can be either a decay or a two-body collision
 * (see derived classes).
 */
class Action {
 public:
  /** Simple constructor. */
  Action(const std::vector<int> &in_part, float time_of_execution);
  /** Destructor. */
  virtual ~Action();

  /** For sorting by time of execution. */
  bool operator<(const Action &rhs) const {
    return time_of_execution_ < rhs.time_of_execution_;
  }

  /** Returns the total weight, which is a cross section in case of a ScatterAction
   * and a decay width in case of a DecayAction. */
  float weight(void) const;

  /** Add a new subprocess.  */
  void add_process(ProcessBranch p);
  /** Add several new subprocesses at once.  */
  void add_processes(std::vector<ProcessBranch> &pv);

  /** Actually perform the action, e.g. carry out a decay or scattering.  */
  virtual void perform(Particles *particles, size_t &id_process) = 0;

  /**
   * Check whether the action still applies.
   *
   * It can happen that a different action removed the incoming_particles from
   * the set of existing particles in the experiment. In this case this Action
   * doesn't apply anymore.
   */
  bool is_valid(const Particles &) const;

  /**
   * Return the list of particles that go into the interaction.
   */
  ParticleList incoming_particles(const Particles &particles) const;

  /**
   * Return the list of particles that resulted from the interaction.
   */
  const ParticleList &outgoing_particles() const { return outgoing_particles_; }

  /** Check various conservation laws. */
  void check_conservation(const Particles &particles, const size_t &id_process) const;
 protected:
  /** ID codes of incoming particles  */
  std::vector<int> incoming_particles_;
  /** time at which the action is supposed to be performed  */
  float time_of_execution_;
  /** list of possible subprocesses  */
  std::vector<ProcessBranch> subprocesses_;
  /** sum of all subprocess weights  */
  float total_weight_;
  /**
   * Initially this stores only the PDG codes of final-state particles.
   *
   * After perform was called it contains the complete particle data of the
   * outgoing particles.
   */
  ParticleList outgoing_particles_;
};

/**
 * DecayAction is a special action which takes one single particle in the
 * initial state and makes it decay into a number of daughter particles
 * (currently two or three).
 */
class DecayAction : public Action {
 public:
  /** Constructor. */
<<<<<<< HEAD
  DecayAction(const std::vector<int> &in_part, float time_of_execution);
  /**
   * Decide for a particular decay channel via Monte-Carlo and return it as a
   * list of particles that are only initialized with their PDG code.
   */
  ParticleList choose_channel(const Particles &particles) const;
=======
  DecayAction(const std::vector<int> &in_part, float time_of_execution,
              int interaction_type);
>>>>>>> fdf4def8

  /** Carry out the action, i.e. do the decay.
   * Performs a decay of one particle to two or three particles.
   *
   * \throws InvalidDecay
   */
  void perform(Particles *particles, size_t &id_process);

  /**
   * Thrown when DecayAction is called to perform with 0 or more than 2
   * entries in outgoing_particles.
   */
  class InvalidDecay : public std::invalid_argument {
    using std::invalid_argument::invalid_argument;
  };

 private:
  /**
   * Decide for a particular decay channel via Monte-Carlo and return it as a
   * list of particles that are only initialized with their PDG code.
   */
  ParticleList choose_channel(const Particles &particles) const;

  /**
   * Kinematics of a 1-to-2 decay process.
   *
   * Given a resonance ID and the PDG codes of decay product particles,
   * sample the momenta and position of the products and add them
   * to the active particles data structure.
   *
   * \param[in] incoming0 decaying particle (in its rest frame)
   */
  void one_to_two(const ParticleData &incoming0);

  /**
   * Kinematics of a 1-to-3 decay process.
   *
   * Given a resonance ID and the PDG codes of decay product particles,
   * sample the momenta and position of the products and add them
   * to the active particles data structure.
   *
   * \param[in] incoming0 decaying particle (in its rest frame)
   */
  void one_to_three(const ParticleData &incoming0);
};

/**
 * ScatterAction is a special action which takes two incoming particles
 * and performs a scattering, producing one or more final-state particles.
 */
class ScatterAction : public Action {
 public:
  /** Constructor. */
  ScatterAction(const std::vector<int> &in_part, float time_of_execution);

  /**
   * Carry out the action, i.e. do the scattering.
   * Performs either elastic or inelastic scattering.
   *
   * \throws InvalidResonanceFormation
   */
  void perform(Particles *particles, size_t &id_process);

  /**
   * Thrown when ScatterAction is called to perform with 0 or more than 2
   * entries in outgoing_particles.
   */
  class InvalidResonanceFormation : public std::invalid_argument {
    using std::invalid_argument::invalid_argument;
  };

 private:
  /** Check if the scattering is elastic. */
  bool is_elastic(const Particles &particles) const;

  /**
   * Decide for a particular final-state channel via Monte-Carlo
   * and return it as a list of particles that are only initialized
   * with their PDG code.
   */
  ParticleList choose_channel();

  /**
   * Resonance formation process.
   *
   * Creates one or two new particles, of which
   * one is a resonance.
   *
   * \param[in,out] particles Particles in the simulation.
   * \param[in] particle0 ID of the first initial state particle.
   * \param[in] particle1 ID of the second initial state particle.
   */
  void resonance_formation(const ParticleData &particle0,
                           const ParticleData &particle1);
};


using ActionPtr = std::unique_ptr<Action>;
using ScatterActionPtr = std::unique_ptr<ScatterAction>;

inline std::vector<ActionPtr> &operator+=(std::vector<ActionPtr> &lhs,
                                          std::vector<ActionPtr> &&rhs) {
  if (lhs.size() == 0) {
    lhs = std::move(rhs);
  } else {
    lhs.insert(lhs.end(), std::make_move_iterator(rhs.begin()),
               std::make_move_iterator(rhs.end()));
  }
  return lhs;
}

}  // namespace Smash

#endif  // SRC_INCLUDE_ACTION_H_<|MERGE_RESOLUTION|>--- conflicted
+++ resolved
@@ -96,17 +96,7 @@
 class DecayAction : public Action {
  public:
   /** Constructor. */
-<<<<<<< HEAD
   DecayAction(const std::vector<int> &in_part, float time_of_execution);
-  /**
-   * Decide for a particular decay channel via Monte-Carlo and return it as a
-   * list of particles that are only initialized with their PDG code.
-   */
-  ParticleList choose_channel(const Particles &particles) const;
-=======
-  DecayAction(const std::vector<int> &in_part, float time_of_execution,
-              int interaction_type);
->>>>>>> fdf4def8
 
   /** Carry out the action, i.e. do the decay.
    * Performs a decay of one particle to two or three particles.
