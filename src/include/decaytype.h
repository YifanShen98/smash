--- conflicted
+++ resolved
@@ -167,19 +167,10 @@
  * TwoBodyDecayDilepton represents a decay with a lepton and it's antilepton
  * as the final state particles.
  */
-<<<<<<< HEAD
-class TwoBodyDecayDilepton : public TwoBodyDecay {
-  public:
-    TwoBodyDecayDilepton(ParticleTypePtrList part_types, int l);
-    float width(float m0, float G0, float m) const override;
-    float in_width(float m0, float G0, float m,
-                 float m1, float m2) const override;
-=======
 class TwoBodyDecayDilepton : public TwoBodyDecayStable {
  public:
   TwoBodyDecayDilepton(ParticleTypePtrList part_types, int l);
   float width(float m0, float G0, float m) const override;
->>>>>>> e23af44d
 };
 
 /**
@@ -193,7 +184,6 @@
   float width(float m0, float G0, float m) const override;
   float in_width(float m0, float G0, float m,
                  float m1, float m2) const override;
-<<<<<<< HEAD
 };
 
 class ThreeBodyDecayDilepton : public ThreeBodyDecay {
@@ -201,8 +191,6 @@
   ThreeBodyDecayDilepton(ParticleTypePtrList part_types, int l);
   float diff_width(float m_parent, float m_dil,
                    float m_other, PdgCode pdg) const override;
-=======
->>>>>>> e23af44d
 };
 
 
