--- conflicted
+++ resolved
@@ -49,18 +49,21 @@
                          const OutputsList & /*out_list*/ = {})
   { return 0;}
 
-<<<<<<< HEAD
+  /** The following four parameters tell the number of nucleons in the 
+   *  colliding nuclei, the number of nucleons in the projectile, whether
+   *  the first collisions within the same nucleus are forbiden, and whether
+   *  the modus is Collider. They are all needed in the Collider modus. In 
+   *  the other modus, they take the following default value. */
   int total_N_number() const { return 0; }
   int proj_N_number() const {return 0; } 
   bool cll_in_nucleus() const { return true; }
   bool is_collider() const { return false; }
-=======
+
   /// Maximal timestep accepted by this modus. Negative means infinity.
   float max_timestep(float ) const { return -1.f; }
 
   float length() const { return -1.f; }
 
->>>>>>> ec57d6ca
   /**
    * Creates the Grid with normal boundary conditions.
    *
