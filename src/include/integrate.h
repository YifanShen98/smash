--- conflicted
+++ resolved
@@ -16,11 +16,8 @@
 
 #include <memory>
 #include <tuple>
-<<<<<<< HEAD
+#include <iostream>
 #include <utility>
-=======
-#include <iostream>
->>>>>>> 03929b65
 
 #include "cxx14compat.h"
 #include "fpenvironment.h"
