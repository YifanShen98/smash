/*
 *
 *    Copyright (c) 2014-2018
 *      SMASH Team
 *
 *    GNU General Public License (GPLv3 or later)
 *
 */

#ifndef SRC_INCLUDE_SCATTERACTIONSFINDER_H_
#define SRC_INCLUDE_SCATTERACTIONSFINDER_H_

#include <memory>
#include <set>
#include <vector>

#include "action.h"
#include "actionfinderfactory.h"
#include "configuration.h"
#include "constants.h"
#include "scatteraction.h"

namespace smash {

/**
 * \ingroup action
 * A simple scatter finder:
 * Just loops through all particles and checks each pair for a collision.
 */
class ScatterActionsFinder : public ActionFinderInterface {
 public:
  /**
   * Constructor of the finder with the given parameters.
   *
   * \param[in] config Configuration of smash from which we take:
   *            1) A global elastic cross section [mb]. It will be used
   *               regardless of the species of the colliding particles.
   *               It won't be used if the value is negative.
   *            2) An option determining whether all the scatterings are
   *               isotropic
   *            3) Parameters of the string process
   * \param[in] parameters Struct of parameteres determining whether to
   *            exclude some certain types of scatterings and switching
   *            among the methods to treat with the NNbar collisions.
   * \param[in] nucleon_has_interacted Flags to record whether an initial
   *            nucleon has interacted with another particle not from the
   *            same nucleus. The flags are used if we'd like to exclude
   *            the first collisions among the nucleons within the same
   *            nucleus. If we wouldn't exclude these collisions, all the
   *            flags will be set equal to true, then all the initial
   *            nucleons can scatter freely since according to the record,
   *            there will be no more "first" collisions to be excluded.
   * \param[in] N_tot Total number of the initial nucleons. This number,
   *            as well as the next parameter, will be used to determine
   *            whether two intial nucleons are within the same nucleus
   *            if we'd like to exclude the firs collisions among them.
   * \param[in] N_proj Total projectile number
   * \param[in] n_fractional_photons A number used to replace one outgoing
   *            photon by a sequencies photons in the photon producing
   *            scatterings.
   * \todo (unused variable) assignee: Anna Schaefer
   *       The value of n_fractional_photons is taken from experiment.cc
   *       and passed to the private member n_fractional_photons_. However,
   *       that private member is used nowhere.
   */
  ScatterActionsFinder(Configuration config,
                       const ExperimentParameters &parameters,
                       const std::vector<bool> &nucleon_has_interacted,
                       int N_tot, int N_proj);

  /**
   * Determine the collision time of the two particles.
   * Time of the closest approach is taken as collision time.
   *
   * \param[in] p1 First incoming particle
   * \param[in] p2 Second incoming particle
   * \return How long does it take for the two incoming particles
   *         to propagate before scattering [fm/c]. It's set equal
   *         to -1 if the two particles are stationary to each
   *         other.
   */
  static inline double collision_time(const ParticleData &p1,
                                      const ParticleData &p2) {
    /**
     * UrQMD collision time in computational frame,
     * see \iref{Bass:1998ca} (3.28):
     * position of particle 1: \f$r_1\f$ [fm]
     * position of particle 2: \f$r_2\f$ [fm]
     * velocity of particle 1: \f$v_1\f$
     * velocity of particle 1: \f$v_2\f$
     * \f[t_{coll} = - (r_1 - r_2) . (v_1 - v_2) / (v_1 - v_2)^2\f] [fm/c]
     */
    const ThreeVector dv_times_e1e2 =
        p1.momentum().threevec() * p2.momentum().x0() -
        p2.momentum().threevec() * p1.momentum().x0();
    const double dv_times_e1e2_sqr = dv_times_e1e2.sqr();
    if (dv_times_e1e2_sqr < really_small) {
      return -1.0;
    }
    const ThreeVector dr = p1.position().threevec() - p2.position().threevec();
    return -(dr * dv_times_e1e2) *
           (p1.momentum().x0() * p2.momentum().x0() / dv_times_e1e2_sqr);
  }

  /**
   * Search for all the possible collisions within one cell. This function is
   * only used for counting the primary collisions at the beginning of each
   * time step. (Although it's also called afterwards for searching the
   * secondary collisions among the outgoing particles, no new actions will be
   * found since the scattered pairs cannot scatter again.)
   *
   * \param[in] search_list A list of particles within one cell
   * \param[in] dt The maximum time interval at the current time step [fm/c]
   * \return A list of possible scatter actions
   */
  ActionList find_actions_in_cell(const ParticleList &search_list,
                                  double dt) const override;

  /**
   * Search for all the possible collisions among the neighboring cells. This
   * function is only used for counting the primary collisions at the beginning
   * of each time step.
   *
   * \param[in] search_list A list of particles within the current cell
   * \param[in] neighbors_list A list of particles within the neighboring cell
   * \param[in] dt The maximum time interval at the current time step [fm/c]
   * \return A list of possible scatter actions
   */
  ActionList find_actions_with_neighbors(const ParticleList &search_list,
                                         const ParticleList &neighbors_list,
                                         double dt) const override;

  /**
   * Search for all the possible secondary collisions between the outgoing
   * particles and the rest.
   *
   * \param[in] search_list A list of particles within the current cell
   * \param[in] surrounding_list The whole particle list
   * \param[in] dt The maximum time interval at the current time step [fm/c]
   * \return A list of possible scatter actions
   */
  ActionList find_actions_with_surrounding_particles(
      const ParticleList &search_list, const Particles &surrounding_list,
      double dt) const override;

  /**
   * Find some final collisions at the end of the simulation.
   * Currently does nothing.
   */
  ActionList find_final_actions(const Particles & /*search_list*/,
                                bool /*only_res*/ = false) const override {
    return ActionList();
  }

  /**
   * If there is only one particle sort, no decays
   * (only elastic scatterings are possible),
   * scatterings are isotropic and cross-section fixed to elastic_parameter_
   * independently on momenta, then maximal cross-section is elastic_parameter_.
   * This knowledge can be used for improving performance.
   *
   * \return A boolean indicating whether all the scatterings are elastic
   *         and isotropic
   */
  inline bool is_constant_elastic_isotropic() const {
    return ParticleType::list_all().size() == 1 && !two_to_one_ && isotropic_ &&
           elastic_parameter_ > 0.;
  }

  /**
   * Calculate the maximum transvers distance as a preliminary criterion
   * for the collisions.
   *
   * \param[in] testparticles Number of test particles. The cross sections, as
   *            well as the maximual transverse distance square shall be scaled
   *            by the inverse of Number of test particles.
   *
   * \return Maximal transverse distance squared. [fm\f$^{2}\f$]
   *         Particle pairs whose transverse distance is larger then this
   *         are not checked for collisions.
   */
  double max_transverse_distance_sqr(int testparticles) const {
    return (is_constant_elastic_isotropic() ? elastic_parameter_
                                            : maximum_cross_section) /
           testparticles * fm2_mb * M_1_PI;
  }

  /**
   * Prints out all the 2-> n (n > 1) reactions with non-zero cross-sections
   * between all possible pairs of particle types.
   */
  void dump_reactions() const;

  /**
   * Print out partial cross-sections of all processes that can occur in
   * the collision of a(mass = m_a) and b(mass = m_b).
   *
   * \param[in] a The specie of the first incoming particle.
   * \param[in] b The specie of the second incoming particle.
   * \param[in] m_a Mass of species a.
   * \param[in] m_b Mass of species b.
   * \todo (redundant) Are the masses redundant here since the pole mass
   *                   is already included in the ParticleType.
   */
  void dump_cross_sections(const ParticleType &a, const ParticleType &b,
                           double m_a, double m_b) const;

 private:
  /**
   * Check for a single pair of particles (id_a, id_b) if a collision will
   * happen in the next timestep and create a corresponding Action object
   * in that case.
   *
   * \param[in] data_a First incoming particle
   * \param[in] data_b Second incoming particle
   * \param[in] dt Maximum time interval within which a collision can happen
   * \return A null pointer if no collision happens or an action which contains
   *         the information of the outgoing particles.
   */
  ActionPtr check_collision(const ParticleData &data_a,
                            const ParticleData &data_b, double dt) const;
  /// Class that deals with strings, interfacing Pythia.
  std::unique_ptr<StringProcess> string_process_interface_;
  /// Elastic cross section parameter (in mb).
  const double elastic_parameter_;
  /// Number of test particles.
  const int testparticles_;
  /// Do all collisions isotropically.
  const bool isotropic_;
  /// Enable 2->1 processes.
  const bool two_to_one_;
  /// List of included 2<->2 reactions
  const ReactionsBitSet incl_set_;
  /**
   * Elastic collsions between two nucleons with
   * sqrt_s below low_snn_cut_ are excluded.
   */
  const double low_snn_cut_;
  /// Switch to turn off string excitation.
  const bool strings_switch_;
  /// Switch to control whether to use AQM or not
  const bool use_AQM_;
  /// Decide whether to implement string fragmentation based on a probability
  const bool strings_with_probability_;
  /// Switch for NNbar reactions
  const NNbarTreatment nnbar_treatment_;
  /**
   * Parameter to record whether the nucleon
   * has experienced a collision or not
   */
  const std::vector<bool> &nucleon_has_interacted_;
  /// Record the total number of the nucleons in the two colliding nuclei
  const int N_tot_;
  /// Record the number of the nucleons in the projectile
  const int N_proj_;
  /// Parameter for formation time
  const double string_formation_time_;
<<<<<<< HEAD
  /// Photons switch
  const bool photons_;
  /// Number of fractional photons
  /// \todo (not used) asignee: Anna Schaefer
  const bool n_fractional_photons_;
  /**
   * The cross section scaling factor increases with this power in time.
   * A step function is used if this is not lager than 0.
   */
  const double particle_formation_power_;
=======
>>>>>>> b147b382
};

}  // namespace smash

#endif  // SRC_INCLUDE_SCATTERACTIONSFINDER_H_<|MERGE_RESOLUTION|>--- conflicted
+++ resolved
@@ -255,19 +255,11 @@
   const int N_proj_;
   /// Parameter for formation time
   const double string_formation_time_;
-<<<<<<< HEAD
-  /// Photons switch
-  const bool photons_;
-  /// Number of fractional photons
-  /// \todo (not used) asignee: Anna Schaefer
-  const bool n_fractional_photons_;
   /**
    * The cross section scaling factor increases with this power in time.
    * A step function is used if this is not lager than 0.
    */
   const double particle_formation_power_;
-=======
->>>>>>> b147b382
 };
 
 }  // namespace smash
