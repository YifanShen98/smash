--- conflicted
+++ resolved
@@ -520,39 +520,13 @@
       }
     }
     if (ntry == ntry_max) {
-<<<<<<< HEAD
-        /* If pythia fails to form a string, it is usually because the energy
-         * is not large enough. In this case, annihilation is then enforced. If this
-         * process still does not not produce any results, it defaults to
-         * an elastic collision. */
-          bool success_newtry=false;
-          PdgCode baryon = incoming_particles_[0].pdgcode(), antibaryon = incoming_particles_[1].pdgcode();
-          if(baryon.baryon_number() == -antibaryon.baryon_number()){
-              process_type_ = ProcessType::StringSoftAnnihilation;
-              int ntry_new = 0;
-              while (!success_newtry && ntry_new < ntry_max) {
-                  ntry_new++;
-                  success_newtry=string_process_->next_BBbarAnn();
-              }
-              if(success_newtry){
-                  outgoing_particles_ = string_process_->get_final_state();
-                  assign_formation_time_to_outgoing_particles();
-                  /* Check momentum difference for debugging */
-                  FourVector out_mom;
-                  for (ParticleData data : outgoing_particles_) {
-                    out_mom += data.momentum();
-                  }
-                  logg[LPythia].debug("Incoming momenta string:", total_momentum());
-                  logg[LPythia].debug("Outgoing momenta string:", out_mom);
-              }
-=======
       /* If pythia fails to form a string, it is usually because the energy
        * is not large enough. In this case, annihilation is then enforced. If
        * this process still does not not produce any results, it defaults to
        * an elastic collision. */
       bool success_newtry = false;
       PdgCode baryon = incoming_particles_[0].pdgcode(),
-              antibaryon = incoming_particles_[0].pdgcode();
+              antibaryon = incoming_particles_[1].pdgcode();
       if (baryon.baryon_number() == -antibaryon.baryon_number()) {
         process_type_ = ProcessType::StringSoftAnnihilation;
         int ntry_new = 0;
@@ -567,7 +541,6 @@
           FourVector out_mom;
           for (ParticleData data : outgoing_particles_) {
             out_mom += data.momentum();
->>>>>>> 8ef3c951
           }
           logg[LPythia].debug("Incoming momenta string:", total_momentum());
           logg[LPythia].debug("Outgoing momenta string:", out_mom);
