--- conflicted
+++ resolved
@@ -68,16 +68,10 @@
         Density_Type:   0
 
 Collision_Term:
-<<<<<<< HEAD
     Decays:        True
     Collisions:    True
+    Force_Decays_At_End:  True
     # elastic cross section, mb (= 0.1 fm^2)
-=======
-    Decays:               True
-    Collisions:           True
-    Force_Decays_At_End:  True
-    # elastic cross section
->>>>>>> aca0dc39
     Sigma:         10.0
 
 Modi:
