/*
 *
 *    Copyright (c) 2020-2022
 *      SMASH Team
 *
 *    GNU General Public License (GPLv3 or later)
 *
 */

#include "smash/hepmcoutput.h"

#include "HepMC3/Print.h"
#include "HepMC3/WriterAscii.h"

#ifdef SMASH_USE_HEPMC_ROOTIO
#include "HepMC3/WriterRootTree.h"
#endif

namespace smash {
// clang-format off
/*!\Userguide
 * \page output_hepmc_ HepMC Output
 *
 * SMASH HepMC output is an implementation of the HepMC3 Event Record Library.
 * The aim is to provide a format compatible with other frameworks like Rivet
 * (https://rivet.hepforge.org). For resources regarding HepMC, see
 * http://hepmc.web.cern.ch/hepmc/ and https://arxiv.org/abs/1912.08005.
 *
 * The SMASH HepMC output can be:
 * - _HepMC_asciiv3_ plain human readable ASCII format
 * - _HepMC_treeroot_ ROOT Tree binary format, readable by ROOT
 *
 * You can find a snippet of the configuration for this output in \ref
 * configuring_output_.
 *
 * Producing HepMC output in asciiv3 format requires HepMC3 to be installed.
 * Download the tarball from http://hepmc.web.cern.ch/hepmc/
 * and follow the instructions or use the pre-compiled packages for your
 * OS distribution.
 * If the user wants to produce HepMC output in ROOT Tree format,
 * ROOT must be installed (https://root.cern.ch/), as well, and HepMC should
 * be compiled with ROOT IO support (`-DHEPMC3_ENABLE_ROOTIO:BOOL=ON`) or,
 * when using a binary precompiled distribution, the appropriate rootIO
 * package must be installed.
 *
 * \note
 * - Since some HepMC readers (e.g. Rivet) need a value for the
 * nuclei-nuclei cross section, a dummy cross section of 1.0 is written to the
 * output.
 * - To avoid confusion with the definition of these quantities within the
 * Glauber model, in the header of an event we set the numbers of participants
 * and of collisions to -1.
 * - If you use Fermi motion and want to read in the HepMC
 * ouput into Rivet, you need to disable the check for the beam particle
 * energies with the \key --ignore-beams option. When using the Rivet output
 * this check is disabled by default.
 * - The HepMC output is best suited to \ref input_modi_collider_ modus, where
 *   the two ion "particles" are constructed and included as the intial incoming
 *   particles in the particle list, as well.
 * - In other SMASH modi (box, sphere, list, etc.) only the inital
 *   and final hadrons are written out as the incoming and outgoing particles
 *   of a single vertex.
 * - Even though in the HepMC library root and treeroot outputs are distinct, in
 *   SMASH the extension of the HepMC treeroot output is simply .root because
 *   the ROOT browser tool does not recognize the .treeroot extension.
 *
 * \section output_particles_collisions_ Particles and Collisions
 *
 * HepMC generally structures each event into particles and vertices
 * connecting them, basically storing a graph of the event.
 * However, in SMASH it is possible to filter the amount of information
 * available in the output, depending on whether the HepMC_asciiv3 or
 * HepMC_treeroot output options are specified under \key Particles or
 * \key Collisions (see  \ref configuring_output_ for a clarifying example).
 * - \key Particles: the output only provides a particle
 *   list of the final state. In HepMC only one central vertex is created.
 *   All initial state particles are incoming particles and all final state
 *   particles are outgoing particles of this vertex. Scatterings
 *   happening during the SMASH event are not recorded. For the collider
 *   modus, the intial state particles are combined into two single
 *   colliding nucleus "particles" with a nuclear pdg code.
 * - \key Collisions:  with this format, the full event tree is written.
 *   Furthermore, as in the previous \key Particles case, in collider modus
 *   we lump all incoming nucleons into nuclei, but split them out immediately
 *   afterwards to allow tracking of the individual nucleons.
 *
 * \section output_hepmc_asciiv3_ ASCII HepMC Format
 *
 * In this case the information about each event is inserted into a plain,
 * human readable ascii text file.
 *
 * In most cases the HepMC output is read by using tools like Rivet,
 * however it can be useful to have a basic knowledge about the most important
 * pieces of information contained there. We refer to the official HepMC
 * documentation for more details.
 *  
 * Here there is an example of the first lines of the HepMC_asciiv3 output, in
 * \key Collider modus and \key Particles output type:

 \verbatim

 HepMC::Version 3.02.05
 HepMC::Asciiv3-START_EVENT_LISTING
 W Default
 T SMASH\|SMASH-2.2.1-81-g450bc31amaster\|
 E 0 1 772
 U GEV MM
 W 1.0000000000000000000000e+00
 A 0 GenHeavyIon v0 -1 -1 -1 -1 -1 -1 -1 -1 -1 1.6090284 -1 -1 -1 -1 -1 -1 -1 -1 -1 0 0 
 P 1 0 1000791970 -1.0269562977782698e-15 1.3877787807814457e-16 3.0788744605039813e+02 3.6105628807654466e+02 1.8859205636552139e+02 4
 P 2 0 1000791970 -5.6898930012039273e-16 9.7144514654701197e-17 -3.0817189202123001e+02 3.6138985479939856e+02 1.8876628968114440e+02 4
 V -1 0 [1,2] 
 P 3 -1 2112 -1.3955349705352910e-01 -3.2052252367927581e-01 -1.3070952483948553e-01 1.0095240693561323e+00 9.3799999999999994e-01 1 
 P 4 -1 2112 2.2504221328938548e-02 -8.1112446752570233e-02 1.8331677117778440e+00 2.0609302580389826e+00 9.3799999999999994e-01 1 
 P 5 -1 111 -1.7932505641335714e-01 -2.3234517783752556e-01 7.9030334352518175e-02 3.3381364751890524e-01 1.3800000000000001e-01 1 
 P 6 -1 -211 5.3428615692750892e-01 9.5409650270284543e-02 -1.6651817800882954e-01 5.8424053475982385e-01 1.3800000000000001e-01 1

 \endverbatim
 *
 * The first 4 lines provide information about the version of HepMC3 and
 * of the generator (i.e. SMASH) which have been used. These lines are not
 * repeated.
 *
 * Row 5: "E 0 1 772" marks the beginning of a new event, with the numbers
 * referring to the event ID, the number of vertexes and the number of 
 * particles, respectively, which have been recorded.
 *
 * The content of line 8 _"A 0 GenHeavyIon ..."_ is described in
 * Appendix A.3.3 of https://arxiv.org/pdf/1912.08005.pdf, however SMASH
 * prints only the value of the impact parameter (1.6090284 in the example).
 * This line closes the header, from now on, until the record of the next
 * event, there are only lines starting with P (for particle data) or V
 * (vertex data).
 *
 * Lines 9 and 10: these are the data regarding the two colliding ions,
 * which are treated like two big particles, with PDG code based on their
 * atomic and mass number (79 and 197, respectively, in this example with
 *  gold).
 *
 * Row 11: V, i.e. vertex. The first number is the ID of the vertex, which
 * decreases by 1 at each interaction. The square bracket contains the IDs
 * of the incoming particles.
 *
 * Lines from 12: P, i.e. particle. The contents of the columns are:
 * - "P", identifying a particle data line
 * - the internal particle ID
 * - the ID of the originating vertex
 * - the particle PDG ID
 * - particle momentum along x
 * - particle momentum along y
 * - particle momentum along z
 * - particle energy
 * - particle rest mass
 * - interaction code ( 1: final state, 2: decay, 4: beam particle)
 *
 * The HepMC3_asciiv3 with output under \key Collisions presents has a similar
 * structure, but, in addition to containing all the interaction vertexes and
 * the non final particles, it has the following differences after the header:
 * - a list of lines starting with "A", like
 *   "A -6311 partial_weight 99.6726",
 *   where the first number refers to a vertex ID and the partial_weights are
 *   cross sections, followed by a similar list with lines like
 *   "A -6311 weight 100.876",
 *   where the weights are total cross sections
 * - a list of particles and vertexes, in which the interaction code now
 *   can be also one of those used by SMASH, shifted by 100 (e.g. 103 or 145) 
 *
 * In both cases, the HepMC output file ends with the line:
 * _HepMC::Asciiv3-END_EVENT_LISTING_, followed by an empty line.
 *
 * \section output_hepmc_root_ ROOT HepMC Format
 *
 * In this case the information about each event is inserted into a ROOT
 * Tree structure and saved in a binary file that can be read by ROOT.
 *
 * Here is an example of a basic ROOT macro that displays the structure of
 * the tree, assuming that the output file is in the same directory as the
 * macro:
 * \code
 * // file name: read_treeroot.C
 * #include <TFile.h>
 * #include <TTree.h>
 *
 * int read_hempc3_treeroot() {
 * // Opens a SMASH HepMC3 treeroot output file to be read in
 * TFile *input_file = TFile::Open("SMASH_HepMC_particles.root","read");
 * if (input_file->IsOpen()) {
 *   printf("Successfully opened file %s\n", input_file->GetName());
 * } else {
 *   printf("Error at opening file %s\n", input_file->GetName());
 * }
 *
 * // Shows the top level contents of the file
 * input_file->ls();
 *
 * // Gets a tree from file
 * TTree *tree = static_cast<TTree*>(input_file->Get("hepmc3_tree"));
 *
 * // Gets the number of entries (i.e. events) stored in the tree
 * Int_t nentries = tree->GetEntries();
 * std::cout << "\nThe number of entries in the tree is " << nentries <<
 std::endl;
 *
 * // Prints the branches of the tree
 * std::cout << "\n\nA bit more info:" << std::endl;
 *
 * tree->Print();
 *
 * // Extracts a bit more information
 * std::cout << "\n\nInfo about the branch hepmc3_event:" << std::endl;
 *
 * TBranch *b = tree->GetBranch("hepmc3_event");
 *
 * tree->Show(0);
 *
 * input_file->Close();
 *
 * return 0;
 * }
 * \endcode
 *
 * To load and execute the macro with ROOT:
 * \code
 * root
 * .L read_treeroot.C
 * read_hempc3_treeroot()
 * \endcode
 *
 * In the subdirectory `examples/reading_HepMC3_treeroot_output` under the
 * SMASH source code main directory there is a basic example of a C++ code
 * that reads the output without requiring HepMC3, but only ROOT.
 *
 * Among the examples of the HepMC3 library source code there is a converter
 * between different formats. The converter allows to transform the SMASH
 * HepMC3 output of a subtype (asciiv3 or treeroot) into the other without
 * loss of information.
 *
 **/
<<<<<<< HEAD
// clang-format on
HepMcOutput::HepMcOutput(const bf::path &path, std::string name,
=======
HepMcOutput::HepMcOutput(const std::filesystem::path &path, std::string name,
>>>>>>> 184086e0
                         const bool full_event, std::string HepMC3_output_type)
    : HepMcInterface(name, full_event),
      filename_(path / (name + "." + HepMC3_output_type)) {
  filename_unfinished_ = filename_;
  filename_unfinished_ += +".unfinished";
#ifdef SMASH_USE_HEPMC_ROOTIO
  if (HepMC3_output_type == "asciiv3") {
#endif
    output_file_ = std::make_unique<HepMC3::WriterAscii>(
        filename_unfinished_.string(), event_.run_info());
    output_type_ = asciiv3;
#ifdef SMASH_USE_HEPMC_ROOTIO
  } else {
    output_file_ = std::make_unique<HepMC3::WriterRootTree>(
        filename_unfinished_.string(), event_.run_info());
    output_type_ = treeroot;
  }
#endif
}
HepMcOutput::~HepMcOutput() {
  logg[LOutput].debug() << "Renaming file " << filename_unfinished_ << " to "
                        << filename_ << std::endl;
  output_file_->close();
  std::filesystem::rename(filename_unfinished_, filename_);
}

void HepMcOutput::at_eventend(const Particles &particles,
                              const int32_t event_number,
                              const EventInfo &event) {
  HepMcInterface::at_eventend(particles, event_number, event);
  logg[LOutput].debug() << "Writing event " << event_number << " with "
                        << event_.particles().size() << " particles and "
                        << event_.vertices().size() << " vertices to output "
                        << std::endl;
  output_file_->write_event(event_);
}

}  // namespace smash<|MERGE_RESOLUTION|>--- conflicted
+++ resolved
@@ -236,12 +236,9 @@
  * loss of information.
  *
  **/
-<<<<<<< HEAD
+
 // clang-format on
-HepMcOutput::HepMcOutput(const bf::path &path, std::string name,
-=======
 HepMcOutput::HepMcOutput(const std::filesystem::path &path, std::string name,
->>>>>>> 184086e0
                          const bool full_event, std::string HepMC3_output_type)
     : HepMcInterface(name, full_event),
       filename_(path / (name + "." + HepMC3_output_type)) {
