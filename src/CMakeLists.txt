########################################################
#
#    Copyright (c) 2014-2015
#      SMASH Team
#
#    BSD 3-clause license
#
#########################################################

include(CheckLibraryExists)
include(AddCompilerFlag)
include(FindPkgConfig)

include(GetGitRevisionDescription)
git_describe(VERSION_MAJOR)

# Enable warnings
set(CMAKE_CXX_FLAGS "${CMAKE_CXX_FLAGS} -W -Wall -Wextra -Wmissing-declarations -Wpointer-arith -Wshadow -Wuninitialized -Winit-self -Wundef -Wcast-align -Wformat=2 -Wold-style-cast -Werror=switch")
if (CMAKE_COMPILER_IS_GNUCC)
  set(CMAKE_CXX_FLAGS "${CMAKE_CXX_FLAGS} -Wlogical-op")
  if (CMAKE_CXX_COMPILER_VERSION VERSION_GREATER 6.0)
    set(CMAKE_CXX_FLAGS "${CMAKE_CXX_FLAGS} -Wnull-dereference -Wduplicated-cond")
  endif()
  if (CMAKE_CXX_COMPILER_VERSION VERSION_GREATER 7.0)
    set(CMAKE_CXX_FLAGS "${CMAKE_CXX_FLAGS} -Wrestrict -Wduplicated-branches")
  endif()
endif()
if (CMAKE_CXX_COMPILER_ID MATCHES "Clang")
  set(CMAKE_CXX_FLAGS "${CMAKE_CXX_FLAGS} -Wno-missing-braces")
endif()

# Enable warnings about deprecated C functions
option(DEPRECATE_C_FNS "Turn this on to enable warning about deprecated C funtions in SMASH." OFF)
if (DEPRECATE_C_FNS)
  add_definitions(-include smash/deprecate_c_functions.h -DDONT_ASSERT_TEST)
endif()

find_package (Git)
if(GIT_FOUND)
  #message("git found: ${GIT_EXECUTABLE} in version ${GIT_VERSION_STRING}")
  get_filename_component(GIT_PARENT_DIR ${CMAKE_CURRENT_SOURCE_DIR} PATH)
  set(GIT_DIR "${GIT_PARENT_DIR}/.git")
  if(EXISTS "${GIT_DIR}")
    execute_process(
      COMMAND ${GIT_EXECUTABLE} rev-parse --abbrev-ref HEAD
      WORKING_DIRECTORY ${PROJECT_SOURCE_DIR}
      OUTPUT_VARIABLE GIT_BRANCH)
    string(STRIP ${GIT_BRANCH} GIT_BRANCH)
  else()
    set(GIT_BRANCH "UNKNOWN")
  endif()
  #message("git branch: ${GIT_BRANCH}")
endif (GIT_FOUND)

string(TIMESTAMP BUILD_DATE)

find_package(GSL 2.0 REQUIRED)
find_package(Eigen3 REQUIRED)
find_package(Boost 1.49.0 REQUIRED COMPONENTS filesystem system)

option(USE_ROOT "Turn this off to disable ROOT output support in SMASH." ON)
if(USE_ROOT)
  find_package(ROOT 5.34)
  if(ROOT_FOUND)
    include_directories(SYSTEM "${ROOT_INCLUDE_DIR}")
    set(SMASH_LIBRARIES ${ROOT_LIBRARIES})
    add_definitions(-DSMASH_USE_ROOT)
  endif()
endif()

option(USE_HEPMC "Turn this off to disable HepMC output support in SMASH." ON)
<<<<<<< HEAD
if(USE_HEPMC)
=======
if(USE_HEPMC OR USE_RIVET)
>>>>>>> 78ddfb73
  find_package(HepMC3)
  if(HepMC3_FOUND)
    message(STATUS "Found HepMC ${HepMC3_VERSION} at ${HEPMC3_LIB}.")
    include_directories(SYSTEM "${HEPMC3_INCLUDE_DIR}")
    set(SMASH_LIBRARIES
        ${SMASH_LIBRARIES}
        ${HEPMC3_LIB}
    )
    add_definitions(-DSMASH_USE_HEPMC)
  else()
    message(STATUS "HepMC not found. Support disabled.")
  endif()
endif()

option(USE_RIVET "Turn this off to disable Rivet output support in SMASH." ON)
set(Rivet_FOUND FALSE)
if(USE_RIVET AND HepMC3_FOUND)
  find_program(RIVET_CONFIG rivet-config
    DOC "Path to the Rivet configuration script")
  if(RIVET_CONFIG)
    execute_process(COMMAND ${RIVET_CONFIG} --version
      OUTPUT_VARIABLE RIVET_VERSION OUTPUT_STRIP_TRAILING_WHITESPACE)
    execute_process(COMMAND ${RIVET_CONFIG} --includedir
      OUTPUT_VARIABLE RIVET_INCLUDE_DIR OUTPUT_STRIP_TRAILING_WHITESPACE)
    execute_process(COMMAND ${RIVET_CONFIG} --libs
      OUTPUT_VARIABLE RIVET_LIB OUTPUT_STRIP_TRAILING_WHITESPACE)
    message(STATUS "Found Rivet ${RIVET_VERSION} ${RIVET_INCLUDE_DIR} ${RIVET_LIB}.")
    include_directories(SYSTEM "${RIVET_INCLUDE_DIR}")
    set(SMASH_LIBRARIES
      ${SMASH_LIBRARIES}
      ${RIVET_LIB}
      )
    add_definitions(-DSMASH_USE_RIVET)
    set(Rivet_FOUND TRUE)
  else()
    message(STATUS "Rivet not found. Support disabled.")
  endif()
endif()

# find Pythia
find_package(Pythia 8.303 EXACT REQUIRED)
if(Pythia_FOUND)
  include_directories(SYSTEM
     "${Pythia_INCLUDE_DIRS}"
     )
  link_directories("${Pythia_LIBDIR}")
  set(SMASH_LIBRARIES
     ${SMASH_LIBRARIES}
     ${Pythia_LIBRARIES} -ldl
  )
  add_definitions(
  "-DPYTHIA_XML_DIR=\"${Pythia_xmldoc_PATH}\""
  -DPYTHIA_FOUND
  )
endif()

# set up include paths
include_directories(include)
include_directories(
    "${CMAKE_CURRENT_BINARY_DIR}/include"
    )
include_directories(SYSTEM
    ${GSL_INCLUDE_DIR}
    ${Boost_INCLUDE_DIRS}
    ${EIGEN3_INCLUDE_DIR}
    )

# set default libraries for linking
set(SMASH_LIBRARIES ${SMASH_LIBRARIES}
   ${GSL_LIBRARY}
   ${GSL_CBLAS_LIBRARY}
   ${Boost_LIBRARIES}
   einhard
   yaml-cpp
   cuhre suave divonne vegas  # Cuba multidimensional integration
   )

# list the source files
set(smash_src
        action.cc
        boxmodus.cc
        binaryoutput.cc
        bremsstrahlungaction.cc
        chemicalpotential.cc
        clebschgordan.cc
        collidermodus.cc
        configuration.cc
        crosssections.cc
        crosssectionsphoton.cc
        customnucleus.cc
        decayaction.cc
        decayactionsfinder.cc
        decaymodes.cc
        decaytype.cc
        deformednucleus.cc
        density.cc
        decayactiondilepton.cc
        decayactionsfinderdilepton.cc
        distributions.cc
        energymomentumtensor.cc
        experiment.cc
        file.cc
        filelock.cc
        fourvector.cc
        fpenvironment.cc
        grandcan_thermalizer.cc
        grid.cc
        hadgas_eos.cc
        hypersurfacecrossingaction.cc
        icoutput.cc
        inputfunctions.cc
        interpolation.cc
        interpolation2D.cc
        isoparticletype.cc
        listmodus.cc
        logging.cc
        nucleus.cc
        oscaroutput.cc
        pauliblocking.cc
        parametrizations.cc
        particledata.cc
        particles.cc
        particletype.cc
        pdgcode.cc
        potentials.cc
        potential_globals.cc
        processbranch.cc
        stringprocess.cc
        propagation.cc
        quantumnumbers.cc
        quantumsampling.cc
        random.cc
        scatteraction.cc
        scatteractionmulti.cc
        scatteractionphoton.cc
        scatteractionsfinder.cc
        setup_particles_decaymodes.cc
        sha256.cc
        spheremodus.cc
        stringfunctions.cc
        tabulation.cc
        thermalizationaction.cc
        thermodynamicoutput.cc
        threevector.cc
        tsc.cc
        vtkoutput.cc
        wallcrossingaction.cc
        )

if(USE_ROOT AND ROOT_FOUND)
  set(smash_src ${smash_src} rootoutput.cc)
endif()

if(USE_HEPMC AND HepMC3_FOUND)
  set(smash_src ${smash_src} hepmcoutput.cc hepmcinterface.cc)
  if(USE_RIVET AND Rivet_FOUND)
    set(smash_src ${smash_src} rivetoutput.cc)
  endif()
endif()

# this is the "object library" target: compiles the sources only once
# see stackoverflow.com/questions/2152077/is-it-possible-to-get-cmake-to
# -build-both-a-static-and-shared-version-of-the-sam
add_library(objlib OBJECT ${smash_src})
# shared libraries need PIC
set_property(TARGET objlib PROPERTY POSITION_INDEPENDENT_CODE 1)

add_executable(smash smash.cc $<TARGET_OBJECTS:objlib>)

# configure a header file to pass some of the CMake settings
# to the source code
configure_file (
  "${CMAKE_CURRENT_SOURCE_DIR}/include/smash/config.h.in"
  "${CMAKE_CURRENT_BINARY_DIR}/include/smash/config.h"
)

# copy config file to build directory
configure_file(${PROJECT_SOURCE_DIR}/input/config.yaml
               ${PROJECT_BINARY_DIR}/config.yaml
               COPYONLY)
# generate headers from input files
set(generated_headers)
macro(generate_headers)
   foreach(filename ${ARGN})
      list(APPEND generated_headers "${CMAKE_CURRENT_BINARY_DIR}/include/${filename}.h")
      add_custom_command(
         OUTPUT ${CMAKE_CURRENT_BINARY_DIR}/include/${filename}.h
         COMMAND ${CMAKE_COMMAND}
         -D INPUT_FILE=${PROJECT_SOURCE_DIR}/input/${filename}
         -D OUTPUT_FILE=${CMAKE_CURRENT_BINARY_DIR}/include/${filename}.h
         -D NAME=data
         -P ${PROJECT_SOURCE_DIR}/cmake/copy_file_contents_to_string.cmake
         DEPENDS ${PROJECT_SOURCE_DIR}/input/${filename}
         COMMENT "Convert ${CMAKE_SOURCE_DIR}/input/${filename} to ${CMAKE_CURRENT_BINARY_DIR}/include/${filename}.h"
         VERBATIM)
      add_custom_target(generate_${filename}.h ALL DEPENDS
         ${CMAKE_CURRENT_BINARY_DIR}/include/${filename}.h)
   endforeach()
endmacro()
generate_headers(particles.txt decaymodes.txt)

set_source_files_properties(experiment.cc PROPERTIES OBJECT_DEPENDS "${generated_headers}")

target_link_libraries(smash ${SMASH_LIBRARIES})


# Create a shared library out of the whole SMASH
add_library(smash_shared SHARED $<TARGET_OBJECTS:objlib>)
target_link_libraries(smash_shared ${SMASH_LIBRARIES})
set_target_properties(smash_shared PROPERTIES OUTPUT_NAME smash)

# tests:
if(BUILD_TESTING)
   # library for unit tests
   add_library(smash_static STATIC $<TARGET_OBJECTS:objlib>)
   set_target_properties(smash_static PROPERTIES OUTPUT_NAME smash)
   # Look for sanitizers supported by the compiler. Sanitizers add
   # instrumentation code to the executable that test correctness of the code:
   # * address: looks for use-after-free and out-of-bounds like errors
   # * undefined: looks for undefined behavior in the code like misaligned
   #              accesses, creation of infinity/NaN values, or conversions to
   #              unrepresentable values
   # If the undefined sanitizer is not available with the compiler it will fall
   # back to address sanitizer only. If this ones also not available the
   # sanitizer build will be skipped altogether.
   set(SANITIZER_FLAG -fsanitize=address,undefined)
   set(_tmp "${CMAKE_REQUIRED_FLAGS}")
   set(CMAKE_REQUIRED_FLAGS ${SANITIZER_FLAG}) # AddCompilerFlag only adds the
                                               # flag for compilation - it's
                                               # also required with the link
                                               # command, though
   AddCompilerFlag(${SANITIZER_FLAG} CXX_RESULT HAVE_SANITIZER)
   set(CMAKE_REQUIRED_FLAGS "${_tmp}")
   if(NOT HAVE_SANITIZER)
      set(SANITIZER_FLAG -fsanitize=address)
      set(CMAKE_REQUIRED_FLAGS ${SANITIZER_FLAG})
      AddCompilerFlag(${SANITIZER_FLAG} CXX_RESULT HAVE_SANITIZER)
      set(CMAKE_REQUIRED_FLAGS "${_tmp}")
   endif()

   if(HAVE_SANITIZER)
      option(USE_SANITIZER "Use available address and undefined behavior sanitizers for test code." ON)
   else()
      set(USE_SANITIZER FALSE)
   endif()

   # define BUILD_TESTS for smash_static in order to enable small code changes for the unit tests.
   # It is an unfortunate side effect that the sanitzer build now also compiles to slightly different code.
   # To fix this we'd have to compile all source files a third time... not sure we prefer that.
   if(USE_SANITIZER)
      set_target_properties(smash_static PROPERTIES
         COMPILE_FLAGS "${SANITIZER_FLAG} -DBUILD_TESTS"
         LINK_FLAGS ${SANITIZER_FLAG}
         )

      add_executable(smash_sanitizer smash.cc)
      set_target_properties(smash_sanitizer PROPERTIES
         COMPILE_FLAGS "${SANITIZER_FLAG} -DBUILD_TESTS"
         LINK_FLAGS ${SANITIZER_FLAG}
         )
      target_link_libraries(smash_sanitizer smash_static ${SMASH_LIBRARIES})
   else()
      set_target_properties(smash_static PROPERTIES COMPILE_FLAGS "-DBUILD_TESTS")
   endif()

   add_subdirectory(tests)
endif()

install(TARGETS smash_shared LIBRARY)
install(TARGETS smash RUNTIME)
  
install(DIRECTORY include/smash TYPE INCLUDE)
install(FILES ${generated_headers} DESTINATION include/smash)
install(DIRECTORY "${CMAKE_CURRENT_BINARY_DIR}/include/smash" TYPE INCLUDE)


<|MERGE_RESOLUTION|>--- conflicted
+++ resolved
@@ -69,11 +69,7 @@
 endif()
 
 option(USE_HEPMC "Turn this off to disable HepMC output support in SMASH." ON)
-<<<<<<< HEAD
-if(USE_HEPMC)
-=======
 if(USE_HEPMC OR USE_RIVET)
->>>>>>> 78ddfb73
   find_package(HepMC3)
   if(HepMC3_FOUND)
     message(STATUS "Found HepMC ${HepMC3_VERSION} at ${HEPMC3_LIB}.")
