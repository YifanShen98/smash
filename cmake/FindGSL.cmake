--- conflicted
+++ resolved
@@ -5,9 +5,13 @@
 #  GSL_INCLUDES
 #  GSL_LIBRARY
 #  GSL_CBLAS_LIBRARY
+# 
+#  This module is based on the module provided by cmake starting with version 3.2
+#  See https://cmake.org/licensing for copyright info.
+  
 
 #=============================================================================
-# Copyright © 2014  SMASH Team
+# Copyright © 2018  SMASH Team
 #
 # Redistribution and use in source and binary forms, with or without
 # modification, are permitted provided that the following conditions are
@@ -39,39 +43,25 @@
 
 include(FindPackageHandleStandardArgs)
 
-<<<<<<< HEAD
-message(STATUS "GSL_ROOT_DIR set to ${GSL_ROOT_DIR}")
 # first check if GSL_ROOT_DIR is set (either as environment variable or 
 # supplied as cmake-option. If so, use it
 if (EXISTS "$ENV{GSL_ROOT_DIR}")
-  #message("Using env. variable, set to $ENV{GSL_ROOT_DIR}")
   file( TO_CMAKE_PATH "$ENV{GSL_ROOT_DIR}" GSL_ROOT_DIR )
   set( GSL_ROOT_DIR "${GSL_ROOT_DIR}" CACHE PATH "Prefix for GSL installation")
   
  elseif (EXISTS "${GSL_ROOT_DIR}" ) 
-	#message("using user supplied var. set to ${GSL_ROOT_DIR}")
   file( TO_CMAKE_PATH ${GSL_ROOT_DIR} GSL_ROOT_DIR )
   set( GSL_ROOT_DIR "${GSL_ROOT_DIR}" CACHE PATH "Prefix for GSL installation")
 endif()
 
 # no user supplied path. Try to find gsl on our own.
-=======
-# first check if GSL_ROOT_DIR is set. If so, use it
-if (EXISTS "$ENV{GSL_ROOT_DIR}" )
-  message("GSL_ROOT_DIR set to $ENV{GSL_ROOT_DIR}")
-  file( TO_CMAKE_PATH "${ENV{GSL_ROOT_DIR}" GSL_ROOT_DIR )
-endif()
->>>>>>> 9695731c
 if ( NOT EXISTS "${GSL_ROOT_DIR}" )
   set( GSL_USE_PKGCONFIG ON )
 endif()
 
-<<<<<<< HEAD
-#message("GSL INCLUDE DIR before GSL_USE_OKGCONFIG ${GSL_INCLUDE_DIR}")
 
 if (GSL_USE_PKGCONFIG)
   find_package(PkgConfig)
-  #message("Using PkgConfig")
   pkg_check_modules( GSL gsl )
   if (EXISTS "${GSL_INCLUDE_DIR}")
     get_filename_component( GSL_ROOT_DIR "${GSL_INCLUDE_DIR}" PATH CACHE )
@@ -83,26 +73,7 @@
   HINTS ${GSL_ROOT_DIR}/include ${GSL_INCLUDE_DIR}
   )
 
-message("gsl include dir actually used: ${GSL_INCLUDE_DIR}")
 
-=======
-if (GSL_USE_PKGCONFIG)
-  find_package(PkgConfig)
-  message("Using PkgConfig")
-  pkg_check_modules( GSL gsl )
-  if (EXISTS "${GSL_INCLUDEDIR}")
-    get_filename_component( GSL_ROOT_DIR "${GSL_INCLUDEDIR}" PATH CACHE )
-  endif()
-endif()
-
-message(${GSL_ROOT_DIR})
-
-find_path( GSL_INCLUDE_DIR
-  NAMES gsl
-  HINTS ${GSL_ROOT_DIR}/include ${GSL_INCLUDEDIR}
-  )
-
->>>>>>> 9695731c
 find_library( GSL_LIBRARY
   NAMES gsld gsl
   HINTS ${GSL_ROOT_DIR}/lib ${GSL_LIBDIR}
@@ -113,7 +84,6 @@
   HINTS ${GSL_ROOT_DIR}/lib ${GSL_LIBDIR}
   )
 
-<<<<<<< HEAD
 set (GSL_INCLUDE_DIRS ${GSL_INCLUDE_DIR} )
 set (GSL_LIBRARIES ${GSL_LIBRARY} ${GSL_CBLAS_LIBRARY} )
 
@@ -122,33 +92,16 @@
   find_program( GSL_CONFIG_EXE
     NAMES gsl-config
     HINTS ${GSL_ROOT_DIR}/bin ${GSL_ROOT_DIR}
-=======
-set (GSL_INCLUDE_DIRS ${GSL_INCLUDE_DIR})
-set (GSL_LIBRARIES ${GSL_LIBRARY} ${GSL_CBLAS_LIBRARY})
-
-if (NOT GSL_VERSION)
-  find_program( GSL_CONFIG_EXE
-    NAMES gsl-config
-    HINTS ${GSL_ROOT_DIR}/bin
->>>>>>> 9695731c
     )
   message("${GSL_CONFIG_EXE}")
   if (EXISTS ${GSL_CONFIG_EXE})
     execute_process(
-<<<<<<< HEAD
       COMMAND "${GSL_CONFIG_EXE}" "--version"
       RESULT_VARIABLE GSL_PROC_STATUS
       OUTPUT_VARIABLE GSL_VERSION
       OUTPUT_STRIP_TRAILING_WHITESPACE
       )
    endif()
-=======
-      COMMAND "${GSL_CONFIG_EXE} --version"
-      OUTPUT_VARIABLE GSL_VERSION
-      OUTPUT_STRIP_TRAILING_WHITESPACE
-      )
-  endif()
->>>>>>> 9695731c
 endif()
 
 FIND_PACKAGE_HANDLE_STANDARD_ARGS(GSL
